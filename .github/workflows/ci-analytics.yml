--- conflicted
+++ resolved
@@ -37,11 +37,7 @@
         run: make lint
 
       - name: Run tests
-<<<<<<< HEAD
         run: make test-audit
-=======
-        run: make test
->>>>>>> 65065aee
 
       - name: Export GitHub data
         run: make gh-data-export
