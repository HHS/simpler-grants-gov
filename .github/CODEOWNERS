--- conflicted
+++ resolved
@@ -3,7 +3,7 @@
 
 * @mdragon # project lead
 
-/documentation/  @acouch @andycochran @btabaska @chouinar @doug-s-nava @joshtonava @mdragon @myduong-navapbc @widal001 @prasnava @jakobpederson @ErinPattisonNava # everyone
+/documentation/  @acouch @andycochran @btabaska @chouinar @doug-s-nava @joshtonava @mdragon @myduong-navapbc @widal001 @prasnava @jakobpederson @ErinPattisonNava @glenblosser-nava # everyone
 
 /analytics/               @acouch @widal001
 /documentation/analytics/ @acouch @widal001
@@ -11,13 +11,8 @@
 /api/               @chouinar @mdragon @joshtonava @jakobpederson
 /documentation/api/ @chouinar @mdragon @joshtonava @jakobpederson
 
-<<<<<<< HEAD
-/frontend/               @acouch @andycochran @btabaska @doug-s-nava @myduong-navapbc @glenblosser-nava
-/documentation/frontend/ @acouch @andycochran @btabaska @doug-s-nava @myduong-navapbc
-=======
-/frontend/               @acouch @andycochran @btabaska @doug-s-nava @myduong-navapbc @ErinPattisonNava
+/frontend/               @acouch @andycochran @btabaska @doug-s-nava @myduong-navapbc @ErinPattisonNava @glenblosser-nava
 /documentation/frontend/ @acouch @andycochran @btabaska @doug-s-nava @myduong-navapbc @ErinPattisonNava
->>>>>>> 2cced91d
 
 /infra/                    @acouch @mdragon @joshtonava @chouinar @prasnava
 /infra/nofos/              @acouch @mdragon @pcraig3 @joshtonava @chouinar @prasnava
