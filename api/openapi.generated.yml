--- conflicted
+++ resolved
@@ -1206,11 +1206,7 @@
       security:
       - ApiJwtAuth: []
   /v1/users/{user_id}/api-keys/{api_key_id}:
-<<<<<<< HEAD
-    delete:
-=======
     put:
->>>>>>> 77b20cce
       parameters:
       - in: path
         name: user_id
@@ -1227,10 +1223,6 @@
           content:
             application/json:
               schema:
-<<<<<<< HEAD
-                $ref: '#/components/schemas/UserApiKeyDeleteResponse'
-          description: Successful response
-=======
                 $ref: '#/components/schemas/UserApiKeyRenameResponse'
           description: Successful response
         '422':
@@ -1239,7 +1231,6 @@
               schema:
                 $ref: '#/components/schemas/ErrorResponse'
           description: Validation error
->>>>>>> 77b20cce
         '401':
           content:
             application/json:
@@ -1252,15 +1243,12 @@
               schema:
                 $ref: '#/components/schemas/ErrorResponse'
           description: Not found
-<<<<<<< HEAD
-=======
         '400':
           content:
             application/json:
               schema:
                 $ref: '#/components/schemas/ErrorResponse'
           description: Bad Request
->>>>>>> 77b20cce
         '403':
           content:
             application/json:
@@ -1269,16 +1257,54 @@
           description: Forbidden
       tags:
       - User v1 - Internal Only
-<<<<<<< HEAD
-      summary: Delete (deactivate) an API key for the authenticated user
-=======
       summary: Rename an existing API key for the authenticated user
       requestBody:
         content:
           application/json:
             schema:
               $ref: '#/components/schemas/UserApiKeyRenameRequest'
->>>>>>> 77b20cce
+      security:
+      - ApiJwtAuth: []
+    delete:
+      parameters:
+      - in: path
+        name: user_id
+        schema:
+          type: string
+        required: true
+      - in: path
+        name: api_key_id
+        schema:
+          type: string
+        required: true
+      responses:
+        '200':
+          content:
+            application/json:
+              schema:
+                $ref: '#/components/schemas/UserApiKeyDeleteResponse'
+          description: Successful response
+        '401':
+          content:
+            application/json:
+              schema:
+                $ref: '#/components/schemas/ErrorResponse'
+          description: Authentication error
+        '404':
+          content:
+            application/json:
+              schema:
+                $ref: '#/components/schemas/ErrorResponse'
+          description: Not found
+        '403':
+          content:
+            application/json:
+              schema:
+                $ref: '#/components/schemas/ErrorResponse'
+          description: Forbidden
+      tags:
+      - User v1 - Internal Only
+      summary: Delete (deactivate) an API key for the authenticated user
       security:
       - ApiJwtAuth: []
   /alpha/applications/{application_id}/attachments:
@@ -4547,9 +4573,6 @@
           type: integer
           description: The HTTP status code
           example: 200
-<<<<<<< HEAD
-    UserApiKeyDeleteResponse:
-=======
     UserApiKeyRenameRequest:
       type: object
       properties:
@@ -4562,7 +4585,6 @@
       required:
       - key_name
     UserApiKeyRenameResponse:
->>>>>>> 77b20cce
       type: object
       properties:
         message:
@@ -4570,14 +4592,23 @@
           description: The message to return
           example: Success
         data:
-<<<<<<< HEAD
+          description: The renamed API key
+          type:
+          - object
+          $ref: '#/components/schemas/UserApiKey'
+        status_code:
+          type: integer
+          description: The HTTP status code
+          example: 200
+    UserApiKeyDeleteResponse:
+      type: object
+      properties:
+        message:
+          type: string
+          description: The message to return
+          example: Success
+        data:
           example: null
-=======
-          description: The renamed API key
-          type:
-          - object
-          $ref: '#/components/schemas/UserApiKey'
->>>>>>> 77b20cce
         status_code:
           type: integer
           description: The HTTP status code
