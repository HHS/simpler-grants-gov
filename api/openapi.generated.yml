info:
  description: '

    Back end API for simpler.grants.gov.


    This API is an ALPHA VERSION! Its current form is primarily for testing and feedback.
    Features are still under heavy development, and subject to change. Not for production
    use.


    See [Release Phases](https://github.com/github/roadmap?tab=readme-ov-file#release-phases)
    for further details.

    '
  contact:
    name: Simpler Grants.gov
    url: https://simpler.grants.gov/
    email: simpler@grants.gov
  title: Simpler Grants API
  version: v0
tags:
- name: Health
- name: Opportunity v1
- name: Extract v1
- name: Agency v1
- name: User v1 - Internal Only
- name: Application Alpha
- name: Form Alpha
- name: Competition Alpha
servers: .
paths:
  /health:
    get:
      parameters: []
      responses:
        '200':
          content:
            application/json:
              schema:
                $ref: '#/components/schemas/HealthcheckResponse'
          description: Successful response
        '503':
          content:
            application/json:
              schema:
                $ref: '#/components/schemas/ErrorResponse'
          description: Service Unavailable
      tags:
      - Health
      summary: Health
  /v1/extracts:
    post:
      parameters: []
      responses:
        '200':
          content:
            application/json:
              schema:
                $ref: '#/components/schemas/ExtractMetadataListResponse'
          description: Successful response
        '422':
          content:
            application/json:
              schema:
                $ref: '#/components/schemas/ErrorResponse'
          description: Validation error
        '401':
          content:
            application/json:
              schema:
                $ref: '#/components/schemas/ErrorResponse'
          description: Authentication error
      tags:
      - Extract v1
      summary: Extract Metadata Get
      requestBody:
        content:
          application/json:
            schema:
              $ref: '#/components/schemas/ExtractMetadataRequest'
            examples:
              example1:
                summary: No filters
                value:
                  pagination:
                    sort_order:
                    - order_by: created_at
                      sort_direction: descending
                    page_offset: 1
                    page_size: 25
      security:
      - ApiKeyAuth: []
  /v1/agencies:
    post:
      parameters: []
      responses:
        '200':
          content:
            application/json:
              schema:
                $ref: '#/components/schemas/AgencyListResponse'
          description: Successful response
        '422':
          content:
            application/json:
              schema:
                $ref: '#/components/schemas/ErrorResponse'
          description: Validation error
        '401':
          content:
            application/json:
              schema:
                $ref: '#/components/schemas/ErrorResponse'
          description: Authentication error
      tags:
      - Agency v1
      summary: Agencies Get
      requestBody:
        content:
          application/json:
            schema:
              $ref: '#/components/schemas/AgencyListRequest'
            examples:
              example1:
                summary: No filters
                value:
                  pagination:
                    sort_order:
                    - order_by: created_at
                      sort_direction: descending
                    page_offset: 1
                    page_size: 25
      security:
      - ApiKeyAuth: []
  /v1/users/login:
    get:
      parameters: []
      responses:
        '302':
          content:
            application/json:
              schema: {}
          description: Found
      tags:
      - User v1 - Internal Only
      summary: User Login
      description: '

        To use this endpoint, click [this link](/v1/users/login) which will redirect

        you to an OAuth provider where you can sign into an account.


        Do not try to use the execute option below as OpenAPI will not redirect your
        browser for you.


        The token you receive can then be set to the X-SGG-Token header for authenticating
        with endpoints.

        '
  /v1/agencies/search:
    post:
      parameters: []
      responses:
        '200':
          content:
            application/json:
              schema:
                $ref: '#/components/schemas/AgencySearchResponseV1'
          description: Successful response
        '422':
          content:
            application/json:
              schema:
                $ref: '#/components/schemas/ErrorResponse'
          description: Validation error
        '401':
          content:
            application/json:
              schema:
                $ref: '#/components/schemas/ErrorResponse'
          description: Authentication error
      tags:
      - Agency v1
      summary: Agency Search
      requestBody:
        content:
          application/json:
            schema:
              $ref: '#/components/schemas/AgencySearchRequest'
            examples:
              example1:
                summary: No filters
                value:
                  query: USAID
                  pagination:
                    sort_order:
                    - order_by: agency_name
                      sort_direction: descending
                    page_offset: 1
                    page_size: 25
              example2:
                summary: Filter by active agency
                value:
                  filters:
                    has_active_opportunity:
                      one_of:
                      - 'False'
                  pagination:
                    sort_order:
                    - order_by: agency_name
                      sort_direction: descending
                    page_offset: 1
                    page_size: 25
      security:
      - ApiKeyAuth: []
  /v1/users/token/logout:
    post:
      parameters: []
      responses:
        '200':
          content:
            application/json:
              schema:
                $ref: '#/components/schemas/UserTokenLogoutResponse'
          description: Successful response
        '401':
          content:
            application/json:
              schema:
                $ref: '#/components/schemas/ErrorResponse'
          description: Authentication error
      tags:
      - User v1 - Internal Only
      summary: User Token Logout
      security:
      - ApiJwtAuth: []
  /v1/users/token/refresh:
    post:
      parameters: []
      responses:
        '200':
          content:
            application/json:
              schema:
                $ref: '#/components/schemas/UserTokenRefreshResponse'
          description: Successful response
        '401':
          content:
            application/json:
              schema:
                $ref: '#/components/schemas/ErrorResponse'
          description: Authentication error
      tags:
      - User v1 - Internal Only
      summary: User Token Refresh
      security:
      - ApiJwtAuth: []
  /v1/opportunities/search:
    post:
      parameters: []
      responses:
        '200':
          content:
            application/json:
              schema:
                $ref: '#/components/schemas/OpportunitySearchResponseV1'
            application/octet-stream: {}
          description: Successful response
        '422':
          content:
            application/json:
              schema:
                $ref: '#/components/schemas/ErrorResponse'
          description: Validation error
        '401':
          content:
            application/json:
              schema:
                $ref: '#/components/schemas/ErrorResponse'
          description: Authentication error
      tags:
      - Opportunity v1
      summary: Opportunity Search
      description: '

        __ALPHA VERSION__


        This endpoint in its current form is primarily for testing and feedback.


        Features in this endpoint are still under heavy development, and subject to
        change. Not for production use.


        See [Release Phases](https://github.com/github/roadmap?tab=readme-ov-file#release-phases)
        for further details.

        '
      requestBody:
        content:
          application/json:
            schema:
              $ref: '#/components/schemas/OpportunitySearchRequestV1'
            examples:
              example1:
                summary: No filters
                value:
                  pagination:
                    sort_order:
                    - order_by: opportunity_id
                      sort_direction: ascending
                    page_offset: 1
                    page_size: 25
              example2:
                summary: All filters
                value:
                  query: research
                  filters:
                    agency:
                      one_of:
                      - USAID
                      - DOC
                    applicant_type:
                      one_of:
                      - state_governments
                      - county_governments
                      - individuals
                    funding_category:
                      one_of:
                      - recovery_act
                      - arts
                      - natural_resources
                    funding_instrument:
                      one_of:
                      - cooperative_agreement
                      - grant
                    opportunity_status:
                      one_of:
                      - forecasted
                      - posted
                    post_date:
                      start_date: '2024-01-01'
                      end_date: '2024-02-01'
                    close_date:
                      start_date: '2024-01-01'
                  pagination:
                    sort_order:
                    - order_by: opportunity_id
                      sort_direction: ascending
                    page_offset: 1
                    page_size: 25
              example3:
                summary: Query & opportunity_status filters
                value:
                  query: research
                  filters:
                    opportunity_status:
                      one_of:
                      - forecasted
                      - posted
                  pagination:
                    sort_order:
                    - order_by: opportunity_id
                      sort_direction: ascending
                    page_offset: 1
                    page_size: 25
              example4:
                summary: CSV file response
                value:
                  format: csv
                  filters:
                    opportunity_status:
                      one_of:
                      - forecasted
                      - posted
                  pagination:
                    sort_order:
                    - order_by: opportunity_id
                      sort_direction: ascending
                    page_offset: 1
                    page_size: 100
              example5:
                summary: Filter by award fields
                value:
                  filters:
                    expected_number_of_awards:
                      min: 5
                    award_floor:
                      min: 10000
                    award_ceiling:
                      max: 1000000
                    estimated_total_program_funding:
                      min: 100000
                      max: 250000
                  pagination:
                    sort_order:
                    - order_by: opportunity_id
                      sort_direction: ascending
                    page_offset: 1
                    page_size: 25
              example6:
                summary: Filter by assistance listing numbers
                value:
                  filters:
                    assistance_listing_number:
                      one_of:
                      - '43.001'
                      - '47.049'
                  pagination:
                    sort_order:
                    - order_by: opportunity_id
                      sort_direction: ascending
                    page_offset: 1
                    page_size: 25
              example7:
                summary: Primary sort agency_code desc, secondary sort opportunity_id
                  asc
                value:
                  pagination:
                    page_offset: 1
                    page_size: 25
                    sort_order:
                    - order_by: agency_code
                      sort_direction: descending
                    - order_by: opportunity_id
                      sort_direction: ascending
      security:
      - ApiKeyAuth: []
  /v1/users/{user_id}:
    get:
      parameters:
      - in: path
        name: user_id
        schema:
          type: string
        required: true
      responses:
        '200':
          content:
            application/json:
              schema:
                $ref: '#/components/schemas/UserGetResponse'
          description: Successful response
        '401':
          content:
            application/json:
              schema:
                $ref: '#/components/schemas/ErrorResponse'
          description: Authentication error
        '404':
          content:
            application/json:
              schema:
                $ref: '#/components/schemas/ErrorResponse'
          description: Not found
      tags:
      - User v1 - Internal Only
      summary: User Get
      security:
      - ApiJwtAuth: []
  /alpha/applications/start:
    post:
      parameters: []
      responses:
        '200':
          content:
            application/json:
              schema:
                $ref: '#/components/schemas/ApplicationStartResponse'
          description: Successful response
        '422':
          content:
            application/json:
              schema:
                $ref: '#/components/schemas/ErrorResponse'
          description: Validation error
        '401':
          content:
            application/json:
              schema:
                $ref: '#/components/schemas/ErrorResponse'
          description: Authentication error
        '404':
          content:
            application/json:
              schema:
                $ref: '#/components/schemas/ErrorResponse'
          description: Not Found
      tags:
      - Application Alpha
      summary: Create a new application for a competition
      requestBody:
        content:
          application/json:
            schema:
              $ref: '#/components/schemas/ApplicationStartRequest'
      security:
      - ApiJwtAuth: []
  /alpha/forms/{form_id}:
    get:
      parameters:
      - in: path
        name: form_id
        schema:
          type: string
        required: true
      responses:
        '200':
          content:
            application/json:
              schema:
                $ref: '#/components/schemas/FormResponseAlpha'
          description: Successful response
        '401':
          content:
            application/json:
              schema:
                $ref: '#/components/schemas/ErrorResponse'
          description: Authentication error
        '404':
          content:
            application/json:
              schema:
                $ref: '#/components/schemas/ErrorResponse'
          description: Not found
      tags:
      - Form Alpha
      summary: Form Get
      security:
      - ApiKeyAuth: []
  /v1/opportunities/{opportunity_id}:
    get:
      parameters:
      - in: path
        name: opportunity_id
        schema:
          type: string
        required: true
      responses:
        '200':
          content:
            application/json:
              schema:
                $ref: '#/components/schemas/OpportunityGetResponseV1'
          description: Successful response
        '401':
          content:
            application/json:
              schema:
                $ref: '#/components/schemas/ErrorResponse'
          description: Authentication error
        '404':
          content:
            application/json:
              schema:
                $ref: '#/components/schemas/ErrorResponse'
          description: Not found
      tags:
      - Opportunity v1
      summary: Opportunity Get
      description: '

        __ALPHA VERSION__


        This endpoint in its current form is primarily for testing and feedback.


        Features in this endpoint are still under heavy development, and subject to
        change. Not for production use.


        See [Release Phases](https://github.com/github/roadmap?tab=readme-ov-file#release-phases)
        for further details.

        '
      security:
      - ApiKeyAuth: []
  /v1/users/{user_id}/saved-searches:
    post:
      parameters:
      - in: path
        name: user_id
        schema:
          type: string
        required: true
      responses:
        '200':
          content:
            application/json:
              schema:
                $ref: '#/components/schemas/UserSaveSearchResponse'
          description: Successful response
        '422':
          content:
            application/json:
              schema:
                $ref: '#/components/schemas/ErrorResponse'
          description: Validation error
        '401':
          content:
            application/json:
              schema:
                $ref: '#/components/schemas/ErrorResponse'
          description: Authentication error
        '404':
          content:
            application/json:
              schema:
                $ref: '#/components/schemas/ErrorResponse'
          description: Not found
      tags:
      - User v1 - Internal Only
      summary: User Save Search
      requestBody:
        content:
          application/json:
            schema:
              $ref: '#/components/schemas/UserSaveSearchRequest'
      security:
      - ApiJwtAuth: []
  /alpha/applications/{application_id}:
    get:
      parameters:
      - in: path
        name: application_id
        schema:
          type: string
        required: true
      responses:
        '200':
          content:
            application/json:
              schema:
                $ref: '#/components/schemas/ApplicationGetResponse'
          description: Successful response
        '401':
          content:
            application/json:
              schema:
                $ref: '#/components/schemas/ErrorResponse'
          description: Authentication error
        '404':
          content:
            application/json:
              schema:
                $ref: '#/components/schemas/ErrorResponse'
          description: Not found
      tags:
      - Application Alpha
      summary: Get an application by ID
      security:
      - ApiJwtAuth: []
  /alpha/competitions/{competition_id}:
    get:
      parameters:
      - in: path
        name: competition_id
        schema:
          type: string
        required: true
      responses:
        '200':
          content:
            application/json:
              schema:
                $ref: '#/components/schemas/CompetitionResponseAlpha'
          description: Successful response
        '401':
          content:
            application/json:
              schema:
                $ref: '#/components/schemas/ErrorResponse'
          description: Authentication error
        '404':
          content:
            application/json:
              schema:
                $ref: '#/components/schemas/ErrorResponse'
          description: Not found
      tags:
      - Competition Alpha
      summary: Competition Get
      security:
      - ApiJwtAuth: []
      - ApiKeyAuth: []
  /v1/users/{user_id}/saved-opportunities:
    post:
      parameters:
      - in: path
        name: user_id
        schema:
          type: string
        required: true
      responses:
        '200':
          content:
            application/json:
              schema:
                $ref: '#/components/schemas/UserSaveOpportunityResponse'
          description: Successful response
        '422':
          content:
            application/json:
              schema:
                $ref: '#/components/schemas/ErrorResponse'
          description: Validation error
        '401':
          content:
            application/json:
              schema:
                $ref: '#/components/schemas/ErrorResponse'
          description: Authentication error
        '404':
          content:
            application/json:
              schema:
                $ref: '#/components/schemas/ErrorResponse'
          description: Not found
      tags:
      - User v1 - Internal Only
      summary: User Save Opportunity
      requestBody:
        content:
          application/json:
            schema:
              $ref: '#/components/schemas/UserSaveOpportunityRequest'
      security:
      - ApiJwtAuth: []
  /v1/users/{user_id}/saved-searches/list:
    post:
      parameters:
      - in: path
        name: user_id
        schema:
          type: string
        required: true
      responses:
        '200':
          content:
            application/json:
              schema:
                $ref: '#/components/schemas/UserSavedSearchesResponse'
          description: Successful response
        '422':
          content:
            application/json:
              schema:
                $ref: '#/components/schemas/ErrorResponse'
          description: Validation error
        '401':
          content:
            application/json:
              schema:
                $ref: '#/components/schemas/ErrorResponse'
          description: Authentication error
        '404':
          content:
            application/json:
              schema:
                $ref: '#/components/schemas/ErrorResponse'
          description: Not found
      tags:
      - User v1 - Internal Only
      summary: User Get Saved Searches
      requestBody:
        content:
          application/json:
            schema:
              $ref: '#/components/schemas/UserSavedSearchesRequest'
      security:
      - ApiJwtAuth: []
<<<<<<< HEAD
  /v1/opportunities/{legacy_opportunity_id}:
    get:
      parameters:
      - in: path
        name: legacy_opportunity_id
        schema:
          type: integer
=======
  /alpha/applications/{application_id}/submit:
    post:
      parameters:
      - in: path
        name: application_id
        schema:
          type: string
>>>>>>> e685a181
        required: true
      responses:
        '200':
          content:
            application/json:
              schema:
<<<<<<< HEAD
                $ref: '#/components/schemas/OpportunityGetResponseV1'
=======
                $ref: '#/components/schemas/AbstractResponse'
>>>>>>> e685a181
          description: Successful response
        '401':
          content:
            application/json:
              schema:
                $ref: '#/components/schemas/ErrorResponse'
          description: Authentication error
        '404':
          content:
            application/json:
              schema:
                $ref: '#/components/schemas/ErrorResponse'
          description: Not found
      tags:
<<<<<<< HEAD
      - Opportunity v1
      summary: Opportunity Get Legacy
      description: '

        __ALPHA VERSION__


        This endpoint in its current form is primarily for testing and feedback.


        Features in this endpoint are still under heavy development, and subject to
        change. Not for production use.


        See [Release Phases](https://github.com/github/roadmap?tab=readme-ov-file#release-phases)
        for further details.

        '
      security:
      - ApiKeyAuth: []
=======
      - Application Alpha
      summary: Submit an application
      security:
      - ApiJwtAuth: []
>>>>>>> e685a181
  /v1/users/{user_id}/saved-opportunities/list:
    post:
      parameters:
      - in: path
        name: user_id
        schema:
          type: string
        required: true
      responses:
        '200':
          content:
            application/json:
              schema:
                $ref: '#/components/schemas/UserSavedOpportunitiesResponse'
          description: Successful response
        '422':
          content:
            application/json:
              schema:
                $ref: '#/components/schemas/ErrorResponse'
          description: Validation error
        '401':
          content:
            application/json:
              schema:
                $ref: '#/components/schemas/ErrorResponse'
          description: Authentication error
        '404':
          content:
            application/json:
              schema:
                $ref: '#/components/schemas/ErrorResponse'
          description: Not found
      tags:
      - User v1 - Internal Only
      summary: User Get Saved Opportunities
      requestBody:
        content:
          application/json:
            schema:
              $ref: '#/components/schemas/UserSavedOpportunitiesRequest'
      security:
      - ApiJwtAuth: []
  /v1/users/{user_id}/saved-searches/{saved_search_id}:
    put:
      parameters:
      - in: path
        name: user_id
        schema:
          type: string
        required: true
      - in: path
        name: saved_search_id
        schema:
          type: string
        required: true
      responses:
        '200':
          content:
            application/json:
              schema:
                $ref: '#/components/schemas/UserUpdateSavedSearchResponse'
          description: Successful response
        '422':
          content:
            application/json:
              schema:
                $ref: '#/components/schemas/ErrorResponse'
          description: Validation error
        '401':
          content:
            application/json:
              schema:
                $ref: '#/components/schemas/ErrorResponse'
          description: Authentication error
        '404':
          content:
            application/json:
              schema:
                $ref: '#/components/schemas/ErrorResponse'
          description: Not found
      tags:
      - User v1 - Internal Only
      summary: User Update Saved Search
      requestBody:
        content:
          application/json:
            schema:
              $ref: '#/components/schemas/UserUpdateSavedSearchRequest'
      security:
      - ApiJwtAuth: []
    delete:
      parameters:
      - in: path
        name: user_id
        schema:
          type: string
        required: true
      - in: path
        name: saved_search_id
        schema:
          type: string
        required: true
      responses:
        '200':
          content:
            application/json:
              schema:
                $ref: '#/components/schemas/UserDeleteSavedSearchResponse'
          description: Successful response
        '401':
          content:
            application/json:
              schema:
                $ref: '#/components/schemas/ErrorResponse'
          description: Authentication error
        '404':
          content:
            application/json:
              schema:
                $ref: '#/components/schemas/ErrorResponse'
          description: Not found
      tags:
      - User v1 - Internal Only
      summary: User Delete Saved Search
      security:
      - ApiJwtAuth: []
  /alpha/applications/{application_id}/forms/{form_id}:
    put:
      parameters:
      - in: path
        name: application_id
        schema:
          type: string
        required: true
      - in: path
        name: form_id
        schema:
          type: string
        required: true
      responses:
        '200':
          content:
            application/json:
              schema:
                $ref: '#/components/schemas/ApplicationFormUpdateResponse'
          description: Successful response
        '422':
          content:
            application/json:
              schema:
                $ref: '#/components/schemas/ErrorResponse'
          description: Validation error
        '401':
          content:
            application/json:
              schema:
                $ref: '#/components/schemas/ErrorResponse'
          description: Authentication error
        '404':
          content:
            application/json:
              schema:
                $ref: '#/components/schemas/ErrorResponse'
          description: Not found
      tags:
      - Application Alpha
      summary: Update an application form response
      requestBody:
        content:
          application/json:
            schema:
              $ref: '#/components/schemas/ApplicationFormUpdateRequest'
      security:
      - ApiJwtAuth: []
  /v1/users/{user_id}/saved-opportunities/{opportunity_id}:
    delete:
      parameters:
      - in: path
        name: user_id
        schema:
          type: string
        required: true
      - in: path
        name: opportunity_id
        schema:
          type: integer
        required: true
      responses:
        '200':
          content:
            application/json:
              schema:
                $ref: '#/components/schemas/UserDeleteSavedOpportunityResponse'
          description: Successful response
        '401':
          content:
            application/json:
              schema:
                $ref: '#/components/schemas/ErrorResponse'
          description: Authentication error
        '404':
          content:
            application/json:
              schema:
                $ref: '#/components/schemas/ErrorResponse'
          description: Not found
      tags:
      - User v1 - Internal Only
      summary: User Delete Saved Opportunity
      security:
      - ApiJwtAuth: []
  /alpha/applications/{application_id}/application_form/{app_form_id}:
    get:
      parameters:
      - in: path
        name: application_id
        schema:
          type: string
        required: true
      - in: path
        name: app_form_id
        schema:
          type: string
        required: true
      responses:
        '200':
          content:
            application/json:
              schema:
                $ref: '#/components/schemas/ApplicationFormGetResponse'
          description: Successful response
        '401':
          content:
            application/json:
              schema:
                $ref: '#/components/schemas/ErrorResponse'
          description: Authentication error
        '404':
          content:
            application/json:
              schema:
                $ref: '#/components/schemas/ErrorResponse'
          description: Not found
      tags:
      - Application Alpha
      summary: Get an application form by ID
      security:
      - ApiJwtAuth: []
openapi: 3.1.0
components:
  schemas:
    HealthcheckMetadata:
      type: object
      properties:
        commit_sha:
          type: string
          description: The github commit sha for the latest deployed commit
          example: ffaca647223e0b6e54344122eefa73401f5ec131
        commit_link:
          type: string
          description: A github link to the latest deployed commit
          example: https://github.com/HHS/simpler-grants-gov/commit/main
        release_notes_link:
          type: string
          description: A github link to the release notes - direct if the latest deploy
            was a release
          example: https://github.com/HHS/simpler-grants-gov/releases
        last_deploy_time:
          type: string
          format: date-time
          description: Latest deploy time in US/Eastern timezone
        deploy_whoami:
          type: string
          description: The latest user to deploy the application
          example: runner
    HealthcheckResponse:
      type: object
      properties:
        message:
          type: string
          description: The message to return
          example: Success
        data:
          type:
          - object
          $ref: '#/components/schemas/HealthcheckMetadata'
        status_code:
          type: integer
          description: The HTTP status code
          example: 200
    ValidationIssue:
      type: object
      properties:
        type:
          type: string
          description: The type of error
          example: invalid
        message:
          type: string
          description: The message to return
          example: Not a valid string.
        field:
          type: string
          description: The field that failed
          example: summary.summary_description
    ErrorResponse:
      type: object
      properties:
        data:
          description: Additional data that might be useful in resolving an error
            (see specific endpoints for details, this is used infrequently)
          example: {}
        message:
          type: string
          description: General description of the error
          example: Error
        status_code:
          type: integer
          description: The HTTP status code of the error
        errors:
          type: array
          example: []
          items:
            type:
            - object
            $ref: '#/components/schemas/ValidationIssue'
        internal_request_id:
          type: string
          description: An internal tracking ID
          example: 550e8400-e29b-41d4-a716-446655440000
    DateRange:
      type: object
      properties:
        start_date:
          type:
          - string
          - 'null'
          format: date
        end_date:
          type:
          - string
          - 'null'
          format: date
      required:
      - end_date
      - start_date
    ExtractMetadataFilterV1:
      type: object
      properties:
        extract_type:
          description: The type of extract to filter by
          example: opportunities_json
          enum:
          - opportunities_json
          - opportunities_csv
          type:
          - string
          - 'null'
          - 'null'
        created_at:
          type:
          - object
          $ref: '#/components/schemas/DateRange'
    SortOrderExtractMetadataPaginationV1:
      type: object
      properties:
        order_by:
          type: string
          enum:
          - created_at
          description: The field to sort the response by
        sort_direction:
          description: Whether to sort the response ascending or descending
          enum:
          - ascending
          - descending
          type:
          - string
      required:
      - order_by
      - sort_direction
    ExtractMetadataPaginationV1:
      type: object
      properties:
        sort_order:
          type: array
          minItems: 1
          maxItems: 5
          description: The list of sorting rules
          items:
            type:
            - object
            $ref: '#/components/schemas/SortOrderExtractMetadataPaginationV1'
        page_size:
          type: integer
          minimum: 1
          maximum: 5000
          description: The size of the page to fetch
          example: 25
        page_offset:
          type: integer
          minimum: 1
          description: The page number to fetch, starts counting from 1
          example: 1
      required:
      - page_offset
      - page_size
      - sort_order
    ExtractMetadataRequest:
      type: object
      properties:
        message:
          type: string
          description: The message to return
          example: Success
        data:
          description: The REST resource object
        status_code:
          type: integer
          description: The HTTP status code
          example: 200
        filters:
          type:
          - object
          $ref: '#/components/schemas/ExtractMetadataFilterV1'
        pagination:
          type:
          - object
          $ref: '#/components/schemas/ExtractMetadataPaginationV1'
      required:
      - pagination
    SortOrder:
      type: object
      properties:
        order_by:
          type: string
          description: The field that the records were sorted by
          example: id
        sort_direction:
          description: The direction the records are sorted
          enum:
          - ascending
          - descending
          type:
          - string
    PaginationInfo:
      type: object
      properties:
        page_offset:
          type: integer
          description: The page number that was fetched
          example: 1
        page_size:
          type: integer
          description: The size of the page fetched
          example: 25
        total_records:
          type: integer
          description: The total number of records fetchable
          example: 42
        total_pages:
          type: integer
          description: The total number of pages that can be fetched
          example: 2
        sort_order:
          type: array
          description: The sort order passed in originally
          items:
            type:
            - object
            $ref: '#/components/schemas/SortOrder'
    ExtractMetadataResponse:
      type: object
      properties:
        download_path:
          type: string
          description: The file's download path
        file_size_bytes:
          type: integer
          description: The size of the file in bytes
          example: 1024
        created_at:
          type: string
          format: date-time
          readOnly: true
        updated_at:
          type: string
          format: date-time
          readOnly: true
        extract_metadata_id:
          type: string
          format: uuid
          description: The ID of the extract metadata
          example: 123e4567-e89b-12d3-a456-426614174000
        extract_type:
          type: string
          description: The type of extract
          example: opportunity_data_extract
    ExtractMetadataListResponse:
      type: object
      properties:
        pagination_info:
          description: The pagination information for paginated endpoints
          type: &id001
          - object
          $ref: '#/components/schemas/PaginationInfo'
        message:
          type: string
          description: The message to return
          example: Success
        data:
          type: array
          description: A list of extract metadata records
          items:
            type:
            - object
            $ref: '#/components/schemas/ExtractMetadataResponse'
        status_code:
          type: integer
          description: The HTTP status code
          example: 200
    AgencyFilterV1:
      type: object
      properties:
        agency_id:
          type: string
          format: uuid
          example: 123e4567-e89b-12d3-a456-426614174000
        active:
          type: boolean
    SortOrderAgencyPaginationV1:
      type: object
      properties:
        order_by:
          type: string
          enum:
          - agency_code
          - agency_name
          - created_at
          description: The field to sort the response by
        sort_direction:
          description: Whether to sort the response ascending or descending
          enum:
          - ascending
          - descending
          type:
          - string
      required:
      - order_by
      - sort_direction
    AgencyPaginationV1:
      type: object
      properties:
        sort_order:
          type: array
          default:
          - order_by: agency_code
            sort_direction: ascending
          minItems: 1
          maxItems: 5
          description: The list of sorting rules
          items:
            type:
            - object
            $ref: '#/components/schemas/SortOrderAgencyPaginationV1'
        page_size:
          type: integer
          minimum: 1
          maximum: 5000
          description: The size of the page to fetch
          example: 25
        page_offset:
          type: integer
          minimum: 1
          description: The page number to fetch, starts counting from 1
          example: 1
      required:
      - page_offset
      - page_size
    AgencyListRequest:
      type: object
      properties:
        filters:
          type:
          - object
          $ref: '#/components/schemas/AgencyFilterV1'
        pagination:
          type:
          - object
          $ref: '#/components/schemas/AgencyPaginationV1'
      required:
      - pagination
    AgencyResponse:
      type: object
      properties:
        agency_id:
          type: string
          format: uuid
          example: 123e4567-e89b-12d3-a456-426614174000
        agency_name:
          type: string
        agency_code:
          type: string
        top_level_agency:
          type:
          - object
          $ref: '#/components/schemas/AgencyResponse'
        created_at:
          type: string
          format: date-time
        updated_at:
          type: string
          format: date-time
    AgencyListResponse:
      type: object
      properties:
        pagination_info:
          description: The pagination information for paginated endpoints
          type: *id001
          $ref: '#/components/schemas/PaginationInfo'
        message:
          type: string
          description: The message to return
          example: Success
        data:
          type: array
          description: A list of agency records
          items:
            type:
            - object
            $ref: '#/components/schemas/AgencyResponse'
        status_code:
          type: integer
          description: The HTTP status code
          example: 200
    HasActiveOpportunityFilterV1:
      type: object
      properties:
        one_of:
          type:
          - array
          - 'null'
          items:
            type: boolean
            example: true
    IsTestAgencyFilterV1:
      type: object
      properties:
        one_of:
          type:
          - array
          - 'null'
          items:
            type: boolean
            example: true
    AgencySearchFilterV1:
      type: object
      properties:
        has_active_opportunity:
          type:
          - object
          $ref: '#/components/schemas/HasActiveOpportunityFilterV1'
        is_test_agency:
          type:
          - object
          $ref: '#/components/schemas/IsTestAgencyFilterV1'
    SortOrderAgencySearchPaginationV1:
      type: object
      properties:
        order_by:
          type: string
          enum:
          - agency_code
          - agency_name
          description: The field to sort the response by
        sort_direction:
          description: Whether to sort the response ascending or descending
          enum:
          - ascending
          - descending
          type:
          - string
      required:
      - order_by
      - sort_direction
    AgencySearchPaginationV1:
      type: object
      properties:
        sort_order:
          type: array
          default:
          - order_by: agency_code
            sort_direction: ascending
          minItems: 1
          maxItems: 5
          description: The list of sorting rules
          items:
            type:
            - object
            $ref: '#/components/schemas/SortOrderAgencySearchPaginationV1'
        page_size:
          type: integer
          minimum: 1
          maximum: 5000
          description: The size of the page to fetch
          example: 25
        page_offset:
          type: integer
          minimum: 1
          description: The page number to fetch, starts counting from 1
          example: 1
      required:
      - page_offset
      - page_size
    AgencySearchRequest:
      type: object
      properties:
        query:
          type: string
          minLength: 1
          maxLength: 100
          description: Query string which searches against several text fields
          example: research
        query_operator:
          default: !!python/object/apply:src.api.opportunities_v1.opportunity_schemas.SearchQueryOperator
          - OR
          description: Query operator for combining search conditions
          example: OR
          enum:
          - AND
          - OR
          type:
          - string
        filters:
          type:
          - object
          $ref: '#/components/schemas/AgencySearchFilterV1'
        pagination:
          type:
          - object
          $ref: '#/components/schemas/AgencySearchPaginationV1'
      required:
      - pagination
    AgencyV1:
      type: object
      properties:
        agency_id:
          type: string
          format: uuid
          description: The internal ID of the agency
          example: 123e4567-e89b-12d3-a456-426614174000
        agency_name:
          type: string
          description: The name of the agency who created the opportunity
          example: Department of Examples
        agency_code:
          type: string
          description: The agency who created the opportunity
          example: ABC
        top_level_agency:
          type:
          - object
          - 'null'
          anyOf:
          - $ref: '#/components/schemas/AgencyV1'
          - type: 'null'
        has_active_opportunity:
          type: boolean
          description: Indicates if the agency is linked to an opportunity that is
            currently active.
          example: false
        is_test_agency:
          type: boolean
          description: Indicates if the agency is a test agency.
          example: false
        created_at:
          type: string
          format: date-time
          readOnly: true
        updated_at:
          type: string
          format: date-time
          readOnly: true
    AgencySearchResponseV1:
      type: object
      properties:
        pagination_info:
          description: The pagination information for paginated endpoints
          type: *id001
          $ref: '#/components/schemas/PaginationInfo'
        message:
          type: string
          description: The message to return
          example: Success
        data:
          type: array
          items:
            $ref: '#/components/schemas/AgencyV1'
        status_code:
          type: integer
          description: The HTTP status code
          example: 200
    UserTokenLogoutResponse:
      type: object
      properties:
        message:
          type: string
          description: The message to return
          example: Success
        data:
          example: null
        status_code:
          type: integer
          description: The HTTP status code
          example: 200
    UserTokenRefreshResponse:
      type: object
      properties:
        message:
          type: string
          description: The message to return
          example: Success
        data:
          example: null
        status_code:
          type: integer
          description: The HTTP status code
          example: 200
    FundingInstrumentFilterV1:
      type: object
      properties:
        one_of:
          type: array
          minItems: 1
          items:
            enum:
            - cooperative_agreement
            - grant
            - procurement_contract
            - other
            type:
            - string
    FundingCategoryFilterV1:
      type: object
      properties:
        one_of:
          type: array
          minItems: 1
          items:
            enum:
            - recovery_act
            - agriculture
            - arts
            - business_and_commerce
            - community_development
            - consumer_protection
            - disaster_prevention_and_relief
            - education
            - employment_labor_and_training
            - energy
            - environment
            - food_and_nutrition
            - health
            - housing
            - humanities
            - infrastructure_investment_and_jobs_act
            - information_and_statistics
            - income_security_and_social_services
            - law_justice_and_legal_services
            - natural_resources
            - opportunity_zone_benefits
            - regional_development
            - science_technology_and_other_research_and_development
            - transportation
            - affordable_care_act
            - other
            type:
            - string
    ApplicantTypeFilterV1:
      type: object
      properties:
        one_of:
          type: array
          minItems: 1
          items:
            enum:
            - state_governments
            - county_governments
            - city_or_township_governments
            - special_district_governments
            - independent_school_districts
            - public_and_state_institutions_of_higher_education
            - private_institutions_of_higher_education
            - federally_recognized_native_american_tribal_governments
            - other_native_american_tribal_organizations
            - public_and_indian_housing_authorities
            - nonprofits_non_higher_education_with_501c3
            - nonprofits_non_higher_education_without_501c3
            - individuals
            - for_profit_organizations_other_than_small_businesses
            - small_businesses
            - other
            - unrestricted
            type:
            - string
    OpportunityStatusFilterV1:
      type: object
      properties:
        one_of:
          type: array
          minItems: 1
          items:
            enum:
            - forecasted
            - posted
            - closed
            - archived
            type:
            - string
    AgencyOppSearchFilterV1:
      type: object
      properties:
        one_of:
          type: array
          minItems: 1
          items:
            type: string
            minLength: 2
            example: USAID
    AssistanceListingNumberFilterV1:
      type: object
      properties:
        one_of:
          type: array
          minItems: 1
          items:
            type: string
            pattern: ^\d{2}\.\d{2,3}$
            example: '45.149'
    IsCostSharingFilterV1:
      type: object
      properties:
        one_of:
          type:
          - array
          - 'null'
          items:
            type: boolean
            example: true
    ExpectedNumberAwardsFilterV1:
      type: object
      properties:
        min:
          type:
          - integer
          - 'null'
          minimum: 0
          example: 0
        max:
          type:
          - integer
          - 'null'
          minimum: 0
          example: 25
    AwardFloorFilterV1:
      type: object
      properties:
        min:
          type:
          - integer
          - 'null'
          minimum: 0
          example: 0
        max:
          type:
          - integer
          - 'null'
          minimum: 0
          example: 10000
    AwardCeilingFilterV1:
      type: object
      properties:
        min:
          type:
          - integer
          - 'null'
          minimum: 0
          example: 0
        max:
          type:
          - integer
          - 'null'
          minimum: 0
          example: 10000000
    EstimatedTotalProgramFundingFilterV1:
      type: object
      properties:
        min:
          type:
          - integer
          - 'null'
          minimum: 0
          example: 0
        max:
          type:
          - integer
          - 'null'
          minimum: 0
          example: 10000000
    PostDateFilterV1:
      type: object
      properties:
        start_date:
          type:
          - string
          - 'null'
          format: date
        end_date:
          type:
          - string
          - 'null'
          format: date
        start_date_relative:
          type:
          - integer
          - 'null'
          minimum: -1000000
          maximum: 1000000
        end_date_relative:
          type:
          - integer
          - 'null'
          minimum: -1000000
          maximum: 1000000
    CloseDateFilterV1:
      type: object
      properties:
        start_date:
          type:
          - string
          - 'null'
          format: date
        end_date:
          type:
          - string
          - 'null'
          format: date
        start_date_relative:
          type:
          - integer
          - 'null'
          minimum: -1000000
          maximum: 1000000
        end_date_relative:
          type:
          - integer
          - 'null'
          minimum: -1000000
          maximum: 1000000
    OpportunitySearchFilterV1:
      type: object
      properties:
        funding_instrument:
          type:
          - object
          $ref: '#/components/schemas/FundingInstrumentFilterV1'
        funding_category:
          type:
          - object
          $ref: '#/components/schemas/FundingCategoryFilterV1'
        applicant_type:
          type:
          - object
          $ref: '#/components/schemas/ApplicantTypeFilterV1'
        opportunity_status:
          type:
          - object
          $ref: '#/components/schemas/OpportunityStatusFilterV1'
        agency:
          type:
          - object
          $ref: '#/components/schemas/AgencyOppSearchFilterV1'
        assistance_listing_number:
          type:
          - object
          $ref: '#/components/schemas/AssistanceListingNumberFilterV1'
        is_cost_sharing:
          type:
          - object
          $ref: '#/components/schemas/IsCostSharingFilterV1'
        expected_number_of_awards:
          type:
          - object
          $ref: '#/components/schemas/ExpectedNumberAwardsFilterV1'
        award_floor:
          type:
          - object
          $ref: '#/components/schemas/AwardFloorFilterV1'
        award_ceiling:
          type:
          - object
          $ref: '#/components/schemas/AwardCeilingFilterV1'
        estimated_total_program_funding:
          type:
          - object
          $ref: '#/components/schemas/EstimatedTotalProgramFundingFilterV1'
        post_date:
          type:
          - object
          $ref: '#/components/schemas/PostDateFilterV1'
        close_date:
          type:
          - object
          $ref: '#/components/schemas/CloseDateFilterV1'
    ExperimentalV1:
      type: object
      properties:
        scoring_rule:
          default: !!python/object/apply:src.services.opportunities_v1.experimental_constant.ScoringRule
          - default
          description: Scoring rule to query against OpenSearch
          enum:
          - default
          - expanded
          - agency
          - attachment_only
          type:
          - string
    SortOrderOpportunityPaginationV1:
      type: object
      properties:
        order_by:
          type: string
          enum:
          - relevancy
          - opportunity_id
          - opportunity_number
          - opportunity_title
          - post_date
          - close_date
          - agency_code
          - agency_name
          - top_level_agency_name
          description: The field to sort the response by
        sort_direction:
          description: Whether to sort the response ascending or descending
          enum:
          - ascending
          - descending
          type:
          - string
      required:
      - order_by
      - sort_direction
    OpportunityPaginationV1:
      type: object
      properties:
        sort_order:
          type: array
          default:
          - order_by: opportunity_id
            sort_direction: descending
          minItems: 1
          maxItems: 5
          description: The list of sorting rules
          items:
            type:
            - object
            $ref: '#/components/schemas/SortOrderOpportunityPaginationV1'
        page_size:
          type: integer
          minimum: 1
          maximum: 5000
          description: The size of the page to fetch
          example: 25
        page_offset:
          type: integer
          minimum: 1
          description: The page number to fetch, starts counting from 1
          example: 1
      required:
      - page_offset
      - page_size
    OpportunitySearchRequestV1:
      type: object
      properties:
        query:
          type: string
          minLength: 1
          maxLength: 100
          description: Query string which searches against several text fields
          example: research
        query_operator:
          default: !!python/object/apply:src.api.opportunities_v1.opportunity_schemas.SearchQueryOperator
          - AND
          description: Query operator for combining search conditions
          example: OR
          enum:
          - AND
          - OR
          type:
          - string
        filters:
          type:
          - object
          $ref: '#/components/schemas/OpportunitySearchFilterV1'
        experimental:
          type:
          - object
          $ref: '#/components/schemas/ExperimentalV1'
        pagination:
          type:
          - object
          $ref: '#/components/schemas/OpportunityPaginationV1'
        format:
          default: !!python/object/apply:src.api.opportunities_v1.opportunity_schemas.SearchResponseFormat
          - json
          description: The format of the response
          enum:
          - json
          - csv
          type:
          - string
      required:
      - pagination
    OpportunityAssistanceListingV1:
      type: object
      properties:
        program_title:
          type:
          - string
          - 'null'
          description: The name of the program, see https://sam.gov/content/assistance-listings
            for more detail
          example: Space Technology
        assistance_listing_number:
          type:
          - string
          - 'null'
          description: The assistance listing number, see https://sam.gov/content/assistance-listings
            for more detail
          example: '43.012'
    OpportunitySummaryV1:
      type: object
      properties:
        summary_description:
          type:
          - string
          - 'null'
          description: The summary of the opportunity
          example: This opportunity aims to unravel the mysteries of the universe.
        is_cost_sharing:
          type:
          - boolean
          - 'null'
          description: Whether or not the opportunity has a cost sharing/matching
            requirement
        is_forecast:
          type: boolean
          description: Whether the opportunity is forecasted, that is, the information
            is only an estimate and not yet official
          example: false
        close_date:
          type:
          - string
          - 'null'
          format: date
          description: The date that the opportunity will close - only set if is_forecast=False
        close_date_description:
          type:
          - string
          - 'null'
          description: Optional details regarding the close date
          example: Proposals are due earlier than usual.
        post_date:
          type:
          - string
          - 'null'
          format: date
          description: The date the opportunity was posted
        archive_date:
          type:
          - string
          - 'null'
          format: date
          description: When the opportunity will be archived
        expected_number_of_awards:
          type:
          - integer
          - 'null'
          description: The number of awards the opportunity is expected to award
          example: 10
        estimated_total_program_funding:
          type:
          - integer
          - 'null'
          description: The total program funding of the opportunity in US Dollars
          example: 10000000
        award_floor:
          type:
          - integer
          - 'null'
          description: The minimum amount an opportunity would award
          example: 10000
        award_ceiling:
          type:
          - integer
          - 'null'
          description: The maximum amount an opportunity would award
          example: 100000
        additional_info_url:
          type:
          - string
          - 'null'
          description: A URL to a website that can provide additional information
            about the opportunity
          example: grants.gov
        additional_info_url_description:
          type:
          - string
          - 'null'
          description: The text to display for the additional_info_url link
          example: Click me for more info
        forecasted_post_date:
          type:
          - string
          - 'null'
          format: date
          description: Forecasted opportunity only. The date the opportunity is expected
            to be posted, and transition out of being a forecast
        forecasted_close_date:
          type:
          - string
          - 'null'
          format: date
          description: Forecasted opportunity only. The date the opportunity is expected
            to be close once posted.
        forecasted_close_date_description:
          type:
          - string
          - 'null'
          description: Forecasted opportunity only. Optional details regarding the
            forecasted closed date.
          example: Proposals will probably be due on this date
        forecasted_award_date:
          type:
          - string
          - 'null'
          format: date
          description: Forecasted opportunity only. The date the grantor plans to
            award the opportunity.
        forecasted_project_start_date:
          type:
          - string
          - 'null'
          format: date
          description: Forecasted opportunity only. The date the grantor expects the
            award recipient should start their project
        fiscal_year:
          type:
          - integer
          - 'null'
          description: Forecasted opportunity only. The fiscal year the project is
            expected to be funded and launched
        funding_category_description:
          type:
          - string
          - 'null'
          description: Additional information about the funding category
          example: Economic Support
        applicant_eligibility_description:
          type:
          - string
          - 'null'
          description: Additional information about the types of applicants that are
            eligible
          example: All types of domestic applicants are eligible to apply
        agency_contact_description:
          type:
          - string
          - 'null'
          description: Information regarding contacting the agency who owns the opportunity
          example: For more information, reach out to Jane Smith at agency US-ABC
        agency_email_address:
          type:
          - string
          - 'null'
          description: The contact email of the agency who owns the opportunity
          example: fake_email@grants.gov
        agency_email_address_description:
          type:
          - string
          - 'null'
          description: The text for the link to the agency email address
          example: Click me to email the agency
        version_number:
          type: integer
          description: The version number of the opportunity summary
          example: 1
        funding_instruments:
          type: array
          items:
            enum:
            - cooperative_agreement
            - grant
            - procurement_contract
            - other
            type:
            - string
        funding_categories:
          type: array
          items:
            enum:
            - recovery_act
            - agriculture
            - arts
            - business_and_commerce
            - community_development
            - consumer_protection
            - disaster_prevention_and_relief
            - education
            - employment_labor_and_training
            - energy
            - environment
            - food_and_nutrition
            - health
            - housing
            - humanities
            - infrastructure_investment_and_jobs_act
            - information_and_statistics
            - income_security_and_social_services
            - law_justice_and_legal_services
            - natural_resources
            - opportunity_zone_benefits
            - regional_development
            - science_technology_and_other_research_and_development
            - transportation
            - affordable_care_act
            - other
            type:
            - string
        applicant_types:
          type: array
          items:
            enum:
            - state_governments
            - county_governments
            - city_or_township_governments
            - special_district_governments
            - independent_school_districts
            - public_and_state_institutions_of_higher_education
            - private_institutions_of_higher_education
            - federally_recognized_native_american_tribal_governments
            - other_native_american_tribal_organizations
            - public_and_indian_housing_authorities
            - nonprofits_non_higher_education_with_501c3
            - nonprofits_non_higher_education_without_501c3
            - individuals
            - for_profit_organizations_other_than_small_businesses
            - small_businesses
            - other
            - unrestricted
            type:
            - string
        created_at:
          type: string
          format: date-time
          description: When the opportunity summary was created
        updated_at:
          type: string
          format: date-time
          description: When the opportunity summary was last updated
    OpportunityV1:
      type: object
      properties:
        opportunity_id:
          type: string
          format: uuid
          description: The internal ID of the opportunity
          example: 123e4567-e89b-12d3-a456-426614174000
        opportunity_number:
          type:
          - string
          - 'null'
          description: The funding opportunity number
          example: ABC-123-XYZ-001
        opportunity_title:
          type:
          - string
          - 'null'
          description: The title of the opportunity
          example: Research into conservation techniques
        agency:
          type:
          - string
          - 'null'
          description: 'DEPRECATED - use: agency_code'
          example: US-ABC
        agency_code:
          type:
          - string
          - 'null'
          description: The agency who created the opportunity
          example: US-ABC
        agency_name:
          type:
          - string
          - 'null'
          description: The name of the agency who created the opportunity
          example: Department of Examples
        top_level_agency_name:
          type:
          - string
          - 'null'
          description: The name of the top level agency who created the oppportunity
          example: Department of Examples
        category:
          description: The opportunity category
          example: !!python/object/apply:src.constants.lookup_constants.OpportunityCategory
          - discretionary
          enum: &id002
          - discretionary
          - mandatory
          - continuation
          - earmark
          - other
          type:
          - string
          - 'null'
          - 'null'
        category_explanation:
          type:
          - string
          - 'null'
          description: Explanation of the category when the category is 'O' (other)
          example: null
        opportunity_assistance_listings:
          type: array
          items:
            type: &id003
            - object
            $ref: '#/components/schemas/OpportunityAssistanceListingV1'
        summary:
          type: &id004
          - object
          $ref: '#/components/schemas/OpportunitySummaryV1'
        opportunity_status:
          description: The current status of the opportunity
          example: !!python/object/apply:src.constants.lookup_constants.OpportunityStatus
          - posted
          enum: &id005
          - forecasted
          - posted
          - closed
          - archived
          type: &id006
          - string
        created_at:
          type: string
          format: date-time
          readOnly: true
        updated_at:
          type: string
          format: date-time
          readOnly: true
    OpportunityFacetV1:
      type: object
      properties:
        opportunity_status:
          type: object
          description: The counts of opportunity_status values in the full response
          example:
            posted: 1
            forecasted: 2
          additionalProperties:
            type: integer
        applicant_type:
          type: object
          description: The counts of applicant_type values in the full response
          example:
            state_governments: 3
            county_governments: 2
            city_or_township_governments: 1
          additionalProperties:
            type: integer
        funding_instrument:
          type: object
          description: The counts of funding_instrument values in the full response
          example:
            cooperative_agreement: 4
            grant: 3
          additionalProperties:
            type: integer
        funding_category:
          type: object
          description: The counts of funding_category values in the full response
          example:
            recovery_act: 2
            arts: 3
            agriculture: 5
          additionalProperties:
            type: integer
        agency:
          type: object
          description: The counts of agency values in the full response
          example:
            USAID: 4
            DOC: 3
          additionalProperties:
            type: integer
    OpportunitySearchResponseV1:
      type: object
      properties:
        pagination_info:
          description: The pagination information for paginated endpoints
          type: *id001
          $ref: '#/components/schemas/PaginationInfo'
        message:
          type: string
          description: The message to return
          example: Success
        data:
          type: array
          items:
            $ref: '#/components/schemas/OpportunityV1'
        status_code:
          type: integer
          description: The HTTP status code
          example: 200
        facet_counts:
          description: Counts of filter/facet values in the full response
          type:
          - object
          $ref: '#/components/schemas/OpportunityFacetV1'
    User:
      type: object
      properties:
        user_id:
          type: string
          description: The internal ID of a user
          example: 861a0148-cf2c-432b-b0b3-690016299ab1
        email:
          type: string
          description: The email address returned from Oauth2 provider
          example: user@example.com
        external_user_type:
          description: The Oauth2 provider through which a user was authenticated
          example: !!python/object/apply:src.constants.lookup_constants.ExternalUserType
          - login_gov
          enum:
          - login_gov
          type:
          - string
    UserGetResponse:
      type: object
      properties:
        message:
          type: string
          description: The message to return
          example: Success
        data:
          type:
          - object
          $ref: '#/components/schemas/User'
        status_code:
          type: integer
          description: The HTTP status code
          example: 200
    ApplicationStartRequest:
      type: object
      properties:
        competition_id:
          type: string
          format: uuid
          example: 123e4567-e89b-12d3-a456-426614174000
      required:
      - competition_id
    ApplicationStartResponseData:
      type: object
      properties:
        application_id:
          type: string
          format: uuid
          example: 123e4567-e89b-12d3-a456-426614174000
    ApplicationStartResponse:
      type: object
      properties:
        message:
          type: string
          description: The message to return
          example: Success
        data:
          type:
          - object
          $ref: '#/components/schemas/ApplicationStartResponseData'
        status_code:
          type: integer
          description: The HTTP status code
          example: 200
    FormAlpha:
      type: object
      properties:
        form_id:
          type: string
          format: uuid
          description: The primary key ID of the form
          example: 123e4567-e89b-12d3-a456-426614174000
        form_name:
          type: string
          description: The name of the form
          example: ABC Project Form
        form_json_schema:
          type: object
          description: The JSON Schema representation of the form
          example:
            type: object
            title: Test form for testing
            properties:
              Title:
                title: Title
                type: string
                minLength: 1
                maxLength: 60
              Description:
                title: Description for application
                type: string
                minLength: 0
                maxLength: 15
              ApplicationNumber:
                title: Application number
                type: number
                minLength: 1
                maxLength: 120
              Date:
                title: 'Date of application '
                type: string
                format: date
          additionalProperties: {}
        form_ui_schema:
          description: The UI Schema of the form for front-end rendering
          example:
          - type: field
            definition: /properties/Title
          - type: field
            definition: /properties/Description
          - type: field
            definition: /properties/ApplicationNumber
          - type: field
            definition: /properties/Date
    FormResponseAlpha:
      type: object
      properties:
        message:
          type: string
          description: The message to return
          example: Success
        data:
          type:
          - object
          $ref: '#/components/schemas/FormAlpha'
        status_code:
          type: integer
          description: The HTTP status code
          example: 200
    OpportunityAttachmentV1:
      type: object
      properties:
        download_path:
          type: string
          description: The file's download path
        file_size_bytes:
          type: integer
          description: The size of the file in bytes
          example: 1024
        created_at:
          type: string
          format: date-time
          readOnly: true
        updated_at:
          type: string
          format: date-time
          readOnly: true
        mime_type:
          type: string
          description: The MIME type of the attachment
          example: application/pdf
        file_name:
          type: string
          description: The name of the attachment file
          example: my_NOFO.pdf
        file_description:
          type: string
          description: A description of the attachment
          example: The full announcement NOFO
    OpportunityWithAttachmentsV1:
      type: object
      properties:
        opportunity_id:
          type: string
          format: uuid
          description: The internal ID of the opportunity
          example: 123e4567-e89b-12d3-a456-426614174000
        opportunity_number:
          type:
          - string
          - 'null'
          description: The funding opportunity number
          example: ABC-123-XYZ-001
        opportunity_title:
          type:
          - string
          - 'null'
          description: The title of the opportunity
          example: Research into conservation techniques
        agency:
          type:
          - string
          - 'null'
          description: 'DEPRECATED - use: agency_code'
          example: US-ABC
        agency_code:
          type:
          - string
          - 'null'
          description: The agency who created the opportunity
          example: US-ABC
        agency_name:
          type:
          - string
          - 'null'
          description: The name of the agency who created the opportunity
          example: Department of Examples
        top_level_agency_name:
          type:
          - string
          - 'null'
          description: The name of the top level agency who created the oppportunity
          example: Department of Examples
        category:
          description: The opportunity category
          example: !!python/object/apply:src.constants.lookup_constants.OpportunityCategory
          - discretionary
          enum: *id002
          type:
          - string
          - 'null'
          - 'null'
        category_explanation:
          type:
          - string
          - 'null'
          description: Explanation of the category when the category is 'O' (other)
          example: null
        opportunity_assistance_listings:
          type: array
          items:
            type: *id003
            $ref: '#/components/schemas/OpportunityAssistanceListingV1'
        summary:
          type: *id004
          $ref: '#/components/schemas/OpportunitySummaryV1'
        opportunity_status:
          description: The current status of the opportunity
          example: !!python/object/apply:src.constants.lookup_constants.OpportunityStatus
          - posted
          enum: *id005
          type: *id006
        created_at:
          type: string
          format: date-time
          readOnly: true
        updated_at:
          type: string
          format: date-time
          readOnly: true
        attachments:
          type: array
          description: List of attachments associated with the opportunity
          items:
            type:
            - object
            $ref: '#/components/schemas/OpportunityAttachmentV1'
    OpportunityGetResponseV1:
      type: object
      properties:
        message:
          type: string
          description: The message to return
          example: Success
        data:
          type:
          - object
          $ref: '#/components/schemas/OpportunityWithAttachmentsV1'
        status_code:
          type: integer
          description: The HTTP status code
          example: 200
    UserSaveSearchRequest:
      type: object
      properties:
        name:
          type: string
          description: Name of the saved search
          example: Example search
        search_query:
          type:
          - object
          $ref: '#/components/schemas/OpportunitySearchRequestV1'
      required:
      - name
    SavedSearchResponse:
      type: object
      properties:
        saved_search_id:
          type: string
          format: uuid
          description: The ID of the saved search
          example: 123e4567-e89b-12d3-a456-426614174000
        name:
          type: string
          description: Name of the saved search
          example: Grant opportunities in California
        search_query:
          description: The saved search query parameters
          type:
          - object
          $ref: '#/components/schemas/OpportunitySearchRequestV1'
        created_at:
          type: string
          format: date-time
          description: When the search was saved
          example: '2024-01-01T00:00:00Z'
    UserSaveSearchResponse:
      type: object
      properties:
        message:
          type: string
          description: The message to return
          example: Success
        data:
          type:
          - object
          $ref: '#/components/schemas/SavedSearchResponse'
        status_code:
          type: integer
          description: The HTTP status code
          example: 200
    ApplicationFormGetResponseData:
      type: object
      properties:
        application_form_id:
          type: string
          format: uuid
          example: 123e4567-e89b-12d3-a456-426614174000
        application_id:
          type: string
          format: uuid
          example: 123e4567-e89b-12d3-a456-426614174000
        form_id:
          type: string
          format: uuid
          example: 123e4567-e89b-12d3-a456-426614174000
        application_response:
          type: object
          additionalProperties: {}
    ApplicationGetResponseData:
      type: object
      properties:
        application_id:
          type: string
          format: uuid
          example: 123e4567-e89b-12d3-a456-426614174000
        competition_id:
          type: string
          format: uuid
          example: 123e4567-e89b-12d3-a456-426614174000
        application_forms:
          type: array
          items:
            type:
            - object
            $ref: '#/components/schemas/ApplicationFormGetResponseData'
    ApplicationGetResponse:
      type: object
      properties:
        warnings:
          type: array
          description: A list of warnings - indicating something you may want to be
            aware of, but did not prevent handling of the request
          items:
            type: &id007
            - object
            $ref: '#/components/schemas/ValidationIssue'
        message:
          type: string
          description: The message to return
          example: Success
        data:
          type:
          - object
          $ref: '#/components/schemas/ApplicationGetResponseData'
        status_code:
          type: integer
          description: The HTTP status code
          example: 200
    CompetitionFormAlpha:
      type: object
      properties:
        is_required:
          type: boolean
          description: Whether the form is required for all applications to the competition
        form:
          type:
          - object
          $ref: '#/components/schemas/FormAlpha'
    CompetitionAlpha:
      type: object
      properties:
        competition_id:
          type: string
          format: uuid
          description: The competition ID
          example: 123e4567-e89b-12d3-a456-426614174000
        opportunity_id:
          type: string
          format: uuid
          description: The opportunity ID that the competition is associated with
          example: 123e4567-e89b-12d3-a456-426614174000
        competition_forms:
          type: array
          items:
            type:
            - object
            $ref: '#/components/schemas/CompetitionFormAlpha'
    CompetitionResponseAlpha:
      type: object
      properties:
        message:
          type: string
          description: The message to return
          example: Success
        data:
          type:
          - object
          $ref: '#/components/schemas/CompetitionAlpha'
        status_code:
          type: integer
          description: The HTTP status code
          example: 200
    UserSaveOpportunityRequest:
      type: object
      properties:
        opportunity_id:
          type: integer
      required:
      - opportunity_id
    UserSaveOpportunityResponse:
      type: object
      properties:
        message:
          type: string
          description: The message to return
          example: Success
        data:
          example: null
        status_code:
          type: integer
          description: The HTTP status code
          example: 200
    SortOrderUserGetSavedSearchPaginationV1:
      type: object
      properties:
        order_by:
          type: string
          enum:
          - created_at
          - updated_at
          - name
          description: The field to sort the response by
        sort_direction:
          description: Whether to sort the response ascending or descending
          enum:
          - ascending
          - descending
          type:
          - string
      required:
      - order_by
      - sort_direction
    UserGetSavedSearchPaginationV1:
      type: object
      properties:
        sort_order:
          type: array
          default:
          - order_by: created_at
            sort_direction: descending
          minItems: 1
          maxItems: 5
          description: The list of sorting rules
          items:
            type:
            - object
            $ref: '#/components/schemas/SortOrderUserGetSavedSearchPaginationV1'
        page_size:
          type: integer
          minimum: 1
          maximum: 5000
          description: The size of the page to fetch
          example: 25
        page_offset:
          type: integer
          minimum: 1
          description: The page number to fetch, starts counting from 1
          example: 1
      required:
      - page_offset
      - page_size
    UserSavedSearchesRequest:
      type: object
      properties:
        pagination:
          type:
          - object
          $ref: '#/components/schemas/UserGetSavedSearchPaginationV1'
      required:
      - pagination
    UserSavedSearchesResponse:
      type: object
      properties:
        message:
          type: string
          description: The message to return
          example: Success
        data:
          type: array
          description: List of saved searches
          items:
            type:
            - object
            $ref: '#/components/schemas/SavedSearchResponse'
        status_code:
          type: integer
          description: The HTTP status code
          example: 200
    AbstractResponse:
      type: object
      properties:
        message:
          type: string
          description: The message to return
          example: Success
        data:
          description: The REST resource object
        status_code:
          type: integer
          description: The HTTP status code
          example: 200
    SortOrderUserGetSavedOpportunityPaginationV1:
      type: object
      properties:
        order_by:
          type: string
          enum:
          - created_at
          - updated_at
          - opportunity_title
          - close_date
          description: The field to sort the response by
        sort_direction:
          description: Whether to sort the response ascending or descending
          enum:
          - ascending
          - descending
          type:
          - string
      required:
      - order_by
      - sort_direction
    UserGetSavedOpportunityPaginationV1:
      type: object
      properties:
        sort_order:
          type: array
          default:
          - order_by: created_at
            sort_direction: descending
          minItems: 1
          maxItems: 5
          description: The list of sorting rules
          items:
            type:
            - object
            $ref: '#/components/schemas/SortOrderUserGetSavedOpportunityPaginationV1'
        page_size:
          type: integer
          minimum: 1
          maximum: 5000
          description: The size of the page to fetch
          example: 25
        page_offset:
          type: integer
          minimum: 1
          description: The page number to fetch, starts counting from 1
          example: 1
      required:
      - page_offset
      - page_size
    UserSavedOpportunitiesRequest:
      type: object
      properties:
        pagination:
          type:
          - object
          $ref: '#/components/schemas/UserGetSavedOpportunityPaginationV1'
      required:
      - pagination
    SavedOpportunitySummaryV1:
      type: object
      properties:
        post_date:
          type: string
          format: date
          description: The date the opportunity was posted
          example: '2024-01-01'
        close_date:
          type: string
          format: date
          description: The date the opportunity will close
          example: '2024-01-01'
        is_forecast:
          type: boolean
          description: Whether the opportunity is forecasted
          example: false
    SavedOpportunityResponseV1:
      type: object
      properties:
        opportunity_id:
          type: integer
          description: The ID of the saved opportunity
          example: 1234
        opportunity_title:
          type:
          - string
          - 'null'
          description: The title of the opportunity
          example: my title
        opportunity_status:
          description: The current status of the opportunity
          example: !!python/object/apply:src.constants.lookup_constants.OpportunityStatus
          - posted
          enum:
          - forecasted
          - posted
          - closed
          - archived
          type:
          - string
        summary:
          type:
          - object
          $ref: '#/components/schemas/SavedOpportunitySummaryV1'
    UserSavedOpportunitiesResponse:
      type: object
      properties:
        message:
          type: string
          description: The message to return
          example: Success
        data:
          type: array
          description: List of saved opportunities
          items:
            type:
            - object
            $ref: '#/components/schemas/SavedOpportunityResponseV1'
        status_code:
          type: integer
          description: The HTTP status code
          example: 200
    UserUpdateSavedSearchRequest:
      type: object
      properties:
        name:
          type: string
          description: Name of the saved search
          example: Example search
      required:
      - name
    UserUpdateSavedSearchResponse:
      type: object
      properties:
        message:
          type: string
          description: The message to return
          example: Success
        data:
          example: null
        status_code:
          type: integer
          description: The HTTP status code
          example: 200
    UserDeleteSavedSearchResponse:
      type: object
      properties:
        message:
          type: string
          description: The message to return
          example: Success
        data:
          example: null
        status_code:
          type: integer
          description: The HTTP status code
          example: 200
    ApplicationFormUpdateRequest:
      type: object
      properties:
        application_response:
          type: object
          additionalProperties: {}
      required:
      - application_response
    ApplicationFormUpdateResponseData:
      type: object
      properties:
        application_id:
          type: string
          format: uuid
          example: 123e4567-e89b-12d3-a456-426614174000
    ApplicationFormUpdateResponse:
      type: object
      properties:
        warnings:
          type: array
          description: A list of warnings - indicating something you may want to be
            aware of, but did not prevent handling of the request
          items:
            type: *id007
            $ref: '#/components/schemas/ValidationIssue'
        message:
          type: string
          description: The message to return
          example: Success
        data:
          type:
          - object
          $ref: '#/components/schemas/ApplicationFormUpdateResponseData'
        status_code:
          type: integer
          description: The HTTP status code
          example: 200
    UserDeleteSavedOpportunityResponse:
      type: object
      properties:
        message:
          type: string
          description: The message to return
          example: Success
        data:
          example: null
        status_code:
          type: integer
          description: The HTTP status code
          example: 200
    ApplicationFormGetResponse:
      type: object
      properties:
        warnings:
          type: array
          description: A list of warnings - indicating something you may want to be
            aware of, but did not prevent handling of the request
          items:
            type: *id007
            $ref: '#/components/schemas/ValidationIssue'
        message:
          type: string
          description: The message to return
          example: Success
        data:
          type:
          - object
          $ref: '#/components/schemas/ApplicationFormGetResponseData'
        status_code:
          type: integer
          description: The HTTP status code
          example: 200
  securitySchemes:
    ApiKeyAuth:
      type: apiKey
      in: header
      name: X-Auth
    ApiJwtAuth:
      type: apiKey
      in: header
      name: X-SGG-Token
<|MERGE_RESOLUTION|>--- conflicted
+++ resolved
@@ -774,15 +774,6 @@
               $ref: '#/components/schemas/UserSavedSearchesRequest'
       security:
       - ApiJwtAuth: []
-<<<<<<< HEAD
-  /v1/opportunities/{legacy_opportunity_id}:
-    get:
-      parameters:
-      - in: path
-        name: legacy_opportunity_id
-        schema:
-          type: integer
-=======
   /alpha/applications/{application_id}/submit:
     post:
       parameters:
@@ -790,18 +781,13 @@
         name: application_id
         schema:
           type: string
->>>>>>> e685a181
         required: true
       responses:
         '200':
           content:
             application/json:
               schema:
-<<<<<<< HEAD
-                $ref: '#/components/schemas/OpportunityGetResponseV1'
-=======
                 $ref: '#/components/schemas/AbstractResponse'
->>>>>>> e685a181
           description: Successful response
         '401':
           content:
@@ -816,33 +802,10 @@
                 $ref: '#/components/schemas/ErrorResponse'
           description: Not found
       tags:
-<<<<<<< HEAD
-      - Opportunity v1
-      summary: Opportunity Get Legacy
-      description: '
-
-        __ALPHA VERSION__
-
-
-        This endpoint in its current form is primarily for testing and feedback.
-
-
-        Features in this endpoint are still under heavy development, and subject to
-        change. Not for production use.
-
-
-        See [Release Phases](https://github.com/github/roadmap?tab=readme-ov-file#release-phases)
-        for further details.
-
-        '
-      security:
-      - ApiKeyAuth: []
-=======
       - Application Alpha
       summary: Submit an application
       security:
       - ApiJwtAuth: []
->>>>>>> e685a181
   /v1/users/{user_id}/saved-opportunities/list:
     post:
       parameters:
