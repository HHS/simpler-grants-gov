--- conflicted
+++ resolved
@@ -1240,51 +1240,26 @@
       summary: User Delete Saved Opportunity
       security:
       - ApiJwtAuth: []
-<<<<<<< HEAD
-  /alpha/applications/{application_id}/forms/{form_id}/inclusion:
-    put:
-      parameters:
-      - in: path
-        name: application_id
-=======
   /v1/users/{user_id}/saved-opportunities/{legacy_opportunity_id}:
     delete:
       parameters:
       - in: path
         name: user_id
->>>>>>> 42ed8542
         schema:
           type: string
         required: true
       - in: path
-<<<<<<< HEAD
-        name: form_id
-        schema:
-          type: string
-=======
         name: legacy_opportunity_id
         schema:
           type: integer
->>>>>>> 42ed8542
         required: true
       responses:
         '200':
           content:
             application/json:
               schema:
-<<<<<<< HEAD
-                $ref: '#/components/schemas/ApplicationFormInclusionUpdateResponse'
-          description: Successful response
-        '422':
-          content:
-            application/json:
-              schema:
-                $ref: '#/components/schemas/ErrorResponse'
-          description: Validation error
-=======
                 $ref: '#/components/schemas/UserDeleteSavedOpportunityResponse'
           description: Successful response
->>>>>>> 42ed8542
         '401':
           content:
             application/json:
@@ -1298,18 +1273,8 @@
                 $ref: '#/components/schemas/ErrorResponse'
           description: Not found
       tags:
-<<<<<<< HEAD
-      - Application Alpha
-      summary: Update whether an application form should be included in submission
-      requestBody:
-        content:
-          application/json:
-            schema:
-              $ref: '#/components/schemas/ApplicationFormInclusionUpdateRequest'
-=======
       - User v1 - Internal Only
       summary: User Delete Saved Opportunity Legacy
->>>>>>> 42ed8542
       security:
       - ApiJwtAuth: []
   /alpha/applications/{application_id}/application_form/{app_form_id}:
@@ -3477,11 +3442,6 @@
         is_required:
           type: boolean
           description: Whether this form is required for the application
-        is_included_in_submission:
-          type:
-          - boolean
-          - 'null'
-          description: Whether this form is included in the application submission
         application_attachments:
           type: array
           items:
@@ -3949,18 +3909,24 @@
       properties:
         application_response:
           type: object
-          description: The form response data to update
-          example:
-            name: John Doe
-            email: john@example.com
           additionalProperties: {}
-        is_included_in_submission:
-          type:
-          - boolean
-          - 'null'
-          description: Whether this form should be included in the application submission
       required:
       - application_response
+    ApplicationFormUpdateResponseData:
+      type: object
+      properties:
+        application_id:
+          type: string
+          format: uuid
+          example: 123e4567-e89b-12d3-a456-426614174000
+        application_form_status:
+          description: Status indicating how much of a form has been filled out
+          enum:
+          - not_started
+          - in_progress
+          - complete
+          type:
+          - string
     ApplicationFormUpdateResponse:
       type: object
       properties:
@@ -3978,7 +3944,7 @@
         data:
           type:
           - object
-          $ref: '#/components/schemas/ApplicationFormGetResponseData'
+          $ref: '#/components/schemas/ApplicationFormUpdateResponseData'
         status_code:
           type: integer
           description: The HTTP status code
@@ -3992,29 +3958,6 @@
           example: Success
         data:
           example: null
-        status_code:
-          type: integer
-          description: The HTTP status code
-          example: 200
-    ApplicationFormInclusionUpdateRequest:
-      type: object
-      properties:
-        is_included_in_submission:
-          type: boolean
-          description: Whether this form should be included in the application submission
-      required:
-      - is_included_in_submission
-    ApplicationFormInclusionUpdateResponse:
-      type: object
-      properties:
-        message:
-          type: string
-          description: The message to return
-          example: Success
-        data:
-          type:
-          - object
-          $ref: '#/components/schemas/ApplicationFormGetResponseData'
         status_code:
           type: integer
           description: The HTTP status code
