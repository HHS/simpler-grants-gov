--- conflicted
+++ resolved
@@ -580,100 +580,6 @@
               $ref: '#/components/schemas/UserSavedSearchesRequest'
       security:
       - ApiJwtAuth: []
-<<<<<<< HEAD
-  /v1/opportunities/{opportunity_id}/versions:
-    get:
-      parameters:
-      - in: path
-        name: opportunity_id
-        schema:
-          type: integer
-        required: true
-      responses:
-        '200':
-          content:
-            application/json:
-              schema:
-                $ref: '#/components/schemas/OpportunityVersionsGetResponseV1'
-          description: Successful response
-        '401':
-          content:
-            application/json:
-              schema:
-                $ref: '#/components/schemas/ErrorResponse'
-          description: Authentication error
-        '404':
-          content:
-            application/json:
-              schema:
-                $ref: '#/components/schemas/ErrorResponse'
-          description: Not found
-      tags:
-      - Opportunity v1
-      summary: Opportunity Versions Get
-      description: '
-
-        __ALPHA VERSION__
-
-
-        This endpoint in its current form is primarily for testing and feedback.
-
-
-        Features in this endpoint are still under heavy development, and subject to
-        change. Not for production use.
-
-
-        See [Release Phases](https://github.com/github/roadmap?tab=readme-ov-file#release-phases)
-        for further details.
-
-        '
-      security:
-      - ApiKeyAuth: []
-  /v1/users/{user_id}/saved-opportunities/list:
-    post:
-      parameters:
-      - in: path
-        name: user_id
-        schema:
-          type: string
-        required: true
-      responses:
-        '200':
-          content:
-            application/json:
-              schema:
-                $ref: '#/components/schemas/UserSavedOpportunitiesResponse'
-          description: Successful response
-        '422':
-          content:
-            application/json:
-              schema:
-                $ref: '#/components/schemas/ErrorResponse'
-          description: Validation error
-        '401':
-          content:
-            application/json:
-              schema:
-                $ref: '#/components/schemas/ErrorResponse'
-          description: Authentication error
-        '404':
-          content:
-            application/json:
-              schema:
-                $ref: '#/components/schemas/ErrorResponse'
-          description: Not found
-      tags:
-      - User v1
-      summary: User Get Saved Opportunities
-      requestBody:
-        content:
-          application/json:
-            schema:
-              $ref: '#/components/schemas/UserSavedOpportunitiesRequest'
-      security:
-      - ApiJwtAuth: []
-=======
->>>>>>> bf6566b6
   /v1/users/{user_id}/saved-searches/{saved_search_id}:
     put:
       parameters:
@@ -2361,7 +2267,6 @@
           type: integer
           description: The HTTP status code
           example: 200
-<<<<<<< HEAD
     OpportunityVersionV1:
       type: object
       properties:
@@ -2520,8 +2425,6 @@
           type: integer
           description: The HTTP status code
           example: 200
-=======
->>>>>>> bf6566b6
     UserUpdateSavedSearchRequest:
       type: object
       properties:
