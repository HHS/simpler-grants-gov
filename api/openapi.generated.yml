--- conflicted
+++ resolved
@@ -25,9 +25,6 @@
 - name: Extract v1
 - name: Agency v1
 - name: User v1
-- name: Application Alpha
-- name: Form Alpha
-- name: Competition Alpha
 servers: .
 paths:
   /health:
@@ -406,67 +403,6 @@
       summary: User Get
       security:
       - ApiJwtAuth: []
-<<<<<<< HEAD
-  /alpha/forms/{form_id}:
-    get:
-      parameters:
-      - in: path
-        name: form_id
-        schema:
-          type: string
-        required: true
-=======
-  /alpha/applications/start:
-    post:
-      parameters: []
->>>>>>> 637ab051
-      responses:
-        '200':
-          content:
-            application/json:
-              schema:
-<<<<<<< HEAD
-                $ref: '#/components/schemas/FormResponseAlpha'
-          description: Successful response
-=======
-                $ref: '#/components/schemas/ApplicationStartResponse'
-          description: Successful response
-        '422':
-          content:
-            application/json:
-              schema:
-                $ref: '#/components/schemas/ErrorResponse'
-          description: Validation error
->>>>>>> 637ab051
-        '401':
-          content:
-            application/json:
-              schema:
-                $ref: '#/components/schemas/ErrorResponse'
-          description: Authentication error
-        '404':
-          content:
-            application/json:
-              schema:
-                $ref: '#/components/schemas/ErrorResponse'
-<<<<<<< HEAD
-          description: Not found
-      tags:
-      - Form Alpha
-      summary: Form Get
-=======
-          description: Not Found
-      tags:
-      - Application Alpha
-      summary: Create a new application for a competition
-      requestBody:
-        content:
-          application/json:
-            schema:
-              $ref: '#/components/schemas/ApplicationStartRequest'
->>>>>>> 637ab051
-      security:
-      - ApiKeyAuth: []
   /v1/opportunities/{opportunity_id}:
     get:
       parameters:
@@ -2089,68 +2025,6 @@
           type: integer
           description: The HTTP status code
           example: 200
-<<<<<<< HEAD
-    FormAlpha:
-      type: object
-      properties:
-        form_id:
-          type: string
-          format: uuid
-          description: The primary key ID of the form
-          example: 123e4567-e89b-12d3-a456-426614174000
-        form_name:
-          type: string
-          description: The name of the form
-          example: ABC Project Form
-        form_json_schema:
-          type: object
-          description: The JSON Schema representation of the form
-          example:
-            type: object
-            properties: {}
-        form_ui_schema:
-          type: object
-          description: The UI Schema of the form for front-end rendering
-          example: {}
-    FormResponseAlpha:
-=======
-    ApplicationStartRequest:
-      type: object
-      properties:
-        competition_id:
-          type: string
-          format: uuid
-          example: 123e4567-e89b-12d3-a456-426614174000
-      required:
-      - competition_id
-    ApplicationStartResponseData:
-      type: object
-      properties:
-        application_id:
-          type: string
-          format: uuid
-          example: 123e4567-e89b-12d3-a456-426614174000
-    ApplicationStartResponse:
->>>>>>> 637ab051
-      type: object
-      properties:
-        message:
-          type: string
-          description: The message to return
-          example: Success
-        data:
-          type:
-          - object
-          allOf:
-<<<<<<< HEAD
-          - $ref: '#/components/schemas/FormAlpha'
-=======
-          - $ref: '#/components/schemas/ApplicationStartResponseData'
->>>>>>> 637ab051
-        status_code:
-          type: integer
-          description: The HTTP status code
-          example: 200
     OpportunityAttachmentV1:
       type: object
       properties:
@@ -2618,4 +2492,4 @@
     ApiJwtAuth:
       type: apiKey
       in: header
-      name: X-SGG-Token
+      name: X-SGG-Token