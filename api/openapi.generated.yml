--- conflicted
+++ resolved
@@ -732,50 +732,27 @@
               $ref: '#/components/schemas/UserApiKeyCreateRequest'
       security:
       - ApiJwtAuth: []
-<<<<<<< HEAD
   /common-grants/opportunities/search:
     post:
       parameters: []
-=======
-  /v1/users/{user_id}/privileges:
-    post:
-      parameters:
-      - in: path
-        name: user_id
-        schema:
-          type: string
-        required: true
->>>>>>> 2b2e4ac0
       responses:
         '200':
           content:
             application/json:
               schema:
-<<<<<<< HEAD
                 $ref: '#/components/schemas/OpportunitiesSearchResponse'
           description: Successful response
         '422':
-=======
-                $ref: '#/components/schemas/UserGetRolesAndPrivilegesResponse'
-          description: Successful response
-        '401':
->>>>>>> 2b2e4ac0
-          content:
-            application/json:
-              schema:
-                $ref: '#/components/schemas/ErrorResponse'
-<<<<<<< HEAD
+          content:
+            application/json:
+              schema:
+                $ref: '#/components/schemas/ErrorResponse'
           description: Validation error
         '401':
-=======
-          description: Authentication error
-        '404':
->>>>>>> 2b2e4ac0
-          content:
-            application/json:
-              schema:
-                $ref: '#/components/schemas/ErrorResponse'
-<<<<<<< HEAD
+          content:
+            application/json:
+              schema:
+                $ref: '#/components/schemas/ErrorResponse'
           description: Authentication error
       tags:
       - CommonGrants Protocol
@@ -789,20 +766,6 @@
       security:
       - ApiUserKeyAuth: []
       - ApiKeyAuth: []
-=======
-          description: Not found
-        '403':
-          content:
-            application/json:
-              schema:
-                $ref: '#/components/schemas/ErrorResponse'
-          description: Forbidden
-      tags:
-      - User v1 - Internal Only
-      summary: Get the roles and privileges for the authenticated user
-      security:
-      - ApiJwtAuth: []
->>>>>>> 2b2e4ac0
   /v1/users/{user_id}/applications:
     post:
       parameters:
@@ -4262,7 +4225,6 @@
           type: integer
           description: The HTTP status code
           example: 200
-<<<<<<< HEAD
     StringArrayFilter:
       type: object
       properties:
@@ -4528,148 +4490,6 @@
       - paginationInfo
       - sortInfo
       - status
-=======
-    GetUserRolesAndPrivilegesOrganization:
-      type: object
-      properties:
-        organization_id:
-          type: string
-          description: The internal ID of the organization
-    Role:
-      type: object
-      properties:
-        role_id:
-          type: string
-          description: The internal ID of a role
-        role_name:
-          type: string
-          description: The name of the role
-        privileges:
-          type: array
-          items:
-            description: Privileges for the role
-            enum:
-            - manage_org_members
-            - manage_org_admin_members
-            - view_org_membership
-            - start_application
-            - list_application
-            - view_application
-            - modify_application
-            - submit_application
-            - update_form
-            - manage_agency_members
-            - get_submitted_applications
-            type:
-            - string
-    UserOrganization:
-      type: object
-      properties:
-        organization:
-          description: Organization details
-          type:
-          - object
-          $ref: '#/components/schemas/GetUserRolesAndPrivilegesOrganization'
-        organization_user_roles:
-          type: array
-          items:
-            description: Roles the user has for this organization
-            type:
-            - object
-            $ref: '#/components/schemas/Role'
-    GetUserRolesAndPrivilegesApplication:
-      type: object
-      properties:
-        application_id:
-          type: string
-          description: The internal ID of the application
-    UserApplication:
-      type: object
-      properties:
-        application:
-          description: Application details
-          type:
-          - object
-          $ref: '#/components/schemas/GetUserRolesAndPrivilegesApplication'
-        application_user_roles:
-          type: array
-          items:
-            description: Roles the user has for this application
-            type:
-            - object
-            $ref: '#/components/schemas/Role'
-    GetUserRolesAndPrivilegesAgency:
-      type: object
-      properties:
-        agency_id:
-          type: string
-          description: The internal ID of the agency
-    UserAgency:
-      type: object
-      properties:
-        agency:
-          description: Agency details
-          type:
-          - object
-          $ref: '#/components/schemas/GetUserRolesAndPrivilegesAgency'
-        agency_user_roles:
-          type: array
-          items:
-            description: Roles the user has for this agency
-            type:
-            - object
-            $ref: '#/components/schemas/Role'
-    GetRolesAndPrivilegesResponse:
-      type: object
-      properties:
-        user_id:
-          type: string
-          format: uuid
-          example: 123e4567-e89b-12d3-a456-426614174000
-        organization_users:
-          type: array
-          items:
-            description: List of organizations and the user's roles in each
-            type:
-            - object
-            $ref: '#/components/schemas/UserOrganization'
-        application_users:
-          type: array
-          items:
-            description: List of applications and the user's roles in each
-            type:
-            - object
-            $ref: '#/components/schemas/UserApplication'
-        agency_users:
-          type: array
-          items:
-            description: List of agencies and the user's roles in each
-            type:
-            - object
-            $ref: '#/components/schemas/UserAgency'
-        internal_user_roles:
-          type: array
-          items:
-            description: List of roles and the user's roles & privileges in each
-            type:
-            - object
-            $ref: '#/components/schemas/Role'
-    UserGetRolesAndPrivilegesResponse:
-      type: object
-      properties:
-        message:
-          type: string
-          description: The message to return
-          example: Success
-        data:
-          type:
-          - object
-          $ref: '#/components/schemas/GetRolesAndPrivilegesResponse'
-        status_code:
-          type: integer
-          description: The HTTP status code
-          example: 200
->>>>>>> 2b2e4ac0
     UserApplicationListRequest:
       type: object
       properties: {}
