info:
  description: '

    Back end API for simpler.grants.gov.


    This API is an ALPHA VERSION! Its current form is primarily for testing and feedback.
    Features are still under heavy development, and subject to change. Not for production
    use.


    See [Release Phases](https://github.com/github/roadmap?tab=readme-ov-file#release-phases)
    for further details.

    '
  contact:
    name: Simpler Grants.gov
    url: https://simpler.grants.gov/
    email: simpler@grants.gov
  title: Simpler Grants API
  version: v0
tags:
- name: Health
- name: Opportunity v1
- name: Extract v1
- name: Agency v1
- name: User v1
servers: .
paths:
  /health:
    get:
      parameters: []
      responses:
        '200':
          content:
            application/json:
              schema:
                $ref: '#/components/schemas/HealthcheckResponse'
          description: Successful response
        '503':
          content:
            application/json:
              schema:
                $ref: '#/components/schemas/ErrorResponse'
          description: Service Unavailable
      tags:
      - Health
      summary: Health
  /v1/extracts:
    post:
      parameters: []
      responses:
        '200':
          content:
            application/json:
              schema:
                $ref: '#/components/schemas/ExtractMetadataListResponse'
          description: Successful response
        '422':
          content:
            application/json:
              schema:
                $ref: '#/components/schemas/ErrorResponse'
          description: Validation error
        '401':
          content:
            application/json:
              schema:
                $ref: '#/components/schemas/ErrorResponse'
          description: Authentication error
      tags:
      - Extract v1
      summary: Extract Metadata Get
      requestBody:
        content:
          application/json:
            schema:
              $ref: '#/components/schemas/ExtractMetadataRequest'
            examples:
              example1:
                summary: No filters
                value:
                  pagination:
                    order_by: created_at
                    page_offset: 1
                    page_size: 25
                    sort_direction: descending
      security:
      - ApiKeyAuth: []
<<<<<<< HEAD
  /v1/users/login:
    get:
      parameters: []
      responses:
        '302':
          content:
            application/json:
              schema: {}
          description: Found
      tags:
      - User v1
      summary: User Login
      description: '

        To use this endpoint, click [this link](/v1/users/login) which will redirect

        you to an OAuth provider where you can sign into an account.


        Do not try to use the execute option below as OpenAPI will not redirect your
        browser for you.


        The token you receive can then be set to the X-SGG-Token header for authenticating
        with endpoints.

        '
=======
  /v1/agencies:
    post:
      parameters: []
      responses:
        '200':
          content:
            application/json:
              schema:
                $ref: '#/components/schemas/AgencyListResponse'
          description: Successful response
        '422':
          content:
            application/json:
              schema:
                $ref: '#/components/schemas/ErrorResponse'
          description: Validation error
        '401':
          content:
            application/json:
              schema:
                $ref: '#/components/schemas/ErrorResponse'
          description: Authentication error
      tags:
      - Agency v1
      summary: Agencies Get
      requestBody:
        content:
          application/json:
            schema:
              $ref: '#/components/schemas/AgencyListRequest'
            examples:
              example1:
                summary: No filters
                value:
                  pagination:
                    order_by: created_at
                    page_offset: 1
                    page_size: 25
                    sort_direction: descending
      security:
      - ApiKeyAuth: []
>>>>>>> 75b9fe9c
  /v1/users/token:
    post:
      parameters:
      - in: header
        name: X-OAuth-login-gov
        description: The login_gov header token
        schema:
          type: string
        required: false
      responses:
        '200':
          content:
            application/json:
              schema:
                $ref: '#/components/schemas/UserTokenResponse'
          description: Successful response
        '422':
          content:
            application/json:
              schema:
                $ref: '#/components/schemas/ErrorResponse'
          description: Validation error
        '401':
          content:
            application/json:
              schema:
                $ref: '#/components/schemas/ErrorResponse'
          description: Authentication error
      tags:
      - User v1
      summary: User Token
      security:
      - ApiKeyAuth: []
  /v1/users/token/logout:
    post:
      parameters: []
      responses:
        '200':
          content:
            application/json:
              schema:
                $ref: '#/components/schemas/UserTokenLogoutResponse'
          description: Successful response
        '401':
          content:
            application/json:
              schema:
                $ref: '#/components/schemas/ErrorResponse'
          description: Authentication error
      tags:
      - User v1
      summary: User Token Logout
      security:
      - ApiJwtAuth: []
  /v1/users/token/refresh:
    post:
      parameters: []
      responses:
        '200':
          content:
            application/json:
              schema:
                $ref: '#/components/schemas/UserTokenRefreshResponse'
          description: Successful response
        '401':
          content:
            application/json:
              schema:
                $ref: '#/components/schemas/ErrorResponse'
          description: Authentication error
      tags:
      - User v1
      summary: User Token Refresh
      security:
      - ApiJwtAuth: []
  /v1/opportunities/search:
    post:
      parameters: []
      responses:
        '200':
          content:
            application/json:
              schema:
                $ref: '#/components/schemas/OpportunitySearchResponseV1'
            application/octet-stream: {}
          description: Successful response
        '422':
          content:
            application/json:
              schema:
                $ref: '#/components/schemas/ErrorResponse'
          description: Validation error
        '401':
          content:
            application/json:
              schema:
                $ref: '#/components/schemas/ErrorResponse'
          description: Authentication error
      tags:
      - Opportunity v1
      summary: Opportunity Search
      description: '

        __ALPHA VERSION__


        This endpoint in its current form is primarily for testing and feedback.


        Features in this endpoint are still under heavy development, and subject to
        change. Not for production use.


        See [Release Phases](https://github.com/github/roadmap?tab=readme-ov-file#release-phases)
        for further details.

        '
      requestBody:
        content:
          application/json:
            schema:
              $ref: '#/components/schemas/OpportunitySearchRequestV1'
            examples:
              example1:
                summary: No filters
                value:
                  pagination:
                    order_by: opportunity_id
                    page_offset: 1
                    page_size: 25
                    sort_direction: ascending
              example2:
                summary: All filters
                value:
                  query: research
                  filters:
                    agency:
                      one_of:
                      - USAID
                      - ARPAH
                    applicant_type:
                      one_of:
                      - state_governments
                      - county_governments
                      - individuals
                    funding_category:
                      one_of:
                      - recovery_act
                      - arts
                      - natural_resources
                    funding_instrument:
                      one_of:
                      - cooperative_agreement
                      - grant
                    opportunity_status:
                      one_of:
                      - forecasted
                      - posted
                    post_date:
                      start_date: '2024-01-01'
                      end_date: '2024-02-01'
                    close_date:
                      start_date: '2024-01-01'
                  pagination:
                    order_by: opportunity_id
                    page_offset: 1
                    page_size: 25
                    sort_direction: descending
              example3:
                summary: Query & opportunity_status filters
                value:
                  query: research
                  filters:
                    opportunity_status:
                      one_of:
                      - forecasted
                      - posted
                  pagination:
                    order_by: opportunity_id
                    page_offset: 1
                    page_size: 25
                    sort_direction: descending
              example4:
                summary: CSV file response
                value:
                  format: csv
                  filters:
                    opportunity_status:
                      one_of:
                      - forecasted
                      - posted
                  pagination:
                    order_by: opportunity_id
                    page_offset: 1
                    page_size: 100
                    sort_direction: ascending
              example5:
                summary: Filter by award fields
                value:
                  filters:
                    expected_number_of_awards:
                      min: 5
                    award_floor:
                      min: 10000
                    award_ceiling:
                      max: 1000000
                    estimated_total_program_funding:
                      min: 100000
                      max: 250000
                  pagination:
                    order_by: opportunity_id
                    page_offset: 1
                    page_size: 25
                    sort_direction: descending
              example6:
                summary: FIlter by assistance listing numbers
                value:
                  filters:
                    assistance_listing_number:
                      one_of:
                      - '43.001'
                      - '47.049'
                  pagination:
                    order_by: opportunity_id
                    page_offset: 1
                    page_size: 25
                    sort_direction: descending
      security:
      - ApiKeyAuth: []
  /v1/users/{user_id}:
    get:
      parameters:
      - in: path
        name: user_id
        schema:
          type: string
        required: true
      responses:
        '200':
          content:
            application/json:
              schema:
                $ref: '#/components/schemas/UserGetResponse'
          description: Successful response
        '401':
          content:
            application/json:
              schema:
                $ref: '#/components/schemas/ErrorResponse'
          description: Authentication error
        '404':
          content:
            application/json:
              schema:
                $ref: '#/components/schemas/ErrorResponse'
          description: Not found
      tags:
      - User v1
      summary: User Get
      security:
      - ApiJwtAuth: []
  /v1/opportunities/{opportunity_id}:
    get:
      parameters:
      - in: path
        name: opportunity_id
        schema:
          type: integer
        required: true
      responses:
        '200':
          content:
            application/json:
              schema:
                $ref: '#/components/schemas/OpportunityGetResponseV1'
          description: Successful response
        '401':
          content:
            application/json:
              schema:
                $ref: '#/components/schemas/ErrorResponse'
          description: Authentication error
        '404':
          content:
            application/json:
              schema:
                $ref: '#/components/schemas/ErrorResponse'
          description: Not found
      tags:
      - Opportunity v1
      summary: Opportunity Get
      description: '

        __ALPHA VERSION__


        This endpoint in its current form is primarily for testing and feedback.


        Features in this endpoint are still under heavy development, and subject to
        change. Not for production use.


        See [Release Phases](https://github.com/github/roadmap?tab=readme-ov-file#release-phases)
        for further details.

        '
      security:
      - ApiKeyAuth: []
  /v1/opportunities/{opportunity_id}/versions:
    get:
      parameters:
      - in: path
        name: opportunity_id
        schema:
          type: integer
        required: true
      responses:
        '200':
          content:
            application/json:
              schema:
                $ref: '#/components/schemas/OpportunityVersionsGetResponseV1'
          description: Successful response
        '401':
          content:
            application/json:
              schema:
                $ref: '#/components/schemas/ErrorResponse'
          description: Authentication error
        '404':
          content:
            application/json:
              schema:
                $ref: '#/components/schemas/ErrorResponse'
          description: Not found
      tags:
      - Opportunity v1
      summary: Opportunity Versions Get
      description: '

        __ALPHA VERSION__


        This endpoint in its current form is primarily for testing and feedback.


        Features in this endpoint are still under heavy development, and subject to
        change. Not for production use.


        See [Release Phases](https://github.com/github/roadmap?tab=readme-ov-file#release-phases)
        for further details.

        '
      security:
      - ApiKeyAuth: []
openapi: 3.1.0
components:
  schemas:
    HealthcheckMetadata:
      type: object
      properties:
        commit_sha:
          type: string
          description: The github commit sha for the latest deployed commit
          example: ffaca647223e0b6e54344122eefa73401f5ec131
        commit_link:
          type: string
          description: A github link to the latest deployed commit
          example: https://github.com/HHS/simpler-grants-gov/commit/main
        release_notes_link:
          type: string
          description: A github link to the release notes - direct if the latest deploy
            was a release
          example: https://github.com/HHS/simpler-grants-gov/releases
        last_deploy_time:
          type: string
          format: date-time
          description: Latest deploy time in US/Eastern timezone
    HealthcheckResponse:
      type: object
      properties:
        message:
          type: string
          description: The message to return
          example: Success
        data:
          type:
          - object
          allOf:
          - $ref: '#/components/schemas/HealthcheckMetadata'
        status_code:
          type: integer
          description: The HTTP status code
          example: 200
    ValidationIssue:
      type: object
      properties:
        type:
          type: string
          description: The type of error
          example: invalid
        message:
          type: string
          description: The message to return
          example: Not a valid string.
        field:
          type: string
          description: The field that failed
          example: summary.summary_description
    ErrorResponse:
      type: object
      properties:
        data:
          description: Additional data that might be useful in resolving an error
            (see specific endpoints for details, this is used infrequently)
          example: {}
        message:
          type: string
          description: General description of the error
          example: Error
        status_code:
          type: integer
          description: The HTTP status code of the error
        errors:
          type: array
          example: []
          items:
            type:
            - object
            allOf:
            - $ref: '#/components/schemas/ValidationIssue'
        internal_request_id:
          type: string
          description: An internal tracking ID
          example: 550e8400-e29b-41d4-a716-446655440000
    DateRange:
      type: object
      properties:
        start_date:
          type:
          - string
          - 'null'
          format: date
        end_date:
          type:
          - string
          - 'null'
          format: date
      required:
      - end_date
      - start_date
    ExtractMetadataFilterV1:
      type: object
      properties:
        extract_type:
          description: The type of extract to filter by
          example: opportunities_json
          enum:
          - opportunities_json
          - opportunities_csv
          type:
          - string
          - 'null'
          - 'null'
        created_at:
          type:
          - object
          allOf:
          - $ref: '#/components/schemas/DateRange'
    ExtractMetadataPaginationV1:
      type: object
      properties:
        order_by:
          type: string
          enum:
          - created_at
          description: The field to sort the response by
        sort_direction:
          description: Whether to sort the response ascending or descending
          enum:
          - ascending
          - descending
          type:
          - string
        page_size:
          type: integer
          minimum: 1
          description: The size of the page to fetch
          example: 25
        page_offset:
          type: integer
          minimum: 1
          description: The page number to fetch, starts counting from 1
          example: 1
      required:
      - order_by
      - page_offset
      - page_size
      - sort_direction
    ExtractMetadataRequest:
      type: object
      properties:
        message:
          type: string
          description: The message to return
          example: Success
        data:
          description: The REST resource object
        status_code:
          type: integer
          description: The HTTP status code
          example: 200
        filters:
          type:
          - object
          allOf:
          - $ref: '#/components/schemas/ExtractMetadataFilterV1'
        pagination:
          type:
          - object
          allOf:
          - $ref: '#/components/schemas/ExtractMetadataPaginationV1'
      required:
      - pagination
    PaginationInfo:
      type: object
      properties:
        page_offset:
          type: integer
          description: The page number that was fetched
          example: 1
        page_size:
          type: integer
          description: The size of the page fetched
          example: 25
        total_records:
          type: integer
          description: The total number of records fetchable
          example: 42
        total_pages:
          type: integer
          description: The total number of pages that can be fetched
          example: 2
        order_by:
          type: string
          description: The field that the records were sorted by
          example: id
        sort_direction:
          description: The direction the records are sorted
          enum:
          - ascending
          - descending
          type:
          - string
    ExtractMetadataResponse:
      type: object
      properties:
        download_path:
          type: string
          description: The file's download path
        file_size_bytes:
          type: integer
          description: The size of the file in bytes
          example: 1024
        created_at:
          type: string
          format: date-time
          readOnly: true
        updated_at:
          type: string
          format: date-time
          readOnly: true
        extract_metadata_id:
          type: integer
          description: The ID of the extract metadata
          example: 1
        extract_type:
          type: string
          description: The type of extract
          example: opportunity_data_extract
    ExtractMetadataListResponse:
      type: object
      properties:
        pagination_info:
          description: The pagination information for paginated endpoints
          type: &id001
          - object
          allOf:
          - $ref: '#/components/schemas/PaginationInfo'
        message:
          type: string
          description: The message to return
          example: Success
        data:
          type: array
          description: A list of extract metadata records
          items:
            type:
            - object
            allOf:
            - $ref: '#/components/schemas/ExtractMetadataResponse'
        status_code:
          type: integer
          description: The HTTP status code
          example: 200
    AgencyFilterV1:
      type: object
      properties:
        agency_id:
          type: integer
    AgencyPaginationV1:
      type: object
      properties:
        order_by:
          type: string
          enum:
          - created_at
          description: The field to sort the response by
        sort_direction:
          description: Whether to sort the response ascending or descending
          enum:
          - ascending
          - descending
          type:
          - string
        page_size:
          type: integer
          minimum: 1
          description: The size of the page to fetch
          example: 25
        page_offset:
          type: integer
          minimum: 1
          description: The page number to fetch, starts counting from 1
          example: 1
      required:
      - order_by
      - page_offset
      - page_size
      - sort_direction
    AgencyListRequest:
      type: object
      properties:
        filters:
          type:
          - object
          allOf:
          - $ref: '#/components/schemas/AgencyFilterV1'
        pagination:
          type:
          - object
          allOf:
          - $ref: '#/components/schemas/AgencyPaginationV1'
      required:
      - pagination
    AgencyContactInfo:
      type: object
      properties:
        contact_name:
          type: string
          description: Full name of the agency contact person
        address_line_1:
          type: string
          description: Primary street address of the agency
        address_line_2:
          type:
          - string
          - 'null'
          description: Additional address information (suite, unit, etc.)
        city:
          type: string
          description: City where the agency is located
        state:
          type: string
          description: State where the agency is located
        zip_code:
          type: string
          description: Postal code for the agency address
        phone_number:
          type: string
          description: Contact phone number for the agency
        primary_email:
          type: string
          description: Main email address for agency communications
        secondary_email:
          type:
          - string
          - 'null'
          description: Alternative email address for agency communications
    AgencyResponse:
      type: object
      properties:
        agency_id:
          type: integer
        agency_name:
          type: string
        agency_code:
          type: string
        sub_agency_code:
          type:
          - string
          - 'null'
        assistance_listing_number:
          type: string
        agency_submission_notification_setting:
          type: string
        top_level_agency:
          type:
          - object
          allOf:
          - $ref: '#/components/schemas/AgencyResponse'
        agency_contact_info:
          type:
          - object
          - 'null'
          anyOf:
          - $ref: '#/components/schemas/AgencyContactInfo'
          - type: 'null'
        agency_download_file_types:
          type: array
          description: List of download file types supported by the agency
          items:
            enum:
            - xml
            - pdf
            type:
            - string
        created_at:
          type: string
          format: date-time
        updated_at:
          type: string
          format: date-time
    AgencyListResponse:
      type: object
      properties:
        pagination_info:
          description: The pagination information for paginated endpoints
          type: *id001
          allOf:
          - $ref: '#/components/schemas/PaginationInfo'
        message:
          type: string
          description: The message to return
          example: Success
        data:
          type: array
          description: A list of agency records
          items:
            type:
            - object
            allOf:
            - $ref: '#/components/schemas/AgencyResponse'
        status_code:
          type: integer
          description: The HTTP status code
          example: 200
    User:
      type: object
      properties:
        user_id:
          type: string
          description: The internal ID of a user
          example: 861a0148-cf2c-432b-b0b3-690016299ab1
        email:
          type: string
          description: The email address returned from Oauth2 provider
          example: js@gmail.com
        external_user_type:
          description: The Oauth2 provider through which a user was authenticated
          example: !!python/object/apply:src.constants.lookup_constants.ExternalUserType
          - login_gov
          enum:
          - login_gov
          type:
          - string
    UserToken:
      type: object
      properties:
        token:
          type: string
          description: Internal token generated for a user
        user:
          type:
          - object
          allOf:
          - $ref: '#/components/schemas/User'
        is_user_new:
          type: boolean
          description: Whether or not the user existed in our database
    UserTokenResponse:
      type: object
      properties:
        message:
          type: string
          description: The message to return
          example: Success
        data:
          type:
          - object
          allOf:
          - $ref: '#/components/schemas/UserToken'
        status_code:
          type: integer
          description: The HTTP status code
          example: 200
    UserTokenLogoutResponse:
      type: object
      properties:
        message:
          type: string
          description: The message to return
          example: Success
        data:
          example: null
        status_code:
          type: integer
          description: The HTTP status code
          example: 200
    UserTokenRefreshResponse:
      type: object
      properties:
        message:
          type: string
          description: The message to return
          example: Success
        data:
          example: null
        status_code:
          type: integer
          description: The HTTP status code
          example: 200
    FundingInstrumentFilterV1:
      type: object
      properties:
        one_of:
          type: array
          minItems: 1
          items:
            enum:
            - cooperative_agreement
            - grant
            - procurement_contract
            - other
            type:
            - string
    FundingCategoryFilterV1:
      type: object
      properties:
        one_of:
          type: array
          minItems: 1
          items:
            enum:
            - recovery_act
            - agriculture
            - arts
            - business_and_commerce
            - community_development
            - consumer_protection
            - disaster_prevention_and_relief
            - education
            - employment_labor_and_training
            - energy
            - environment
            - food_and_nutrition
            - health
            - housing
            - humanities
            - infrastructure_investment_and_jobs_act
            - information_and_statistics
            - income_security_and_social_services
            - law_justice_and_legal_services
            - natural_resources
            - opportunity_zone_benefits
            - regional_development
            - science_technology_and_other_research_and_development
            - transportation
            - affordable_care_act
            - other
            type:
            - string
    ApplicantTypeFilterV1:
      type: object
      properties:
        one_of:
          type: array
          minItems: 1
          items:
            enum:
            - state_governments
            - county_governments
            - city_or_township_governments
            - special_district_governments
            - independent_school_districts
            - public_and_state_institutions_of_higher_education
            - private_institutions_of_higher_education
            - federally_recognized_native_american_tribal_governments
            - other_native_american_tribal_organizations
            - public_and_indian_housing_authorities
            - nonprofits_non_higher_education_with_501c3
            - nonprofits_non_higher_education_without_501c3
            - individuals
            - for_profit_organizations_other_than_small_businesses
            - small_businesses
            - other
            - unrestricted
            type:
            - string
    OpportunityStatusFilterV1:
      type: object
      properties:
        one_of:
          type: array
          minItems: 1
          items:
            enum:
            - forecasted
            - posted
            - closed
            - archived
            type:
            - string
    AgencyFilterV11:
      type: object
      properties:
        one_of:
          type: array
          minItems: 1
          items:
            type: string
            minLength: 2
            example: USAID
    AssistanceListingNumberFilterV1:
      type: object
      properties:
        one_of:
          type: array
          minItems: 1
          items:
            type: string
            pattern: ^\d{2}\.\d{2,3}$
            example: '45.149'
    IsCostSharingFilterV1:
      type: object
      properties:
        one_of:
          type:
          - array
          - 'null'
          items:
            type: boolean
            example: true
    ExpectedNumberAwardsFilterV1:
      type: object
      properties:
        min:
          type:
          - integer
          - 'null'
          minimum: 0
          example: 0
        max:
          type:
          - integer
          - 'null'
          minimum: 0
          example: 25
    AwardFloorFilterV1:
      type: object
      properties:
        min:
          type:
          - integer
          - 'null'
          minimum: 0
          example: 0
        max:
          type:
          - integer
          - 'null'
          minimum: 0
          example: 10000
    AwardCeilingFilterV1:
      type: object
      properties:
        min:
          type:
          - integer
          - 'null'
          minimum: 0
          example: 0
        max:
          type:
          - integer
          - 'null'
          minimum: 0
          example: 10000000
    EstimatedTotalProgramFundingFilterV1:
      type: object
      properties:
        min:
          type:
          - integer
          - 'null'
          minimum: 0
          example: 0
        max:
          type:
          - integer
          - 'null'
          minimum: 0
          example: 10000000
    PostDateFilterV1:
      type: object
      properties:
        start_date:
          type:
          - string
          - 'null'
          format: date
        end_date:
          type:
          - string
          - 'null'
          format: date
    CloseDateFilterV1:
      type: object
      properties:
        start_date:
          type:
          - string
          - 'null'
          format: date
        end_date:
          type:
          - string
          - 'null'
          format: date
    OpportunitySearchFilterV1:
      type: object
      properties:
        funding_instrument:
          type:
          - object
          allOf:
          - $ref: '#/components/schemas/FundingInstrumentFilterV1'
        funding_category:
          type:
          - object
          allOf:
          - $ref: '#/components/schemas/FundingCategoryFilterV1'
        applicant_type:
          type:
          - object
          allOf:
          - $ref: '#/components/schemas/ApplicantTypeFilterV1'
        opportunity_status:
          type:
          - object
          allOf:
          - $ref: '#/components/schemas/OpportunityStatusFilterV1'
        agency:
          type:
          - object
          allOf:
          - $ref: '#/components/schemas/AgencyFilterV11'
        assistance_listing_number:
          type:
          - object
          allOf:
          - $ref: '#/components/schemas/AssistanceListingNumberFilterV1'
        is_cost_sharing:
          type:
          - object
          allOf:
          - $ref: '#/components/schemas/IsCostSharingFilterV1'
        expected_number_of_awards:
          type:
          - object
          allOf:
          - $ref: '#/components/schemas/ExpectedNumberAwardsFilterV1'
        award_floor:
          type:
          - object
          allOf:
          - $ref: '#/components/schemas/AwardFloorFilterV1'
        award_ceiling:
          type:
          - object
          allOf:
          - $ref: '#/components/schemas/AwardCeilingFilterV1'
        estimated_total_program_funding:
          type:
          - object
          allOf:
          - $ref: '#/components/schemas/EstimatedTotalProgramFundingFilterV1'
        post_date:
          type:
          - object
          allOf:
          - $ref: '#/components/schemas/PostDateFilterV1'
        close_date:
          type:
          - object
          allOf:
          - $ref: '#/components/schemas/CloseDateFilterV1'
    ExperimentalV1:
      type: object
      properties:
        scoring_rule:
          default: !!python/object/apply:src.services.opportunities_v1.experimental_constant.ScoringRule
          - default
          description: Scoring rule to query against OpenSearch
          enum:
          - default
          - expanded
          - agency
          type:
          - string
    OpportunityPaginationV1:
      type: object
      properties:
        order_by:
          type: string
          enum:
          - relevancy
          - opportunity_id
          - opportunity_number
          - opportunity_title
          - post_date
          - close_date
          - agency_code
          description: The field to sort the response by
        sort_direction:
          description: Whether to sort the response ascending or descending
          enum:
          - ascending
          - descending
          type:
          - string
        page_size:
          type: integer
          minimum: 1
          description: The size of the page to fetch
          example: 25
        page_offset:
          type: integer
          minimum: 1
          description: The page number to fetch, starts counting from 1
          example: 1
      required:
      - order_by
      - page_offset
      - page_size
      - sort_direction
    OpportunitySearchRequestV1:
      type: object
      properties:
        query:
          type: string
          minLength: 1
          maxLength: 100
          description: Query string which searches against several text fields
          example: research
        filters:
          type:
          - object
          allOf:
          - $ref: '#/components/schemas/OpportunitySearchFilterV1'
        experimental:
          type:
          - object
          allOf:
          - $ref: '#/components/schemas/ExperimentalV1'
        pagination:
          type:
          - object
          allOf:
          - $ref: '#/components/schemas/OpportunityPaginationV1'
        format:
          default: !!python/object/apply:src.api.opportunities_v1.opportunity_schemas.SearchResponseFormat
          - json
          description: The format of the response
          enum:
          - json
          - csv
          type:
          - string
      required:
      - pagination
    OpportunityAssistanceListingV1:
      type: object
      properties:
        program_title:
          type:
          - string
          - 'null'
          description: The name of the program, see https://sam.gov/content/assistance-listings
            for more detail
          example: Space Technology
        assistance_listing_number:
          type:
          - string
          - 'null'
          description: The assistance listing number, see https://sam.gov/content/assistance-listings
            for more detail
          example: '43.012'
    OpportunitySummaryV1:
      type: object
      properties:
        summary_description:
          type:
          - string
          - 'null'
          description: The summary of the opportunity
          example: This opportunity aims to unravel the mysteries of the universe.
        is_cost_sharing:
          type:
          - boolean
          - 'null'
          description: Whether or not the opportunity has a cost sharing/matching
            requirement
        is_forecast:
          type: boolean
          description: Whether the opportunity is forecasted, that is, the information
            is only an estimate and not yet official
          example: false
        close_date:
          type:
          - string
          - 'null'
          format: date
          description: The date that the opportunity will close - only set if is_forecast=False
        close_date_description:
          type:
          - string
          - 'null'
          description: Optional details regarding the close date
          example: Proposals are due earlier than usual.
        post_date:
          type:
          - string
          - 'null'
          format: date
          description: The date the opportunity was posted
        archive_date:
          type:
          - string
          - 'null'
          format: date
          description: When the opportunity will be archived
        expected_number_of_awards:
          type:
          - integer
          - 'null'
          description: The number of awards the opportunity is expected to award
          example: 10
        estimated_total_program_funding:
          type:
          - integer
          - 'null'
          description: The total program funding of the opportunity in US Dollars
          example: 10000000
        award_floor:
          type:
          - integer
          - 'null'
          description: The minimum amount an opportunity would award
          example: 10000
        award_ceiling:
          type:
          - integer
          - 'null'
          description: The maximum amount an opportunity would award
          example: 100000
        additional_info_url:
          type:
          - string
          - 'null'
          description: A URL to a website that can provide additional information
            about the opportunity
          example: grants.gov
        additional_info_url_description:
          type:
          - string
          - 'null'
          description: The text to display for the additional_info_url link
          example: Click me for more info
        forecasted_post_date:
          type:
          - string
          - 'null'
          format: date
          description: Forecasted opportunity only. The date the opportunity is expected
            to be posted, and transition out of being a forecast
        forecasted_close_date:
          type:
          - string
          - 'null'
          format: date
          description: Forecasted opportunity only. The date the opportunity is expected
            to be close once posted.
        forecasted_close_date_description:
          type:
          - string
          - 'null'
          description: Forecasted opportunity only. Optional details regarding the
            forecasted closed date.
          example: Proposals will probably be due on this date
        forecasted_award_date:
          type:
          - string
          - 'null'
          format: date
          description: Forecasted opportunity only. The date the grantor plans to
            award the opportunity.
        forecasted_project_start_date:
          type:
          - string
          - 'null'
          format: date
          description: Forecasted opportunity only. The date the grantor expects the
            award recipient should start their project
        fiscal_year:
          type:
          - integer
          - 'null'
          description: Forecasted opportunity only. The fiscal year the project is
            expected to be funded and launched
        funding_category_description:
          type:
          - string
          - 'null'
          description: Additional information about the funding category
          example: Economic Support
        applicant_eligibility_description:
          type:
          - string
          - 'null'
          description: Additional information about the types of applicants that are
            eligible
          example: All types of domestic applicants are eligible to apply
        agency_phone_number:
          type:
          - string
          - 'null'
          description: The phone number of the agency who owns the opportunity
          example: 123-456-7890
        agency_contact_description:
          type:
          - string
          - 'null'
          description: Information regarding contacting the agency who owns the opportunity
          example: For more information, reach out to Jane Smith at agency US-ABC
        agency_email_address:
          type:
          - string
          - 'null'
          description: The contact email of the agency who owns the opportunity
          example: fake_email@grants.gov
        agency_email_address_description:
          type:
          - string
          - 'null'
          description: The text for the link to the agency email address
          example: Click me to email the agency
        version_number:
          type: integer
          description: The version number of the opportunity summary
          example: 1
        funding_instruments:
          type: array
          items:
            enum:
            - cooperative_agreement
            - grant
            - procurement_contract
            - other
            type:
            - string
        funding_categories:
          type: array
          items:
            enum:
            - recovery_act
            - agriculture
            - arts
            - business_and_commerce
            - community_development
            - consumer_protection
            - disaster_prevention_and_relief
            - education
            - employment_labor_and_training
            - energy
            - environment
            - food_and_nutrition
            - health
            - housing
            - humanities
            - infrastructure_investment_and_jobs_act
            - information_and_statistics
            - income_security_and_social_services
            - law_justice_and_legal_services
            - natural_resources
            - opportunity_zone_benefits
            - regional_development
            - science_technology_and_other_research_and_development
            - transportation
            - affordable_care_act
            - other
            type:
            - string
        applicant_types:
          type: array
          items:
            enum:
            - state_governments
            - county_governments
            - city_or_township_governments
            - special_district_governments
            - independent_school_districts
            - public_and_state_institutions_of_higher_education
            - private_institutions_of_higher_education
            - federally_recognized_native_american_tribal_governments
            - other_native_american_tribal_organizations
            - public_and_indian_housing_authorities
            - nonprofits_non_higher_education_with_501c3
            - nonprofits_non_higher_education_without_501c3
            - individuals
            - for_profit_organizations_other_than_small_businesses
            - small_businesses
            - other
            - unrestricted
            type:
            - string
        created_at:
          type: string
          format: date-time
          description: When the opportunity summary was created
        updated_at:
          type: string
          format: date-time
          description: When the opportunity summary was last updated
    OpportunityV1:
      type: object
      properties:
        opportunity_id:
          type: integer
          description: The internal ID of the opportunity
          example: 12345
        opportunity_number:
          type:
          - string
          - 'null'
          description: The funding opportunity number
          example: ABC-123-XYZ-001
        opportunity_title:
          type:
          - string
          - 'null'
          description: The title of the opportunity
          example: Research into conservation techniques
        agency:
          type:
          - string
          - 'null'
          description: 'DEPRECATED - use: agency_code'
          example: US-ABC
        agency_code:
          type:
          - string
          - 'null'
          description: The agency who created the opportunity
          example: US-ABC
        agency_name:
          type:
          - string
          - 'null'
          description: The name of the agency who created the oppportunity
          example: Department of Examples
        top_level_agency_name:
          type:
          - string
          - 'null'
          description: The name of the top level agency who created the oppportunity
          example: Department of Examples
        category:
          description: The opportunity category
          example: !!python/object/apply:src.constants.lookup_constants.OpportunityCategory
          - discretionary
          enum: &id002
          - discretionary
          - mandatory
          - continuation
          - earmark
          - other
          type:
          - string
          - 'null'
          - 'null'
        category_explanation:
          type:
          - string
          - 'null'
          description: Explanation of the category when the category is 'O' (other)
          example: null
        opportunity_assistance_listings:
          type: array
          items:
            type: &id003
            - object
            allOf:
            - $ref: '#/components/schemas/OpportunityAssistanceListingV1'
        summary:
          type: &id004
          - object
          allOf:
          - $ref: '#/components/schemas/OpportunitySummaryV1'
        opportunity_status:
          description: The current status of the opportunity
          example: !!python/object/apply:src.constants.lookup_constants.OpportunityStatus
          - posted
          enum: &id005
          - forecasted
          - posted
          - closed
          - archived
          type: &id006
          - string
        created_at:
          type: string
          format: date-time
          readOnly: true
        updated_at:
          type: string
          format: date-time
          readOnly: true
    OpportunityFacetV1:
      type: object
      properties:
        opportunity_status:
          type: object
          description: The counts of opportunity_status values in the full response
          example:
            posted: 1
            forecasted: 2
          additionalProperties:
            type: integer
        applicant_type:
          type: object
          description: The counts of applicant_type values in the full response
          example:
            state_governments: 3
            county_governments: 2
            city_or_township_governments: 1
          additionalProperties:
            type: integer
        funding_instrument:
          type: object
          description: The counts of funding_instrument values in the full response
          example:
            cooperative_agreement: 4
            grant: 3
          additionalProperties:
            type: integer
        funding_category:
          type: object
          description: The counts of funding_category values in the full response
          example:
            recovery_act: 2
            arts: 3
            agriculture: 5
          additionalProperties:
            type: integer
        agency:
          type: object
          description: The counts of agency values in the full response
          example:
            USAID: 4
            ARPAH: 3
          additionalProperties:
            type: integer
    OpportunitySearchResponseV1:
      type: object
      properties:
        pagination_info:
          description: The pagination information for paginated endpoints
          type: *id001
          allOf:
          - $ref: '#/components/schemas/PaginationInfo'
        message:
          type: string
          description: The message to return
          example: Success
        data:
          type: array
          items:
            $ref: '#/components/schemas/OpportunityV1'
        status_code:
          type: integer
          description: The HTTP status code
          example: 200
        facet_counts:
          description: Counts of filter/facet values in the full response
          type:
          - object
          allOf:
          - $ref: '#/components/schemas/OpportunityFacetV1'
    UserGetResponse:
      type: object
      properties:
        message:
          type: string
          description: The message to return
          example: Success
        data:
          type:
          - object
          allOf:
          - $ref: '#/components/schemas/User'
        status_code:
          type: integer
          description: The HTTP status code
          example: 200
    OpportunityAttachmentV1:
      type: object
      properties:
        download_path:
          type: string
          description: The file's download path
        file_size_bytes:
          type: integer
          description: The size of the file in bytes
          example: 1024
        created_at:
          type: string
          format: date-time
          readOnly: true
        updated_at:
          type: string
          format: date-time
          readOnly: true
        mime_type:
          type: string
          description: The MIME type of the attachment
          example: application/pdf
        file_name:
          type: string
          description: The name of the attachment file
          example: my_NOFO.pdf
        file_description:
          type: string
          description: A description of the attachment
          example: The full announcement NOFO
        opportunity_attachment_type:
          description: The type of attachment
          example: !!python/object/apply:src.constants.lookup_constants.OpportunityAttachmentType
          - notice_of_funding_opportunity
          enum:
          - notice_of_funding_opportunity
          - other
          type:
          - string
    OpportunityWithAttachmentsV1:
      type: object
      properties:
        opportunity_id:
          type: integer
          description: The internal ID of the opportunity
          example: 12345
        opportunity_number:
          type:
          - string
          - 'null'
          description: The funding opportunity number
          example: ABC-123-XYZ-001
        opportunity_title:
          type:
          - string
          - 'null'
          description: The title of the opportunity
          example: Research into conservation techniques
        agency:
          type:
          - string
          - 'null'
          description: 'DEPRECATED - use: agency_code'
          example: US-ABC
        agency_code:
          type:
          - string
          - 'null'
          description: The agency who created the opportunity
          example: US-ABC
        agency_name:
          type:
          - string
          - 'null'
          description: The name of the agency who created the oppportunity
          example: Department of Examples
        top_level_agency_name:
          type:
          - string
          - 'null'
          description: The name of the top level agency who created the oppportunity
          example: Department of Examples
        category:
          description: The opportunity category
          example: !!python/object/apply:src.constants.lookup_constants.OpportunityCategory
          - discretionary
          enum: *id002
          type:
          - string
          - 'null'
          - 'null'
        category_explanation:
          type:
          - string
          - 'null'
          description: Explanation of the category when the category is 'O' (other)
          example: null
        opportunity_assistance_listings:
          type: array
          items:
            type: *id003
            allOf:
            - $ref: '#/components/schemas/OpportunityAssistanceListingV1'
        summary:
          type: *id004
          allOf:
          - $ref: '#/components/schemas/OpportunitySummaryV1'
        opportunity_status:
          description: The current status of the opportunity
          example: !!python/object/apply:src.constants.lookup_constants.OpportunityStatus
          - posted
          enum: *id005
          type: *id006
        created_at:
          type: string
          format: date-time
          readOnly: true
        updated_at:
          type: string
          format: date-time
          readOnly: true
        attachments:
          type: array
          description: List of attachments associated with the opportunity
          items:
            type:
            - object
            allOf:
            - $ref: '#/components/schemas/OpportunityAttachmentV1'
    OpportunityGetResponseV1:
      type: object
      properties:
        message:
          type: string
          description: The message to return
          example: Success
        data:
          type:
          - object
          allOf:
          - $ref: '#/components/schemas/OpportunityWithAttachmentsV1'
        status_code:
          type: integer
          description: The HTTP status code
          example: 200
    OpportunityVersionV1:
      type: object
      properties:
        opportunity:
          type:
          - object
          allOf:
          - $ref: '#/components/schemas/OpportunityV1'
        forecasts:
          type: array
          items:
            $ref: '#/components/schemas/OpportunitySummaryV1'
        non_forecasts:
          type: array
          items:
            $ref: '#/components/schemas/OpportunitySummaryV1'
    OpportunityVersionsGetResponseV1:
      type: object
      properties:
        message:
          type: string
          description: The message to return
          example: Success
        data:
          type:
          - object
          allOf:
          - $ref: '#/components/schemas/OpportunityVersionV1'
        status_code:
          type: integer
          description: The HTTP status code
          example: 200
  securitySchemes:
    ApiKeyAuth:
      type: apiKey
      in: header
      name: X-Auth
    ApiJwtAuth:
      type: apiKey
      in: header
      name: X-SGG-Token
<|MERGE_RESOLUTION|>--- conflicted
+++ resolved
@@ -87,35 +87,6 @@
                     sort_direction: descending
       security:
       - ApiKeyAuth: []
-<<<<<<< HEAD
-  /v1/users/login:
-    get:
-      parameters: []
-      responses:
-        '302':
-          content:
-            application/json:
-              schema: {}
-          description: Found
-      tags:
-      - User v1
-      summary: User Login
-      description: '
-
-        To use this endpoint, click [this link](/v1/users/login) which will redirect
-
-        you to an OAuth provider where you can sign into an account.
-
-
-        Do not try to use the execute option below as OpenAPI will not redirect your
-        browser for you.
-
-
-        The token you receive can then be set to the X-SGG-Token header for authenticating
-        with endpoints.
-
-        '
-=======
   /v1/agencies:
     post:
       parameters: []
@@ -157,7 +128,33 @@
                     sort_direction: descending
       security:
       - ApiKeyAuth: []
->>>>>>> 75b9fe9c
+  /v1/users/login:
+    get:
+      parameters: []
+      responses:
+        '302':
+          content:
+            application/json:
+              schema: {}
+          description: Found
+      tags:
+      - User v1
+      summary: User Login
+      description: '
+
+        To use this endpoint, click [this link](/v1/users/login) which will redirect
+
+        you to an OAuth provider where you can sign into an account.
+
+
+        Do not try to use the execute option below as OpenAPI will not redirect your
+        browser for you.
+
+
+        The token you receive can then be set to the X-SGG-Token header for authenticating
+        with endpoints.
+
+        '
   /v1/users/token:
     post:
       parameters:
@@ -1970,4 +1967,4 @@
     ApiJwtAuth:
       type: apiKey
       in: header
-      name: X-SGG-Token
+      name: X-SGG-Token