info:
  description: '

    Back end API for simpler.grants.gov.


    This API is an ALPHA VERSION! Its current form is primarily for testing and feedback.
    Features are still under heavy development, and subject to change. Not for production
    use.


    See [Release Phases](https://github.com/github/roadmap?tab=readme-ov-file#release-phases)
    for further details.

    '
  contact:
    name: Simpler Grants.gov
    url: https://simpler.grants.gov/
    email: simpler@grants.gov
  title: Simpler Grants API
  version: v0
tags:
- name: Health
- name: Opportunity v1
- name: Extract v1
- name: Agency v1
- name: User v1 - Internal Only
- name: Application Alpha
- name: Form Alpha
- name: Competition Alpha
servers: .
paths:
  /health:
    get:
      parameters: []
      responses:
        '200':
          content:
            application/json:
              schema:
                $ref: '#/components/schemas/HealthcheckResponse'
          description: Successful response
        '503':
          content:
            application/json:
              schema:
                $ref: '#/components/schemas/ErrorResponse'
          description: Service Unavailable
      tags:
      - Health
      summary: Health
  /v1/extracts:
    post:
      parameters: []
      responses:
        '200':
          content:
            application/json:
              schema:
                $ref: '#/components/schemas/ExtractMetadataListResponse'
          description: Successful response
        '422':
          content:
            application/json:
              schema:
                $ref: '#/components/schemas/ErrorResponse'
          description: Validation error
        '401':
          content:
            application/json:
              schema:
                $ref: '#/components/schemas/ErrorResponse'
          description: Authentication error
      tags:
      - Extract v1
      summary: Extract Metadata Get
      requestBody:
        content:
          application/json:
            schema:
              $ref: '#/components/schemas/ExtractMetadataRequest'
            examples:
              example1:
                summary: No filters
                value:
                  pagination:
                    sort_order:
                    - order_by: created_at
                      sort_direction: descending
                    page_offset: 1
                    page_size: 25
      security:
      - ApiKeyAuth: []
  /v1/agencies:
    post:
      parameters: []
      responses:
        '200':
          content:
            application/json:
              schema:
                $ref: '#/components/schemas/AgencyListResponse'
          description: Successful response
        '422':
          content:
            application/json:
              schema:
                $ref: '#/components/schemas/ErrorResponse'
          description: Validation error
        '401':
          content:
            application/json:
              schema:
                $ref: '#/components/schemas/ErrorResponse'
          description: Authentication error
      tags:
      - Agency v1
      summary: Agencies Get
      requestBody:
        content:
          application/json:
            schema:
              $ref: '#/components/schemas/AgencyListRequest'
            examples:
              example1:
                summary: No filters
                value:
                  pagination:
                    sort_order:
                    - order_by: created_at
                      sort_direction: descending
                    page_offset: 1
                    page_size: 25
      security:
      - ApiKeyAuth: []
  /v1/users/login:
    get:
      parameters: []
      responses:
        '302':
          content:
            application/json:
              schema: {}
          description: Found
      tags:
      - User v1 - Internal Only
      summary: User Login
      description: '

        To use this endpoint, click [this link](/v1/users/login) which will redirect

        you to an OAuth provider where you can sign into an account.


        Do not try to use the execute option below as OpenAPI will not redirect your
        browser for you.


        The token you receive can then be set to the X-SGG-Token header for authenticating
        with endpoints.

        '
  /v1/agencies/search:
    post:
      parameters: []
      responses:
        '200':
          content:
            application/json:
              schema:
                $ref: '#/components/schemas/AgencySearchResponseV1'
          description: Successful response
        '422':
          content:
            application/json:
              schema:
                $ref: '#/components/schemas/ErrorResponse'
          description: Validation error
        '401':
          content:
            application/json:
              schema:
                $ref: '#/components/schemas/ErrorResponse'
          description: Authentication error
      tags:
      - Agency v1
      summary: Agency Search
      requestBody:
        content:
          application/json:
            schema:
              $ref: '#/components/schemas/AgencySearchRequest'
            examples:
              example1:
                summary: No filters
                value:
                  query: USAID
                  pagination:
                    sort_order:
                    - order_by: agency_name
                      sort_direction: descending
                    page_offset: 1
                    page_size: 25
              example2:
                summary: Filter by open/forecasted agency
                value:
                  filters:
                    has_open_opportunity:
                      one_of:
                      - 'False'
                    has_forecasted_opportunity:
                      one_of:
                      - 'False'
                  pagination:
                    sort_order:
                    - order_by: agency_name
                      sort_direction: descending
                    page_offset: 1
                    page_size: 25
      security:
      - ApiKeyAuth: []
  /v1/users/token/logout:
    post:
      parameters: []
      responses:
        '200':
          content:
            application/json:
              schema:
                $ref: '#/components/schemas/UserTokenLogoutResponse'
          description: Successful response
        '401':
          content:
            application/json:
              schema:
                $ref: '#/components/schemas/ErrorResponse'
          description: Authentication error
      tags:
      - User v1 - Internal Only
      summary: User Token Logout
      security:
      - ApiJwtAuth: []
  /v1/users/token/refresh:
    post:
      parameters: []
      responses:
        '200':
          content:
            application/json:
              schema:
                $ref: '#/components/schemas/UserTokenRefreshResponse'
          description: Successful response
        '401':
          content:
            application/json:
              schema:
                $ref: '#/components/schemas/ErrorResponse'
          description: Authentication error
      tags:
      - User v1 - Internal Only
      summary: User Token Refresh
      security:
      - ApiJwtAuth: []
  /v1/opportunities/search:
    post:
      parameters: []
      responses:
        '200':
          content:
            application/json:
              schema:
                $ref: '#/components/schemas/OpportunitySearchResponseV1'
            application/octet-stream: {}
          description: Successful response
        '422':
          content:
            application/json:
              schema:
                $ref: '#/components/schemas/ErrorResponse'
          description: Validation error
        '401':
          content:
            application/json:
              schema:
                $ref: '#/components/schemas/ErrorResponse'
          description: Authentication error
      tags:
      - Opportunity v1
      summary: Opportunity Search
      description: '

        __ALPHA VERSION__


        This endpoint in its current form is primarily for testing and feedback.


        Features in this endpoint are still under heavy development, and subject to
        change. Not for production use.


        See [Release Phases](https://github.com/github/roadmap?tab=readme-ov-file#release-phases)
        for further details.

        '
      requestBody:
        content:
          application/json:
            schema:
              $ref: '#/components/schemas/OpportunitySearchRequestV1'
            examples:
              example1:
                summary: No filters
                value:
                  pagination:
                    sort_order:
                    - order_by: opportunity_id
                      sort_direction: ascending
                    page_offset: 1
                    page_size: 25
              example2:
                summary: All filters
                value:
                  query: research
                  filters:
                    agency:
                      one_of:
                      - USAID
                      - DOC
                    applicant_type:
                      one_of:
                      - state_governments
                      - county_governments
                      - individuals
                    funding_category:
                      one_of:
                      - recovery_act
                      - arts
                      - natural_resources
                    funding_instrument:
                      one_of:
                      - cooperative_agreement
                      - grant
                    opportunity_status:
                      one_of:
                      - forecasted
                      - posted
                    post_date:
                      start_date: '2024-01-01'
                      end_date: '2024-02-01'
                    close_date:
                      start_date: '2024-01-01'
                  pagination:
                    sort_order:
                    - order_by: opportunity_id
                      sort_direction: ascending
                    page_offset: 1
                    page_size: 25
              example3:
                summary: Query & opportunity_status filters
                value:
                  query: research
                  filters:
                    opportunity_status:
                      one_of:
                      - forecasted
                      - posted
                  pagination:
                    sort_order:
                    - order_by: opportunity_id
                      sort_direction: ascending
                    page_offset: 1
                    page_size: 25
              example4:
                summary: CSV file response
                value:
                  format: csv
                  filters:
                    opportunity_status:
                      one_of:
                      - forecasted
                      - posted
                  pagination:
                    sort_order:
                    - order_by: opportunity_id
                      sort_direction: ascending
                    page_offset: 1
                    page_size: 100
              example5:
                summary: Filter by award fields
                value:
                  filters:
                    expected_number_of_awards:
                      min: 5
                    award_floor:
                      min: 10000
                    award_ceiling:
                      max: 1000000
                    estimated_total_program_funding:
                      min: 100000
                      max: 250000
                  pagination:
                    sort_order:
                    - order_by: opportunity_id
                      sort_direction: ascending
                    page_offset: 1
                    page_size: 25
              example6:
                summary: Filter by assistance listing numbers
                value:
                  filters:
                    assistance_listing_number:
                      one_of:
                      - '43.001'
                      - '47.049'
                  pagination:
                    sort_order:
                    - order_by: opportunity_id
                      sort_direction: ascending
                    page_offset: 1
                    page_size: 25
              example7:
                summary: Primary sort agency_code desc, secondary sort opportunity_id
                  asc
                value:
                  pagination:
                    page_offset: 1
                    page_size: 25
                    sort_order:
                    - order_by: agency_code
                      sort_direction: descending
                    - order_by: opportunity_id
                      sort_direction: ascending
      security:
      - ApiKeyAuth: []
  /v1/users/{user_id}:
    get:
      parameters:
      - in: path
        name: user_id
        schema:
          type: string
        required: true
      responses:
        '200':
          content:
            application/json:
              schema:
                $ref: '#/components/schemas/UserGetResponse'
          description: Successful response
        '401':
          content:
            application/json:
              schema:
                $ref: '#/components/schemas/ErrorResponse'
          description: Authentication error
        '404':
          content:
            application/json:
              schema:
                $ref: '#/components/schemas/ErrorResponse'
          description: Not found
      tags:
      - User v1 - Internal Only
      summary: User Get
      security:
      - ApiJwtAuth: []
  /alpha/applications/start:
    post:
      parameters: []
      responses:
        '200':
          content:
            application/json:
              schema:
                $ref: '#/components/schemas/ApplicationStartResponse'
          description: Successful response
        '422':
          content:
            application/json:
              schema:
                $ref: '#/components/schemas/ErrorResponse'
          description: Validation error
        '401':
          content:
            application/json:
              schema:
                $ref: '#/components/schemas/ErrorResponse'
          description: Authentication error
        '404':
          content:
            application/json:
              schema:
                $ref: '#/components/schemas/ErrorResponse'
          description: Not Found
      tags:
      - Application Alpha
      summary: Create a new application for a competition
      requestBody:
        content:
          application/json:
            schema:
              $ref: '#/components/schemas/ApplicationStartRequest'
      security:
      - ApiJwtAuth: []
  /alpha/forms/{form_id}:
    get:
      parameters:
      - in: path
        name: form_id
        schema:
          type: string
        required: true
      responses:
        '200':
          content:
            application/json:
              schema:
                $ref: '#/components/schemas/FormResponseAlpha'
          description: Successful response
        '401':
          content:
            application/json:
              schema:
                $ref: '#/components/schemas/ErrorResponse'
          description: Authentication error
        '404':
          content:
            application/json:
              schema:
                $ref: '#/components/schemas/ErrorResponse'
          description: Not found
      tags:
      - Form Alpha
      summary: Form Get
      security:
      - ApiKeyAuth: []
  /v1/opportunities/{opportunity_id}:
    get:
      parameters:
      - in: path
        name: opportunity_id
        schema:
          type: string
        required: true
      responses:
        '200':
          content:
            application/json:
              schema:
                $ref: '#/components/schemas/OpportunityGetResponseV1'
          description: Successful response
        '401':
          content:
            application/json:
              schema:
                $ref: '#/components/schemas/ErrorResponse'
          description: Authentication error
        '404':
          content:
            application/json:
              schema:
                $ref: '#/components/schemas/ErrorResponse'
          description: Not found
      tags:
      - Opportunity v1
      summary: Opportunity Get
      description: '

        __ALPHA VERSION__


        This endpoint in its current form is primarily for testing and feedback.


        Features in this endpoint are still under heavy development, and subject to
        change. Not for production use.


        See [Release Phases](https://github.com/github/roadmap?tab=readme-ov-file#release-phases)
        for further details.

        '
      security:
      - ApiKeyAuth: []
  /v1/users/{user_id}/organizations:
    get:
      parameters:
      - in: path
        name: user_id
        schema:
          type: string
        required: true
      responses:
        '200':
          content:
            application/json:
              schema:
                $ref: '#/components/schemas/UserOrganizationsResponse'
          description: Successful response
        '401':
          content:
            application/json:
              schema:
                $ref: '#/components/schemas/ErrorResponse'
          description: Authentication error
        '404':
          content:
            application/json:
              schema:
                $ref: '#/components/schemas/ErrorResponse'
          description: Not found
        '403':
          content:
            application/json:
              schema:
                $ref: '#/components/schemas/ErrorResponse'
          description: Forbidden
      tags:
      - User v1 - Internal Only
      summary: User Get Organizations
      security:
      - ApiJwtAuth: []
  /v1/users/{user_id}/saved-searches:
    post:
      parameters:
      - in: path
        name: user_id
        schema:
          type: string
        required: true
      responses:
        '200':
          content:
            application/json:
              schema:
                $ref: '#/components/schemas/UserSaveSearchResponse'
          description: Successful response
        '422':
          content:
            application/json:
              schema:
                $ref: '#/components/schemas/ErrorResponse'
          description: Validation error
        '401':
          content:
            application/json:
              schema:
                $ref: '#/components/schemas/ErrorResponse'
          description: Authentication error
        '404':
          content:
            application/json:
              schema:
                $ref: '#/components/schemas/ErrorResponse'
          description: Not found
        '403':
          content:
            application/json:
              schema:
                $ref: '#/components/schemas/ErrorResponse'
          description: Forbidden
      tags:
      - User v1 - Internal Only
      summary: User Save Search
      requestBody:
        content:
          application/json:
            schema:
              $ref: '#/components/schemas/UserSaveSearchRequest'
      security:
      - ApiJwtAuth: []
  /alpha/applications/{application_id}:
    get:
      parameters:
      - in: path
        name: application_id
        schema:
          type: string
        required: true
      responses:
        '200':
          content:
            application/json:
              schema:
                $ref: '#/components/schemas/ApplicationGetResponse'
          description: Successful response
        '401':
          content:
            application/json:
              schema:
                $ref: '#/components/schemas/ErrorResponse'
          description: Authentication error
        '404':
          content:
            application/json:
              schema:
                $ref: '#/components/schemas/ErrorResponse'
          description: Not found
      tags:
      - Application Alpha
      summary: Get an application by ID
      security:
      - ApiJwtAuth: []
    put:
      parameters:
      - in: path
        name: application_id
        schema:
          type: string
        required: true
      responses:
        '200':
          content:
            application/json:
              schema:
                $ref: '#/components/schemas/ApplicationUpdateResponse'
          description: Successful response
        '422':
          content:
            application/json:
              schema:
                $ref: '#/components/schemas/ErrorResponse'
          description: Validation error
        '401':
          content:
            application/json:
              schema:
                $ref: '#/components/schemas/ErrorResponse'
          description: Authentication error
        '404':
          content:
            application/json:
              schema:
                $ref: '#/components/schemas/ErrorResponse'
          description: Not found
        '403':
          content:
            application/json:
              schema:
                $ref: '#/components/schemas/ErrorResponse'
          description: Forbidden
      tags:
      - Application Alpha
      summary: Update an application
      requestBody:
        content:
          application/json:
            schema:
              $ref: '#/components/schemas/ApplicationUpdateRequest'
      security:
      - ApiJwtAuth: []
  /alpha/competitions/{competition_id}:
    get:
      parameters:
      - in: path
        name: competition_id
        schema:
          type: string
        required: true
      responses:
        '200':
          content:
            application/json:
              schema:
                $ref: '#/components/schemas/CompetitionResponseAlpha'
          description: Successful response
        '401':
          content:
            application/json:
              schema:
                $ref: '#/components/schemas/ErrorResponse'
          description: Authentication error
        '404':
          content:
            application/json:
              schema:
                $ref: '#/components/schemas/ErrorResponse'
          description: Not found
      tags:
      - Competition Alpha
      summary: Competition Get
      security:
      - ApiJwtAuth: []
      - ApiKeyAuth: []
  /v1/users/{user_id}/saved-opportunities:
    post:
      parameters:
      - in: path
        name: user_id
        schema:
          type: string
        required: true
      responses:
        '200':
          content:
            application/json:
              schema:
                $ref: '#/components/schemas/UserSaveOpportunityResponse'
          description: Successful response
        '422':
          content:
            application/json:
              schema:
                $ref: '#/components/schemas/ErrorResponse'
          description: Validation error
        '401':
          content:
            application/json:
              schema:
                $ref: '#/components/schemas/ErrorResponse'
          description: Authentication error
        '404':
          content:
            application/json:
              schema:
                $ref: '#/components/schemas/ErrorResponse'
          description: Not found
        '403':
          content:
            application/json:
              schema:
                $ref: '#/components/schemas/ErrorResponse'
          description: Forbidden
      tags:
      - User v1 - Internal Only
      summary: User Save Opportunity
      requestBody:
        content:
          application/json:
            schema:
              $ref: '#/components/schemas/UserSaveOpportunityRequest'
      security:
      - ApiJwtAuth: []
  /v1/users/{user_id}/saved-searches/list:
    post:
      parameters:
      - in: path
        name: user_id
        schema:
          type: string
        required: true
      responses:
        '200':
          content:
            application/json:
              schema:
                $ref: '#/components/schemas/UserSavedSearchesResponse'
          description: Successful response
        '422':
          content:
            application/json:
              schema:
                $ref: '#/components/schemas/ErrorResponse'
          description: Validation error
        '401':
          content:
            application/json:
              schema:
                $ref: '#/components/schemas/ErrorResponse'
          description: Authentication error
        '404':
          content:
            application/json:
              schema:
                $ref: '#/components/schemas/ErrorResponse'
          description: Not found
        '403':
          content:
            application/json:
              schema:
                $ref: '#/components/schemas/ErrorResponse'
          description: Forbidden
      tags:
      - User v1 - Internal Only
      summary: User Get Saved Searches
      requestBody:
        content:
          application/json:
            schema:
              $ref: '#/components/schemas/UserSavedSearchesRequest'
      security:
      - ApiJwtAuth: []
  /v1/opportunities/{legacy_opportunity_id}:
    get:
      parameters:
      - in: path
        name: legacy_opportunity_id
        schema:
          type: integer
        required: true
      responses:
        '200':
          content:
            application/json:
              schema:
                $ref: '#/components/schemas/OpportunityGetResponseV1'
          description: Successful response
        '401':
          content:
            application/json:
              schema:
                $ref: '#/components/schemas/ErrorResponse'
          description: Authentication error
        '404':
          content:
            application/json:
              schema:
                $ref: '#/components/schemas/ErrorResponse'
          description: Not found
      tags:
      - Opportunity v1
      summary: Opportunity Get Legacy
      description: '

        __ALPHA VERSION__


        This endpoint in its current form is primarily for testing and feedback.


        Features in this endpoint are still under heavy development, and subject to
        change. Not for production use.


        See [Release Phases](https://github.com/github/roadmap?tab=readme-ov-file#release-phases)
        for further details.

        '
      security:
      - ApiKeyAuth: []
  /alpha/applications/{application_id}/submit:
    post:
      parameters:
      - in: path
        name: application_id
        schema:
          type: string
        required: true
      responses:
        '200':
          content:
            application/json:
              schema:
                $ref: '#/components/schemas/AbstractResponse'
          description: Successful response
        '401':
          content:
            application/json:
              schema:
                $ref: '#/components/schemas/ErrorResponse'
          description: Authentication error
        '404':
          content:
            application/json:
              schema:
                $ref: '#/components/schemas/ErrorResponse'
          description: Not found
      tags:
      - Application Alpha
      summary: Submit an application
      security:
      - ApiJwtAuth: []
  /v1/users/{user_id}/saved-opportunities/list:
    post:
      parameters:
      - in: path
        name: user_id
        schema:
          type: string
        required: true
      responses:
        '200':
          content:
            application/json:
              schema:
                $ref: '#/components/schemas/UserSavedOpportunitiesResponse'
          description: Successful response
        '422':
          content:
            application/json:
              schema:
                $ref: '#/components/schemas/ErrorResponse'
          description: Validation error
        '401':
          content:
            application/json:
              schema:
                $ref: '#/components/schemas/ErrorResponse'
          description: Authentication error
        '404':
          content:
            application/json:
              schema:
                $ref: '#/components/schemas/ErrorResponse'
          description: Not found
        '403':
          content:
            application/json:
              schema:
                $ref: '#/components/schemas/ErrorResponse'
          description: Forbidden
      tags:
      - User v1 - Internal Only
      summary: User Get Saved Opportunities
      requestBody:
        content:
          application/json:
            schema:
              $ref: '#/components/schemas/UserSavedOpportunitiesRequest'
      security:
      - ApiJwtAuth: []
  /alpha/applications/{application_id}/attachments:
    post:
      parameters:
      - in: path
        name: application_id
        schema:
          type: string
        required: true
      responses:
        '200':
          content:
            application/json:
              schema:
                $ref: '#/components/schemas/ApplicationAttachmentCreateResponse'
          description: Successful response
        '422':
          content:
            application/json:
              schema:
                $ref: '#/components/schemas/ErrorResponse'
          description: Validation error
        '401':
          content:
            application/json:
              schema:
                $ref: '#/components/schemas/ErrorResponse'
          description: Authentication error
        '404':
          content:
            application/json:
              schema:
                $ref: '#/components/schemas/ErrorResponse'
          description: Not found
      tags:
      - Application Alpha
      summary: Create an attachment on an application
      requestBody:
        content:
          multipart/form-data:
            schema:
              $ref: '#/components/schemas/ApplicationAttachmentCreateRequest'
      security:
      - ApiJwtAuth: []
  /v1/users/{user_id}/saved-searches/{saved_search_id}:
    put:
      parameters:
      - in: path
        name: user_id
        schema:
          type: string
        required: true
      - in: path
        name: saved_search_id
        schema:
          type: string
        required: true
      responses:
        '200':
          content:
            application/json:
              schema:
                $ref: '#/components/schemas/UserUpdateSavedSearchResponse'
          description: Successful response
        '422':
          content:
            application/json:
              schema:
                $ref: '#/components/schemas/ErrorResponse'
          description: Validation error
        '401':
          content:
            application/json:
              schema:
                $ref: '#/components/schemas/ErrorResponse'
          description: Authentication error
        '404':
          content:
            application/json:
              schema:
                $ref: '#/components/schemas/ErrorResponse'
          description: Not found
        '403':
          content:
            application/json:
              schema:
                $ref: '#/components/schemas/ErrorResponse'
          description: Forbidden
      tags:
      - User v1 - Internal Only
      summary: User Update Saved Search
      requestBody:
        content:
          application/json:
            schema:
              $ref: '#/components/schemas/UserUpdateSavedSearchRequest'
      security:
      - ApiJwtAuth: []
    delete:
      parameters:
      - in: path
        name: user_id
        schema:
          type: string
        required: true
      - in: path
        name: saved_search_id
        schema:
          type: string
        required: true
      responses:
        '200':
          content:
            application/json:
              schema:
                $ref: '#/components/schemas/UserDeleteSavedSearchResponse'
          description: Successful response
        '401':
          content:
            application/json:
              schema:
                $ref: '#/components/schemas/ErrorResponse'
          description: Authentication error
        '404':
          content:
            application/json:
              schema:
                $ref: '#/components/schemas/ErrorResponse'
          description: Not found
        '403':
          content:
            application/json:
              schema:
                $ref: '#/components/schemas/ErrorResponse'
          description: Forbidden
      tags:
      - User v1 - Internal Only
      summary: User Delete Saved Search
      security:
      - ApiJwtAuth: []
  /alpha/applications/{application_id}/forms/{form_id}:
    put:
      parameters:
      - in: path
        name: application_id
        schema:
          type: string
        required: true
      - in: path
        name: form_id
        schema:
          type: string
        required: true
      responses:
        '200':
          content:
            application/json:
              schema:
                $ref: '#/components/schemas/ApplicationFormUpdateResponse'
          description: Successful response
        '422':
          content:
            application/json:
              schema:
                $ref: '#/components/schemas/ErrorResponse'
          description: Validation error
        '401':
          content:
            application/json:
              schema:
                $ref: '#/components/schemas/ErrorResponse'
          description: Authentication error
        '404':
          content:
            application/json:
              schema:
                $ref: '#/components/schemas/ErrorResponse'
          description: Not found
      tags:
      - Application Alpha
      summary: Update an application form response
      requestBody:
        content:
          application/json:
            schema:
              $ref: '#/components/schemas/ApplicationFormUpdateRequest'
      security:
      - ApiJwtAuth: []
  /v1/users/{user_id}/saved-opportunities/{opportunity_id}:
    delete:
      parameters:
      - in: path
        name: user_id
        schema:
          type: string
        required: true
      - in: path
        name: opportunity_id
        schema:
          type: string
        required: true
      responses:
        '200':
          content:
            application/json:
              schema:
                $ref: '#/components/schemas/UserDeleteSavedOpportunityResponse'
          description: Successful response
        '401':
          content:
            application/json:
              schema:
                $ref: '#/components/schemas/ErrorResponse'
          description: Authentication error
        '404':
          content:
            application/json:
              schema:
                $ref: '#/components/schemas/ErrorResponse'
          description: Not found
        '403':
          content:
            application/json:
              schema:
                $ref: '#/components/schemas/ErrorResponse'
          description: Forbidden
      tags:
      - User v1 - Internal Only
      summary: User Delete Saved Opportunity
      security:
      - ApiJwtAuth: []
  /v1/users/{user_id}/saved-opportunities/{legacy_opportunity_id}:
    delete:
      parameters:
      - in: path
        name: user_id
        schema:
          type: string
        required: true
      - in: path
        name: legacy_opportunity_id
        schema:
          type: integer
        required: true
      responses:
        '200':
          content:
            application/json:
              schema:
                $ref: '#/components/schemas/UserDeleteSavedOpportunityResponse'
          description: Successful response
        '401':
          content:
            application/json:
              schema:
                $ref: '#/components/schemas/ErrorResponse'
          description: Authentication error
        '404':
          content:
            application/json:
              schema:
                $ref: '#/components/schemas/ErrorResponse'
          description: Not found
      tags:
      - User v1 - Internal Only
      summary: User Delete Saved Opportunity Legacy
      security:
      - ApiJwtAuth: []
  /alpha/applications/{application_id}/application_form/{app_form_id}:
    get:
      parameters:
      - in: path
        name: application_id
        schema:
          type: string
        required: true
      - in: path
        name: app_form_id
        schema:
          type: string
        required: true
      responses:
        '200':
          content:
            application/json:
              schema:
                $ref: '#/components/schemas/ApplicationFormGetResponse'
          description: Successful response
        '401':
          content:
            application/json:
              schema:
                $ref: '#/components/schemas/ErrorResponse'
          description: Authentication error
        '404':
          content:
            application/json:
              schema:
                $ref: '#/components/schemas/ErrorResponse'
          description: Not found
      tags:
      - Application Alpha
      summary: Get an application form by ID
      security:
      - ApiJwtAuth: []
      - InternalApiJwtAuth: []
  /alpha/applications/{application_id}/attachments/{application_attachment_id}:
    get:
      parameters:
      - in: path
        name: application_id
        schema:
          type: string
        required: true
      - in: path
        name: application_attachment_id
        schema:
          type: string
        required: true
      responses:
        '200':
          content:
            application/json:
              schema:
                $ref: '#/components/schemas/ApplicationAttachmentGetResponse'
          description: Successful response
        '401':
          content:
            application/json:
              schema:
                $ref: '#/components/schemas/ErrorResponse'
          description: Authentication error
        '404':
          content:
            application/json:
              schema:
                $ref: '#/components/schemas/ErrorResponse'
          description: Not found
        '422':
          content:
            application/json:
              schema:
                $ref: '#/components/schemas/ErrorResponse'
          description: Unprocessable Entity
      tags:
      - Application Alpha
      summary: Fetch an application attachment
      security:
      - ApiJwtAuth: []
    put:
      parameters:
      - in: path
        name: application_id
        schema:
          type: string
        required: true
      - in: path
        name: application_attachment_id
        schema:
          type: string
        required: true
      responses:
        '200':
          content:
            application/json:
              schema:
                $ref: '#/components/schemas/ApplicationAttachmentUpdateResponse'
          description: Successful response
        '422':
          content:
            application/json:
              schema:
                $ref: '#/components/schemas/ErrorResponse'
          description: Validation error
        '401':
          content:
            application/json:
              schema:
                $ref: '#/components/schemas/ErrorResponse'
          description: Authentication error
        '404':
          content:
            application/json:
              schema:
                $ref: '#/components/schemas/ErrorResponse'
          description: Not found
      tags:
      - Application Alpha
      summary: Update an attachment on an application
      requestBody:
        content:
          multipart/form-data:
            schema:
              $ref: '#/components/schemas/ApplicationAttachmentUpdateRequest'
      security:
      - ApiJwtAuth: []
    delete:
      parameters:
      - in: path
        name: application_id
        schema:
          type: string
        required: true
      - in: path
        name: application_attachment_id
        schema:
          type: string
        required: true
      responses:
        '200':
          content:
            application/json:
              schema:
                $ref: '#/components/schemas/ApplicationAttachmentDeleteResponse'
          description: Successful response
        '401':
          content:
            application/json:
              schema:
                $ref: '#/components/schemas/ErrorResponse'
          description: Authentication error
        '404':
          content:
            application/json:
              schema:
                $ref: '#/components/schemas/ErrorResponse'
          description: Not found
      tags:
      - Application Alpha
      summary: Delete an application attachment
      security:
      - ApiJwtAuth: []
openapi: 3.1.0
components:
  schemas:
    HealthcheckMetadata:
      type: object
      properties:
        commit_sha:
          type: string
          description: The github commit sha for the latest deployed commit
          example: ffaca647223e0b6e54344122eefa73401f5ec131
        commit_link:
          type: string
          description: A github link to the latest deployed commit
          example: https://github.com/HHS/simpler-grants-gov/commit/main
        release_notes_link:
          type: string
          description: A github link to the release notes - direct if the latest deploy
            was a release
          example: https://github.com/HHS/simpler-grants-gov/releases
        last_deploy_time:
          type: string
          format: date-time
          description: Latest deploy time in US/Eastern timezone
        deploy_whoami:
          type: string
          description: The latest user to deploy the application
          example: runner
    HealthcheckResponse:
      type: object
      properties:
        message:
          type: string
          description: The message to return
          example: Success
        data:
          type:
          - object
          $ref: '#/components/schemas/HealthcheckMetadata'
        status_code:
          type: integer
          description: The HTTP status code
          example: 200
    ValidationIssue:
      type: object
      properties:
        type:
          type: string
          description: The type of error
          example: invalid
        message:
          type: string
          description: The message to return
          example: Not a valid string.
        field:
          type: string
          description: The field that failed
          example: summary.summary_description
        value:
          type: string
          description: The value that failed
          example: invalid string
    ErrorResponse:
      type: object
      properties:
        data:
          description: Additional data that might be useful in resolving an error
            (see specific endpoints for details, this is used infrequently)
          example: {}
        message:
          type: string
          description: General description of the error
          example: Error
        status_code:
          type: integer
          description: The HTTP status code of the error
        errors:
          type: array
          example: []
          items:
            type:
            - object
            $ref: '#/components/schemas/ValidationIssue'
        internal_request_id:
          type: string
          description: An internal tracking ID
          example: 550e8400-e29b-41d4-a716-446655440000
    DateRange:
      type: object
      properties:
        start_date:
          type:
          - string
          - 'null'
          format: date
        end_date:
          type:
          - string
          - 'null'
          format: date
      required:
      - end_date
      - start_date
    ExtractMetadataFilterV1:
      type: object
      properties:
        extract_type:
          description: The type of extract to filter by
          example: opportunities_json
          enum:
          - opportunities_json
          - opportunities_csv
          type:
          - string
          - 'null'
          - 'null'
        created_at:
          type:
          - object
          $ref: '#/components/schemas/DateRange'
    SortOrderExtractMetadataPaginationV1:
      type: object
      properties:
        order_by:
          type: string
          enum:
          - created_at
          description: The field to sort the response by
        sort_direction:
          description: Whether to sort the response ascending or descending
          enum:
          - ascending
          - descending
          type:
          - string
      required:
      - order_by
      - sort_direction
    ExtractMetadataPaginationV1:
      type: object
      properties:
        sort_order:
          type: array
          minItems: 1
          maxItems: 5
          description: The list of sorting rules
          items:
            type:
            - object
            $ref: '#/components/schemas/SortOrderExtractMetadataPaginationV1'
        page_size:
          type: integer
          minimum: 1
          maximum: 5000
          description: The size of the page to fetch
          example: 25
        page_offset:
          type: integer
          minimum: 1
          description: The page number to fetch, starts counting from 1
          example: 1
      required:
      - page_offset
      - page_size
      - sort_order
    ExtractMetadataRequest:
      type: object
      properties:
        message:
          type: string
          description: The message to return
          example: Success
        data:
          description: The REST resource object
        status_code:
          type: integer
          description: The HTTP status code
          example: 200
        filters:
          type:
          - object
          $ref: '#/components/schemas/ExtractMetadataFilterV1'
        pagination:
          type:
          - object
          $ref: '#/components/schemas/ExtractMetadataPaginationV1'
      required:
      - pagination
    SortOrder:
      type: object
      properties:
        order_by:
          type: string
          description: The field that the records were sorted by
          example: id
        sort_direction:
          description: The direction the records are sorted
          enum:
          - ascending
          - descending
          type:
          - string
    PaginationInfo:
      type: object
      properties:
        page_offset:
          type: integer
          description: The page number that was fetched
          example: 1
        page_size:
          type: integer
          description: The size of the page fetched
          example: 25
        total_records:
          type: integer
          description: The total number of records fetchable
          example: 42
        total_pages:
          type: integer
          description: The total number of pages that can be fetched
          example: 2
        sort_order:
          type: array
          description: The sort order passed in originally
          items:
            type:
            - object
            $ref: '#/components/schemas/SortOrder'
    ExtractMetadataResponse:
      type: object
      properties:
        download_path:
          type: string
          description: The file's download path
        file_size_bytes:
          type: integer
          description: The size of the file in bytes
          example: 1024
        created_at:
          type: string
          format: date-time
          readOnly: true
        updated_at:
          type: string
          format: date-time
          readOnly: true
        extract_metadata_id:
          type: string
          format: uuid
          description: The ID of the extract metadata
          example: 123e4567-e89b-12d3-a456-426614174000
        extract_type:
          type: string
          description: The type of extract
          example: opportunity_data_extract
    ExtractMetadataListResponse:
      type: object
      properties:
        pagination_info:
          description: The pagination information for paginated endpoints
          type: &id001
          - object
          $ref: '#/components/schemas/PaginationInfo'
        message:
          type: string
          description: The message to return
          example: Success
        data:
          type: array
          description: A list of extract metadata records
          items:
            type:
            - object
            $ref: '#/components/schemas/ExtractMetadataResponse'
        status_code:
          type: integer
          description: The HTTP status code
          example: 200
    AgencyFilterV1:
      type: object
      properties:
        agency_id:
          type: string
          format: uuid
          example: 123e4567-e89b-12d3-a456-426614174000
        active:
          type: boolean
    SortOrderAgencyPaginationV1:
      type: object
      properties:
        order_by:
          type: string
          enum:
          - agency_code
          - agency_name
          - created_at
          description: The field to sort the response by
        sort_direction:
          description: Whether to sort the response ascending or descending
          enum:
          - ascending
          - descending
          type:
          - string
      required:
      - order_by
      - sort_direction
    AgencyPaginationV1:
      type: object
      properties:
        sort_order:
          type: array
          default:
          - order_by: agency_code
            sort_direction: ascending
          minItems: 1
          maxItems: 5
          description: The list of sorting rules
          items:
            type:
            - object
            $ref: '#/components/schemas/SortOrderAgencyPaginationV1'
        page_size:
          type: integer
          minimum: 1
          maximum: 5000
          description: The size of the page to fetch
          example: 25
        page_offset:
          type: integer
          minimum: 1
          description: The page number to fetch, starts counting from 1
          example: 1
      required:
      - page_offset
      - page_size
    AgencyListRequest:
      type: object
      properties:
        filters:
          type:
          - object
          $ref: '#/components/schemas/AgencyFilterV1'
        pagination:
          type:
          - object
          $ref: '#/components/schemas/AgencyPaginationV1'
      required:
      - pagination
    AgencyResponse:
      type: object
      properties:
        agency_id:
          type: string
          format: uuid
          example: 123e4567-e89b-12d3-a456-426614174000
        agency_name:
          type: string
        agency_code:
          type: string
        top_level_agency:
          type:
          - object
          $ref: '#/components/schemas/AgencyResponse'
        created_at:
          type: string
          format: date-time
        updated_at:
          type: string
          format: date-time
    AgencyListResponse:
      type: object
      properties:
        pagination_info:
          description: The pagination information for paginated endpoints
          type: *id001
          $ref: '#/components/schemas/PaginationInfo'
        message:
          type: string
          description: The message to return
          example: Success
        data:
          type: array
          description: A list of agency records
          items:
            type:
            - object
            $ref: '#/components/schemas/AgencyResponse'
        status_code:
          type: integer
          description: The HTTP status code
          example: 200
    HasActiveOpportunityFilterV1:
      type: object
      properties:
        one_of:
          type:
          - array
          - 'null'
          items:
            type: boolean
            example: true
    OpportunityStatusesFilterV1:
      type: object
      properties:
        one_of:
          type: array
          minItems: 1
          items:
            type: string
            example: archived
    IsTestAgencyFilterV1:
      type: object
      properties:
        one_of:
          type:
          - array
          - 'null'
          items:
            type: boolean
            example: true
    AgencySearchFilterV1:
      type: object
      properties:
        has_active_opportunity:
          type:
          - object
          $ref: '#/components/schemas/HasActiveOpportunityFilterV1'
        opportunity_statuses:
          type:
          - object
          $ref: '#/components/schemas/OpportunityStatusesFilterV1'
        is_test_agency:
          type:
          - object
          $ref: '#/components/schemas/IsTestAgencyFilterV1'
    SortOrderAgencySearchPaginationV1:
      type: object
      properties:
        order_by:
          type: string
          enum:
          - agency_code
          - agency_name
          description: The field to sort the response by
        sort_direction:
          description: Whether to sort the response ascending or descending
          enum:
          - ascending
          - descending
          type:
          - string
      required:
      - order_by
      - sort_direction
    AgencySearchPaginationV1:
      type: object
      properties:
        sort_order:
          type: array
          default:
          - order_by: agency_code
            sort_direction: ascending
          minItems: 1
          maxItems: 5
          description: The list of sorting rules
          items:
            type:
            - object
            $ref: '#/components/schemas/SortOrderAgencySearchPaginationV1'
        page_size:
          type: integer
          minimum: 1
          maximum: 5000
          description: The size of the page to fetch
          example: 25
        page_offset:
          type: integer
          minimum: 1
          description: The page number to fetch, starts counting from 1
          example: 1
      required:
      - page_offset
      - page_size
    AgencySearchRequest:
      type: object
      properties:
        query:
          type: string
          minLength: 1
          maxLength: 100
          description: Query string which searches against several text fields
          example: research
        query_operator:
          default: !!python/object/apply:src.api.opportunities_v1.opportunity_schemas.SearchQueryOperator
          - OR
          description: Query operator for combining search conditions
          example: OR
          enum:
          - AND
          - OR
          type:
          - string
        filters:
          type:
          - object
          $ref: '#/components/schemas/AgencySearchFilterV1'
        pagination:
          type:
          - object
          $ref: '#/components/schemas/AgencySearchPaginationV1'
      required:
      - pagination
    AgencyV1:
      type: object
      properties:
        agency_id:
          type: string
          format: uuid
          description: The internal ID of the agency
          example: 123e4567-e89b-12d3-a456-426614174000
        agency_name:
          type: string
          description: The name of the agency who created the opportunity
          example: Department of Examples
        agency_code:
          type: string
          description: The agency who created the opportunity
          example: ABC
        top_level_agency:
          type:
          - object
          - 'null'
          anyOf:
          - $ref: '#/components/schemas/AgencyV1'
          - type: 'null'
        is_test_agency:
          type: boolean
          description: Indicates if the agency is a test agency.
          example: false
        opportunity_statuses:
          type: array
          description: List of opportunity statuses the agency is linked with.
          example:
          - posted
          items:
            enum:
            - forecasted
            - posted
            - closed
            - archived
            type:
            - string
        created_at:
          type: string
          format: date-time
          readOnly: true
        updated_at:
          type: string
          format: date-time
          readOnly: true
    AgencySearchResponseV1:
      type: object
      properties:
        pagination_info:
          description: The pagination information for paginated endpoints
          type: *id001
          $ref: '#/components/schemas/PaginationInfo'
        message:
          type: string
          description: The message to return
          example: Success
        data:
          type: array
          items:
            $ref: '#/components/schemas/AgencyV1'
        status_code:
          type: integer
          description: The HTTP status code
          example: 200
    UserTokenLogoutResponse:
      type: object
      properties:
        message:
          type: string
          description: The message to return
          example: Success
        data:
          example: null
        status_code:
          type: integer
          description: The HTTP status code
          example: 200
    UserTokenRefreshResponse:
      type: object
      properties:
        message:
          type: string
          description: The message to return
          example: Success
        data:
          example: null
        status_code:
          type: integer
          description: The HTTP status code
          example: 200
    FundingInstrumentFilterV1:
      type: object
      properties:
        one_of:
          type: array
          minItems: 1
          items:
            enum:
            - cooperative_agreement
            - grant
            - procurement_contract
            - other
            type:
            - string
    FundingCategoryFilterV1:
      type: object
      properties:
        one_of:
          type: array
          minItems: 1
          items:
            enum:
            - recovery_act
            - agriculture
            - arts
            - business_and_commerce
            - community_development
            - consumer_protection
            - disaster_prevention_and_relief
            - education
            - employment_labor_and_training
            - energy
            - environment
            - food_and_nutrition
            - health
            - housing
            - humanities
            - infrastructure_investment_and_jobs_act
            - information_and_statistics
            - income_security_and_social_services
            - law_justice_and_legal_services
            - natural_resources
            - opportunity_zone_benefits
            - regional_development
            - science_technology_and_other_research_and_development
            - transportation
            - affordable_care_act
            - other
            type:
            - string
    ApplicantTypeFilterV1:
      type: object
      properties:
        one_of:
          type: array
          minItems: 1
          items:
            enum:
            - state_governments
            - county_governments
            - city_or_township_governments
            - special_district_governments
            - independent_school_districts
            - public_and_state_institutions_of_higher_education
            - private_institutions_of_higher_education
            - federally_recognized_native_american_tribal_governments
            - other_native_american_tribal_organizations
            - public_and_indian_housing_authorities
            - nonprofits_non_higher_education_with_501c3
            - nonprofits_non_higher_education_without_501c3
            - individuals
            - for_profit_organizations_other_than_small_businesses
            - small_businesses
            - other
            - unrestricted
            type:
            - string
    OpportunityStatusFilterV1:
      type: object
      properties:
        one_of:
          type: array
          minItems: 1
          items:
            enum:
            - forecasted
            - posted
            - closed
            - archived
            type:
            - string
    AgencyOppSearchFilterV1:
      type: object
      properties:
        one_of:
          type: array
          minItems: 1
          items:
            type: string
            minLength: 2
            example: USAID
    AssistanceListingNumberFilterV1:
      type: object
      properties:
        one_of:
          type: array
          minItems: 1
          items:
            type: string
            pattern: ^\d{2}\.\d{2,3}$
            example: '45.149'
    IsCostSharingFilterV1:
      type: object
      properties:
        one_of:
          type:
          - array
          - 'null'
          items:
            type: boolean
            example: true
    ExpectedNumberAwardsFilterV1:
      type: object
      properties:
        min:
          type:
          - integer
          - 'null'
          minimum: 0
          example: 0
        max:
          type:
          - integer
          - 'null'
          minimum: 0
          example: 25
    AwardFloorFilterV1:
      type: object
      properties:
        min:
          type:
          - integer
          - 'null'
          minimum: 0
          example: 0
        max:
          type:
          - integer
          - 'null'
          minimum: 0
          example: 10000
    AwardCeilingFilterV1:
      type: object
      properties:
        min:
          type:
          - integer
          - 'null'
          minimum: 0
          example: 0
        max:
          type:
          - integer
          - 'null'
          minimum: 0
          example: 10000000
    EstimatedTotalProgramFundingFilterV1:
      type: object
      properties:
        min:
          type:
          - integer
          - 'null'
          minimum: 0
          example: 0
        max:
          type:
          - integer
          - 'null'
          minimum: 0
          example: 10000000
    PostDateFilterV1:
      type: object
      properties:
        start_date:
          type:
          - string
          - 'null'
          format: date
        end_date:
          type:
          - string
          - 'null'
          format: date
        start_date_relative:
          type:
          - integer
          - 'null'
          minimum: -1000000
          maximum: 1000000
        end_date_relative:
          type:
          - integer
          - 'null'
          minimum: -1000000
          maximum: 1000000
    CloseDateFilterV1:
      type: object
      properties:
        start_date:
          type:
          - string
          - 'null'
          format: date
        end_date:
          type:
          - string
          - 'null'
          format: date
        start_date_relative:
          type:
          - integer
          - 'null'
          minimum: -1000000
          maximum: 1000000
        end_date_relative:
          type:
          - integer
          - 'null'
          minimum: -1000000
          maximum: 1000000
    TopLevelAgencyOppSearchFilterV1:
      type: object
      properties:
        one_of:
          type: array
          minItems: 1
          items:
            type: string
            minLength: 2
            example: USAID
    OpportunitySearchFilterV1:
      type: object
      properties:
        funding_instrument:
          type:
          - object
          $ref: '#/components/schemas/FundingInstrumentFilterV1'
        funding_category:
          type:
          - object
          $ref: '#/components/schemas/FundingCategoryFilterV1'
        applicant_type:
          type:
          - object
          $ref: '#/components/schemas/ApplicantTypeFilterV1'
        opportunity_status:
          type:
          - object
          $ref: '#/components/schemas/OpportunityStatusFilterV1'
        agency:
          type:
          - object
          $ref: '#/components/schemas/AgencyOppSearchFilterV1'
        assistance_listing_number:
          type:
          - object
          $ref: '#/components/schemas/AssistanceListingNumberFilterV1'
        is_cost_sharing:
          type:
          - object
          $ref: '#/components/schemas/IsCostSharingFilterV1'
        expected_number_of_awards:
          type:
          - object
          $ref: '#/components/schemas/ExpectedNumberAwardsFilterV1'
        award_floor:
          type:
          - object
          $ref: '#/components/schemas/AwardFloorFilterV1'
        award_ceiling:
          type:
          - object
          $ref: '#/components/schemas/AwardCeilingFilterV1'
        estimated_total_program_funding:
          type:
          - object
          $ref: '#/components/schemas/EstimatedTotalProgramFundingFilterV1'
        post_date:
          type:
          - object
          $ref: '#/components/schemas/PostDateFilterV1'
        close_date:
          type:
          - object
          $ref: '#/components/schemas/CloseDateFilterV1'
        top_level_agency:
          type:
          - object
          $ref: '#/components/schemas/TopLevelAgencyOppSearchFilterV1'
    ExperimentalV1:
      type: object
      properties:
        scoring_rule:
          default: !!python/object/apply:src.services.opportunities_v1.experimental_constant.ScoringRule
          - default
          description: Scoring rule to query against OpenSearch
          enum:
          - default
          - expanded
          - agency
          - attachment_only
          type:
          - string
    SortOrderOpportunityPaginationV1:
      type: object
      properties:
        order_by:
          type: string
          enum:
          - relevancy
          - opportunity_id
          - opportunity_number
          - opportunity_title
          - post_date
          - close_date
          - agency_code
          - agency_name
          - top_level_agency_name
          - award_floor
          - award_ceiling
          description: The field to sort the response by
        sort_direction:
          description: Whether to sort the response ascending or descending
          enum:
          - ascending
          - descending
          type:
          - string
      required:
      - order_by
      - sort_direction
    OpportunityPaginationV1:
      type: object
      properties:
        sort_order:
          type: array
          default:
          - order_by: opportunity_id
            sort_direction: descending
          minItems: 1
          maxItems: 5
          description: The list of sorting rules
          items:
            type:
            - object
            $ref: '#/components/schemas/SortOrderOpportunityPaginationV1'
        page_size:
          type: integer
          minimum: 1
          maximum: 5000
          description: The size of the page to fetch
          example: 25
        page_offset:
          type: integer
          minimum: 1
          description: The page number to fetch, starts counting from 1
          example: 1
      required:
      - page_offset
      - page_size
    OpportunitySearchRequestV1:
      type: object
      properties:
        query:
          type: string
          minLength: 1
          maxLength: 100
          description: Query string which searches against several text fields
          example: research
        query_operator:
          default: !!python/object/apply:src.api.opportunities_v1.opportunity_schemas.SearchQueryOperator
          - AND
          description: Query operator for combining search conditions
          example: OR
          enum:
          - AND
          - OR
          type:
          - string
        filters:
          type:
          - object
          $ref: '#/components/schemas/OpportunitySearchFilterV1'
        experimental:
          type:
          - object
          $ref: '#/components/schemas/ExperimentalV1'
        pagination:
          type:
          - object
          $ref: '#/components/schemas/OpportunityPaginationV1'
        format:
          default: !!python/object/apply:src.api.opportunities_v1.opportunity_schemas.SearchResponseFormat
          - json
          description: The format of the response
          enum:
          - json
          - csv
          type:
          - string
      required:
      - pagination
    OpportunityAssistanceListingV1:
      type: object
      properties:
        program_title:
          type:
          - string
          - 'null'
          description: The name of the program, see https://sam.gov/content/assistance-listings
            for more detail
          example: Space Technology
        assistance_listing_number:
          type:
          - string
          - 'null'
          description: The assistance listing number, see https://sam.gov/content/assistance-listings
            for more detail
          example: '43.012'
    OpportunitySummaryV1:
      type: object
      properties:
        summary_description:
          type:
          - string
          - 'null'
          description: The summary of the opportunity
          example: This opportunity aims to unravel the mysteries of the universe.
        is_cost_sharing:
          type:
          - boolean
          - 'null'
          description: Whether or not the opportunity has a cost sharing/matching
            requirement
        is_forecast:
          type: boolean
          description: Whether the opportunity is forecasted, that is, the information
            is only an estimate and not yet official
          example: false
        close_date:
          type:
          - string
          - 'null'
          format: date
          description: The date that the opportunity will close - only set if is_forecast=False
        close_date_description:
          type:
          - string
          - 'null'
          description: Optional details regarding the close date
          example: Proposals are due earlier than usual.
        post_date:
          type:
          - string
          - 'null'
          format: date
          description: The date the opportunity was posted
        archive_date:
          type:
          - string
          - 'null'
          format: date
          description: When the opportunity will be archived
        expected_number_of_awards:
          type:
          - integer
          - 'null'
          description: The number of awards the opportunity is expected to award
          example: 10
        estimated_total_program_funding:
          type:
          - integer
          - 'null'
          description: The total program funding of the opportunity in US Dollars
          example: 10000000
        award_floor:
          type:
          - integer
          - 'null'
          description: The minimum amount an opportunity would award
          example: 10000
        award_ceiling:
          type:
          - integer
          - 'null'
          description: The maximum amount an opportunity would award
          example: 100000
        additional_info_url:
          type:
          - string
          - 'null'
          description: A URL to a website that can provide additional information
            about the opportunity
          example: grants.gov
        additional_info_url_description:
          type:
          - string
          - 'null'
          description: The text to display for the additional_info_url link
          example: Click me for more info
        forecasted_post_date:
          type:
          - string
          - 'null'
          format: date
          description: Forecasted opportunity only. The date the opportunity is expected
            to be posted, and transition out of being a forecast
        forecasted_close_date:
          type:
          - string
          - 'null'
          format: date
          description: Forecasted opportunity only. The date the opportunity is expected
            to be close once posted.
        forecasted_close_date_description:
          type:
          - string
          - 'null'
          description: Forecasted opportunity only. Optional details regarding the
            forecasted closed date.
          example: Proposals will probably be due on this date
        forecasted_award_date:
          type:
          - string
          - 'null'
          format: date
          description: Forecasted opportunity only. The date the grantor plans to
            award the opportunity.
        forecasted_project_start_date:
          type:
          - string
          - 'null'
          format: date
          description: Forecasted opportunity only. The date the grantor expects the
            award recipient should start their project
        fiscal_year:
          type:
          - integer
          - 'null'
          description: Forecasted opportunity only. The fiscal year the project is
            expected to be funded and launched
        funding_category_description:
          type:
          - string
          - 'null'
          description: Additional information about the funding category
          example: Economic Support
        applicant_eligibility_description:
          type:
          - string
          - 'null'
          description: Additional information about the types of applicants that are
            eligible
          example: All types of domestic applicants are eligible to apply
        agency_contact_description:
          type:
          - string
          - 'null'
          description: Information regarding contacting the agency who owns the opportunity
          example: For more information, reach out to Jane Smith at agency US-ABC
        agency_email_address:
          type:
          - string
          - 'null'
          description: The contact email of the agency who owns the opportunity
          example: fake_email@grants.gov
        agency_email_address_description:
          type:
          - string
          - 'null'
          description: The text for the link to the agency email address
          example: Click me to email the agency
        version_number:
          type: integer
          description: The version number of the opportunity summary
          example: 1
        funding_instruments:
          type: array
          items:
            enum:
            - cooperative_agreement
            - grant
            - procurement_contract
            - other
            type:
            - string
        funding_categories:
          type: array
          items:
            enum:
            - recovery_act
            - agriculture
            - arts
            - business_and_commerce
            - community_development
            - consumer_protection
            - disaster_prevention_and_relief
            - education
            - employment_labor_and_training
            - energy
            - environment
            - food_and_nutrition
            - health
            - housing
            - humanities
            - infrastructure_investment_and_jobs_act
            - information_and_statistics
            - income_security_and_social_services
            - law_justice_and_legal_services
            - natural_resources
            - opportunity_zone_benefits
            - regional_development
            - science_technology_and_other_research_and_development
            - transportation
            - affordable_care_act
            - other
            type:
            - string
        applicant_types:
          type: array
          items:
            enum:
            - state_governments
            - county_governments
            - city_or_township_governments
            - special_district_governments
            - independent_school_districts
            - public_and_state_institutions_of_higher_education
            - private_institutions_of_higher_education
            - federally_recognized_native_american_tribal_governments
            - other_native_american_tribal_organizations
            - public_and_indian_housing_authorities
            - nonprofits_non_higher_education_with_501c3
            - nonprofits_non_higher_education_without_501c3
            - individuals
            - for_profit_organizations_other_than_small_businesses
            - small_businesses
            - other
            - unrestricted
            type:
            - string
        created_at:
          type: string
          format: date-time
          description: When the opportunity summary was created
        updated_at:
          type: string
          format: date-time
          description: When the opportunity summary was last updated
    OpportunityV1:
      type: object
      properties:
        opportunity_id:
          type: string
          format: uuid
          description: The internal ID of the opportunity
          example: 123e4567-e89b-12d3-a456-426614174000
        legacy_opportunity_id:
          type: integer
          description: The internal legacy ID of the opportunity
          example: 12345
        opportunity_number:
          type:
          - string
          - 'null'
          description: The funding opportunity number
          example: ABC-123-XYZ-001
        opportunity_title:
          type:
          - string
          - 'null'
          description: The title of the opportunity
          example: Research into conservation techniques
        agency:
          type:
          - string
          - 'null'
          description: 'DEPRECATED - use: agency_code'
          example: US-ABC
        agency_code:
          type:
          - string
          - 'null'
          description: The agency who created the opportunity
          example: US-ABC
        agency_name:
          type:
          - string
          - 'null'
          description: The name of the agency who created the opportunity
          example: Department of Examples
        top_level_agency_name:
          type:
          - string
          - 'null'
          description: The name of the top level agency who created the oppportunity
          example: Department of Examples
        category:
          description: The opportunity category
          example: !!python/object/apply:src.constants.lookup_constants.OpportunityCategory
          - discretionary
          enum: &id002
          - discretionary
          - mandatory
          - continuation
          - earmark
          - other
          type:
          - string
          - 'null'
          - 'null'
        category_explanation:
          type:
          - string
          - 'null'
          description: Explanation of the category when the category is 'O' (other)
          example: null
        opportunity_assistance_listings:
          type: array
          items:
            type: &id003
            - object
            $ref: '#/components/schemas/OpportunityAssistanceListingV1'
        summary:
          type: &id004
          - object
          $ref: '#/components/schemas/OpportunitySummaryV1'
        opportunity_status:
          description: The current status of the opportunity
          example: !!python/object/apply:src.constants.lookup_constants.OpportunityStatus
          - posted
          enum: &id005
          - forecasted
          - posted
          - closed
          - archived
          type: &id006
          - string
        created_at:
          type: string
          format: date-time
          readOnly: true
        updated_at:
          type: string
          format: date-time
          readOnly: true
    OpportunityFacetV1:
      type: object
      properties:
        opportunity_status:
          type: object
          description: The counts of opportunity_status values in the full response
          example:
            posted: 1
            forecasted: 2
          additionalProperties:
            type: integer
        applicant_type:
          type: object
          description: The counts of applicant_type values in the full response
          example:
            state_governments: 3
            county_governments: 2
            city_or_township_governments: 1
          additionalProperties:
            type: integer
        funding_instrument:
          type: object
          description: The counts of funding_instrument values in the full response
          example:
            cooperative_agreement: 4
            grant: 3
          additionalProperties:
            type: integer
        funding_category:
          type: object
          description: The counts of funding_category values in the full response
          example:
            recovery_act: 2
            arts: 3
            agriculture: 5
          additionalProperties:
            type: integer
        agency:
          type: object
          description: The counts of agency values in the full response
          example:
            USAID: 4
            DOC: 3
          additionalProperties:
            type: integer
        is_cost_sharing:
          type: object
          description: The counts of is_cost_sharing values in the full response
          example:
            'true': 1
            'false': 3
          additionalProperties:
            type: integer
    OpportunitySearchResponseV1:
      type: object
      properties:
        pagination_info:
          description: The pagination information for paginated endpoints
          type: *id001
          $ref: '#/components/schemas/PaginationInfo'
        message:
          type: string
          description: The message to return
          example: Success
        data:
          type: array
          items:
            $ref: '#/components/schemas/OpportunityV1'
        status_code:
          type: integer
          description: The HTTP status code
          example: 200
        facet_counts:
          description: Counts of filter/facet values in the full response
          type:
          - object
          $ref: '#/components/schemas/OpportunityFacetV1'
    User:
      type: object
      properties:
        user_id:
          type: string
          description: The internal ID of a user
          example: 861a0148-cf2c-432b-b0b3-690016299ab1
        email:
          type: string
          description: The email address returned from Oauth2 provider
          example: user@example.com
        external_user_type:
          description: The Oauth2 provider through which a user was authenticated
          example: !!python/object/apply:src.constants.lookup_constants.ExternalUserType
          - login_gov
          enum:
          - login_gov
          type:
          - string
    UserGetResponse:
      type: object
      properties:
        message:
          type: string
          description: The message to return
          example: Success
        data:
          type:
          - object
          $ref: '#/components/schemas/User'
        status_code:
          type: integer
          description: The HTTP status code
          example: 200
    ApplicationStartRequest:
      type: object
      properties:
        competition_id:
          type: string
          format: uuid
          example: 123e4567-e89b-12d3-a456-426614174000
        application_name:
          type:
          - string
          - 'null'
        organization_id:
          type:
          - string
          - 'null'
          format: uuid
          example: 123e4567-e89b-12d3-a456-426614174000
      required:
      - competition_id
    ApplicationStartResponseData:
      type: object
      properties:
        application_id:
          type: string
          format: uuid
          example: 123e4567-e89b-12d3-a456-426614174000
    ApplicationStartResponse:
      type: object
      properties:
        message:
          type: string
          description: The message to return
          example: Success
        data:
          type:
          - object
          $ref: '#/components/schemas/ApplicationStartResponseData'
        status_code:
          type: integer
          description: The HTTP status code
          example: 200
    FormInstruction:
      type: object
      properties:
        file_name:
          type: string
          description: The name of the form instruction file
          example: instructions.pdf
        download_path:
          type: string
          description: The download URL for the form instruction file
        created_at:
          type: string
          format: date-time
          description: The timestamp when the form instruction was created
        updated_at:
          type: string
          format: date-time
          description: The timestamp when the form instruction was last updated
    FormAlpha:
      type: object
      properties:
        form_id:
          type: string
          format: uuid
          description: The primary key ID of the form
          example: 123e4567-e89b-12d3-a456-426614174000
        form_name:
          type: string
          description: The name of the form
          example: ABC Project Form
        form_json_schema:
          type: object
          description: The JSON Schema representation of the form
          example:
            type: object
            title: Test form for testing
            properties:
              Title:
                title: Title
                type: string
                minLength: 1
                maxLength: 60
              Description:
                title: Description for application
                type: string
                minLength: 0
                maxLength: 15
              ApplicationNumber:
                title: Application number
                type: number
                minLength: 1
                maxLength: 120
              Date:
                title: 'Date of application '
                type: string
                format: date
          additionalProperties: {}
        form_ui_schema:
          description: The UI Schema of the form for front-end rendering
          example:
          - type: field
            definition: /properties/Title
          - type: field
            definition: /properties/Description
          - type: field
            definition: /properties/ApplicationNumber
          - type: field
            definition: /properties/Date
        form_instruction:
          description: The instruction file for the form, if available
          type:
          - object
          - 'null'
          anyOf:
          - $ref: '#/components/schemas/FormInstruction'
          - type: 'null'
    FormResponseAlpha:
      type: object
      properties:
        message:
          type: string
          description: The message to return
          example: Success
        data:
          type:
          - object
          $ref: '#/components/schemas/FormAlpha'
        status_code:
          type: integer
          description: The HTTP status code
          example: 200
    OpportunityAttachmentV1:
      type: object
      properties:
        download_path:
          type: string
          description: The file's download path
        file_size_bytes:
          type: integer
          description: The size of the file in bytes
          example: 1024
        created_at:
          type: string
          format: date-time
          readOnly: true
        updated_at:
          type: string
          format: date-time
          readOnly: true
        mime_type:
          type: string
          description: The MIME type of the attachment
          example: application/pdf
        file_name:
          type: string
          description: The name of the attachment file
          example: my_NOFO.pdf
        file_description:
          type: string
          description: A description of the attachment
          example: The full announcement NOFO
    CompetitionFormAlpha:
      type: object
      properties:
        is_required:
          type: boolean
          description: Whether the form is required for all applications to the competition
        form:
          type:
          - object
          $ref: '#/components/schemas/FormAlpha'
    CompetitionInstructionAlpha:
      type: object
      properties:
        file_name:
          type: string
          description: The name of the instruction file
          example: competition_instructions.pdf
        download_path:
          type: string
          description: The URL to download the instruction file
          example: https://cdn.example.com/competition-instructions/file.pdf
        created_at:
          type: string
          format: date-time
          description: The date and time when the instruction was created
        updated_at:
          type: string
          format: date-time
          description: The date and time when the instruction was last updated
    CompetitionAlpha:
      type: object
      properties:
        competition_id:
          type: string
          format: uuid
          description: The competition ID
          example: 123e4567-e89b-12d3-a456-426614174000
        opportunity_id:
          type: integer
          description: The opportunity ID that the competition is associated with
        competition_forms:
          type: array
          items:
            type:
            - object
            $ref: '#/components/schemas/CompetitionFormAlpha'
        competition_instructions:
          type: array
          description: List of instruction files associated with this competition
          items:
            type:
            - object
            $ref: '#/components/schemas/CompetitionInstructionAlpha'
        competition_title:
          type: string
          description: The title of the competition
          example: Proposal for Advanced Research
        opening_date:
          type: string
          format: date
          description: The opening date of the competition, the first day applications
            are accepted
        closing_date:
          type: string
          format: date
          description: The closing date of the competition, the last day applications
            are accepted
        contact_info:
          type: string
          description: Contact info getting assistance with the competition
          example: 'Bob Smith

            FakeMail@fake.com'
        opportunity_assistance_listing:
          type:
          - object
          $ref: '#/components/schemas/OpportunityAssistanceListingV1'
        open_to_applicants:
          type: array
          items:
            enum:
            - individual
            - organization
            type:
            - string
        is_open:
          type: boolean
          description: Whether the competition is open and accepting applications
    OpportunityWithAttachmentsV1:
      type: object
      properties:
        opportunity_id:
          type: string
          format: uuid
          description: The internal ID of the opportunity
          example: 123e4567-e89b-12d3-a456-426614174000
        legacy_opportunity_id:
          type: integer
          description: The internal legacy ID of the opportunity
          example: 12345
        opportunity_number:
          type:
          - string
          - 'null'
          description: The funding opportunity number
          example: ABC-123-XYZ-001
        opportunity_title:
          type:
          - string
          - 'null'
          description: The title of the opportunity
          example: Research into conservation techniques
        agency:
          type:
          - string
          - 'null'
          description: 'DEPRECATED - use: agency_code'
          example: US-ABC
        agency_code:
          type:
          - string
          - 'null'
          description: The agency who created the opportunity
          example: US-ABC
        agency_name:
          type:
          - string
          - 'null'
          description: The name of the agency who created the opportunity
          example: Department of Examples
        top_level_agency_name:
          type:
          - string
          - 'null'
          description: The name of the top level agency who created the oppportunity
          example: Department of Examples
        category:
          description: The opportunity category
          example: !!python/object/apply:src.constants.lookup_constants.OpportunityCategory
          - discretionary
          enum: *id002
          type:
          - string
          - 'null'
          - 'null'
        category_explanation:
          type:
          - string
          - 'null'
          description: Explanation of the category when the category is 'O' (other)
          example: null
        opportunity_assistance_listings:
          type: array
          items:
            type: *id003
            $ref: '#/components/schemas/OpportunityAssistanceListingV1'
        summary:
          type: *id004
          $ref: '#/components/schemas/OpportunitySummaryV1'
        opportunity_status:
          description: The current status of the opportunity
          example: !!python/object/apply:src.constants.lookup_constants.OpportunityStatus
          - posted
          enum: *id005
          type: *id006
        created_at:
          type: string
          format: date-time
          readOnly: true
        updated_at:
          type: string
          format: date-time
          readOnly: true
        attachments:
          type: array
          description: List of attachments associated with the opportunity
          items:
            type:
            - object
            $ref: '#/components/schemas/OpportunityAttachmentV1'
        competitions:
          type: array
          description: List of competitions associated with the opportunity
          items:
            type:
            - object
            $ref: '#/components/schemas/CompetitionAlpha'
    OpportunityGetResponseV1:
      type: object
      properties:
        message:
          type: string
          description: The message to return
          example: Success
        data:
          type:
          - object
          $ref: '#/components/schemas/OpportunityWithAttachmentsV1'
        status_code:
          type: integer
          description: The HTTP status code
          example: 200
    SamGovEntity:
      type: object
      properties:
        uei:
          type: string
        legal_business_name:
          type: string
        expiration_date:
          type: string
          format: date
    UserOrganization:
      type: object
      properties:
        organization_id:
          type: string
          description: The internal ID of the organization
          example: 123e4567-e89b-12d3-a456-426614174000
        is_organization_owner:
          type: boolean
          description: Whether the user is an owner of this organization
          example: true
        sam_gov_entity:
          description: SAM.gov entity information for the organization
          type:
          - object
          - 'null'
          anyOf:
          - $ref: '#/components/schemas/SamGovEntity'
          - type: 'null'
    UserOrganizationsResponse:
      type: object
      properties:
        message:
          type: string
          description: The message to return
          example: Success
        data:
          type: array
          description: List of organizations the user is associated with
          items:
            type:
            - object
            $ref: '#/components/schemas/UserOrganization'
        status_code:
          type: integer
          description: The HTTP status code
          example: 200
    UserSaveSearchRequest:
      type: object
      properties:
        name:
          type: string
          description: Name of the saved search
          example: Example search
        search_query:
          type:
          - object
          $ref: '#/components/schemas/OpportunitySearchRequestV1'
      required:
      - name
    SavedSearchResponse:
      type: object
      properties:
        saved_search_id:
          type: string
          format: uuid
          description: The ID of the saved search
          example: 123e4567-e89b-12d3-a456-426614174000
        name:
          type: string
          description: Name of the saved search
          example: Grant opportunities in California
        search_query:
          description: The saved search query parameters
          type:
          - object
          $ref: '#/components/schemas/OpportunitySearchRequestV1'
        created_at:
          type: string
          format: date-time
          description: When the search was saved
          example: '2024-01-01T00:00:00Z'
    UserSaveSearchResponse:
      type: object
      properties:
        message:
          type: string
          description: The message to return
          example: Success
        data:
          type:
          - object
          $ref: '#/components/schemas/SavedSearchResponse'
        status_code:
          type: integer
          description: The HTTP status code
          example: 200
    ApplicationAttachmentNoLink:
      type: object
      properties:
        application_attachment_id:
          type: string
          format: uuid
          description: The ID of the application attachment
          example: 123e4567-e89b-12d3-a456-426614174000
        file_name:
          type: string
          description: The name of the application attachment file
          example: my_example.pdf
        mime_type:
          type: string
          description: The MIME type / content-type of the file
          example: application/pdf
        file_size_bytes:
          type: integer
          description: The size of the attachment in bytes
          example: 12340
        created_at:
          type: string
          format: date-time
          description: When the application attachment was created
        updated_at:
          type: string
          format: date-time
          description: When the application attachment was last updated
    ApplicationFormGetResponseData:
      type: object
      properties:
        application_form_id:
          type: string
          format: uuid
          example: 123e4567-e89b-12d3-a456-426614174000
        application_id:
          type: string
          format: uuid
          example: 123e4567-e89b-12d3-a456-426614174000
        form_id:
          type: string
          format: uuid
          example: 123e4567-e89b-12d3-a456-426614174000
        application_response:
          type: object
          additionalProperties: {}
        application_form_status:
          description: Status indicating how much of a form has been filled out
          enum:
          - not_started
          - in_progress
          - complete
          type:
          - string
        created_at:
          type: string
          format: date-time
          description: When the application form was created
        updated_at:
          type: string
          format: date-time
          description: When the application form was last updated
        is_required:
          type: boolean
          description: Whether this form is required for the application
        application_attachments:
          type: array
          items:
            type:
            - object
            $ref: '#/components/schemas/ApplicationAttachmentNoLink'
    ApplicationUser:
      type: object
      properties:
        user_id:
          type: string
          format: uuid
          example: 123e4567-e89b-12d3-a456-426614174000
        email:
          type: string
        is_application_owner:
          type: boolean
    Organization:
      type: object
      properties:
        organization_id:
          type: string
          format: uuid
          example: 123e4567-e89b-12d3-a456-426614174000
        sam_gov_entity:
          type:
          - object
          - 'null'
          anyOf:
          - $ref: '#/components/schemas/SamGovEntity'
          - type: 'null'
    ApplicationGetResponseData:
      type: object
      properties:
        application_id:
          type: string
          format: uuid
          example: 123e4567-e89b-12d3-a456-426614174000
        competition:
          type:
          - object
          $ref: '#/components/schemas/CompetitionAlpha'
        application_forms:
          type: array
          items:
            type:
            - object
            $ref: '#/components/schemas/ApplicationFormGetResponseData'
        application_status:
          enum:
          - in_progress
          - submitted
          - accepted
          type:
          - string
        application_name:
          type: string
        users:
          type: array
          items:
            type:
            - object
            $ref: '#/components/schemas/ApplicationUser'
        organization:
          type:
          - object
          - 'null'
          anyOf:
          - $ref: '#/components/schemas/Organization'
          - type: 'null'
        form_validation_warnings:
          type: object
          description: Specific form validation issues
          example:
            123e4567-e89b-12d3-a456-426614174000:
            - field: $
              message: '''name'' is a required property'
              type: required
              value: null
          additionalProperties: {}
        application_attachments:
          type: array
          items:
            type:
            - object
            $ref: '#/components/schemas/ApplicationAttachmentNoLink'
    ApplicationGetResponse:
      type: object
      properties:
        warnings:
          type: array
          description: A list of warnings - indicating something you may want to be
            aware of, but did not prevent handling of the request
          items:
            type: &id007
            - object
            $ref: '#/components/schemas/ValidationIssue'
        message:
          type: string
          description: The message to return
          example: Success
        data:
          type:
          - object
          $ref: '#/components/schemas/ApplicationGetResponseData'
        status_code:
          type: integer
          description: The HTTP status code
          example: 200
    ApplicationUpdateRequest:
      type: object
      properties:
        application_name:
          type: string
      required:
      - application_name
    ApplicationUpdateResponseData:
      type: object
      properties:
        application_id:
          type: string
          format: uuid
          example: 123e4567-e89b-12d3-a456-426614174000
<<<<<<< HEAD
        opportunity_id:
          type: string
          format: uuid
          description: The opportunity ID that the competition is associated with
          example: 123e4567-e89b-12d3-a456-426614174000
        competition_forms:
          type: array
          items:
            type:
            - object
            $ref: '#/components/schemas/CompetitionFormAlpha'
=======
    ApplicationUpdateResponse:
      type: object
      properties:
        message:
          type: string
          description: The message to return
          example: Success
        data:
          type:
          - object
          $ref: '#/components/schemas/ApplicationUpdateResponseData'
        status_code:
          type: integer
          description: The HTTP status code
          example: 200
        application_form_status:
          description: Status indicating how much of a form has been filled out
          enum:
          - not_started
          - in_progress
          - complete
          type:
          - string
>>>>>>> 19fb6a77
    CompetitionResponseAlpha:
      type: object
      properties:
        message:
          type: string
          description: The message to return
          example: Success
        data:
          type:
          - object
          $ref: '#/components/schemas/CompetitionAlpha'
        status_code:
          type: integer
          description: The HTTP status code
          example: 200
    UserSaveOpportunityRequest:
      type: object
      properties:
        opportunity_id:
          type: string
          format: uuid
          example: 123e4567-e89b-12d3-a456-426614174000
      required:
      - opportunity_id
    UserSaveOpportunityResponse:
      type: object
      properties:
        message:
          type: string
          description: The message to return
          example: Success
        data:
          example: null
        status_code:
          type: integer
          description: The HTTP status code
          example: 200
    SortOrderUserGetSavedSearchPaginationV1:
      type: object
      properties:
        order_by:
          type: string
          enum:
          - created_at
          - updated_at
          - name
          description: The field to sort the response by
        sort_direction:
          description: Whether to sort the response ascending or descending
          enum:
          - ascending
          - descending
          type:
          - string
      required:
      - order_by
      - sort_direction
    UserGetSavedSearchPaginationV1:
      type: object
      properties:
        sort_order:
          type: array
          default:
          - order_by: created_at
            sort_direction: descending
          minItems: 1
          maxItems: 5
          description: The list of sorting rules
          items:
            type:
            - object
            $ref: '#/components/schemas/SortOrderUserGetSavedSearchPaginationV1'
        page_size:
          type: integer
          minimum: 1
          maximum: 5000
          description: The size of the page to fetch
          example: 25
        page_offset:
          type: integer
          minimum: 1
          description: The page number to fetch, starts counting from 1
          example: 1
      required:
      - page_offset
      - page_size
    UserSavedSearchesRequest:
      type: object
      properties:
        pagination:
          type:
          - object
          $ref: '#/components/schemas/UserGetSavedSearchPaginationV1'
      required:
      - pagination
    UserSavedSearchesResponse:
      type: object
      properties:
        message:
          type: string
          description: The message to return
          example: Success
        data:
          type: array
          description: List of saved searches
          items:
            type:
            - object
            $ref: '#/components/schemas/SavedSearchResponse'
        status_code:
          type: integer
          description: The HTTP status code
          example: 200
    AbstractResponse:
      type: object
      properties:
        message:
          type: string
          description: The message to return
          example: Success
        data:
          description: The REST resource object
        status_code:
          type: integer
          description: The HTTP status code
          example: 200
    SortOrderUserGetSavedOpportunityPaginationV1:
      type: object
      properties:
        order_by:
          type: string
          enum:
          - created_at
          - updated_at
          - opportunity_title
          - close_date
          description: The field to sort the response by
        sort_direction:
          description: Whether to sort the response ascending or descending
          enum:
          - ascending
          - descending
          type:
          - string
      required:
      - order_by
      - sort_direction
    UserGetSavedOpportunityPaginationV1:
      type: object
      properties:
        sort_order:
          type: array
          default:
          - order_by: created_at
            sort_direction: descending
          minItems: 1
          maxItems: 5
          description: The list of sorting rules
          items:
            type:
            - object
            $ref: '#/components/schemas/SortOrderUserGetSavedOpportunityPaginationV1'
        page_size:
          type: integer
          minimum: 1
          maximum: 5000
          description: The size of the page to fetch
          example: 25
        page_offset:
          type: integer
          minimum: 1
          description: The page number to fetch, starts counting from 1
          example: 1
      required:
      - page_offset
      - page_size
    UserSavedOpportunitiesRequest:
      type: object
      properties:
        pagination:
          type:
          - object
          $ref: '#/components/schemas/UserGetSavedOpportunityPaginationV1'
      required:
      - pagination
    SavedOpportunitySummaryV1:
      type: object
      properties:
        post_date:
          type: string
          format: date
          description: The date the opportunity was posted
          example: '2024-01-01'
        close_date:
          type: string
          format: date
          description: The date the opportunity will close
          example: '2024-01-01'
        is_forecast:
          type: boolean
          description: Whether the opportunity is forecasted
          example: false
    SavedOpportunityResponseV1:
      type: object
      properties:
        opportunity_id:
          type: string
          format: uuid
          description: The ID of the saved opportunity
          example: 123e4567-e89b-12d3-a456-426614174000
        opportunity_title:
          type:
          - string
          - 'null'
          description: The title of the opportunity
          example: my title
        opportunity_status:
          description: The current status of the opportunity
          example: !!python/object/apply:src.constants.lookup_constants.OpportunityStatus
          - posted
          enum:
          - forecasted
          - posted
          - closed
          - archived
          type:
          - string
        summary:
          type:
          - object
          $ref: '#/components/schemas/SavedOpportunitySummaryV1'
    UserSavedOpportunitiesResponse:
      type: object
      properties:
        message:
          type: string
          description: The message to return
          example: Success
        data:
          type: array
          description: List of saved opportunities
          items:
            type:
            - object
            $ref: '#/components/schemas/SavedOpportunityResponseV1'
        status_code:
          type: integer
          description: The HTTP status code
          example: 200
    ApplicationAttachmentCreateRequest:
      type: object
      properties:
        file_attachment:
          description: The file to attach to an application
          type: string
          format: binary
      required:
      - file_attachment
    ApplicationAttachmentCreate:
      type: object
      properties:
        application_attachment_id:
          type: string
          format: uuid
          description: The ID of the uploaded application attachment
          example: 123e4567-e89b-12d3-a456-426614174000
    ApplicationAttachmentCreateResponse:
      type: object
      properties:
        message:
          type: string
          description: The message to return
          example: Success
        data:
          type:
          - object
          $ref: '#/components/schemas/ApplicationAttachmentCreate'
        status_code:
          type: integer
          description: The HTTP status code
          example: 200
    UserUpdateSavedSearchRequest:
      type: object
      properties:
        name:
          type: string
          description: Name of the saved search
          example: Example search
      required:
      - name
    UserUpdateSavedSearchResponse:
      type: object
      properties:
        message:
          type: string
          description: The message to return
          example: Success
        data:
          example: null
        status_code:
          type: integer
          description: The HTTP status code
          example: 200
    UserDeleteSavedSearchResponse:
      type: object
      properties:
        message:
          type: string
          description: The message to return
          example: Success
        data:
          example: null
        status_code:
          type: integer
          description: The HTTP status code
          example: 200
    ApplicationFormUpdateRequest:
      type: object
      properties:
        application_response:
          type: object
          additionalProperties: {}
      required:
      - application_response
    ApplicationFormUpdateResponseData:
      type: object
      properties:
        application_id:
          type: string
          format: uuid
          example: 123e4567-e89b-12d3-a456-426614174000
        application_form_status:
          description: Status indicating how much of a form has been filled out
          enum:
          - not_started
          - in_progress
          - complete
          type:
          - string
    ApplicationFormUpdateResponse:
      type: object
      properties:
        warnings:
          type: array
          description: A list of warnings - indicating something you may want to be
            aware of, but did not prevent handling of the request
          items:
            type: *id007
            $ref: '#/components/schemas/ValidationIssue'
        message:
          type: string
          description: The message to return
          example: Success
        data:
          type:
          - object
          $ref: '#/components/schemas/ApplicationFormUpdateResponseData'
        status_code:
          type: integer
          description: The HTTP status code
          example: 200
    UserDeleteSavedOpportunityResponse:
      type: object
      properties:
        message:
          type: string
          description: The message to return
          example: Success
        data:
          example: null
        status_code:
          type: integer
          description: The HTTP status code
          example: 200
    ApplicationFormGetResponse:
      type: object
      properties:
        warnings:
          type: array
          description: A list of warnings - indicating something you may want to be
            aware of, but did not prevent handling of the request
          items:
            type: *id007
            $ref: '#/components/schemas/ValidationIssue'
        message:
          type: string
          description: The message to return
          example: Success
        data:
          type:
          - object
          $ref: '#/components/schemas/ApplicationFormGetResponseData'
        status_code:
          type: integer
          description: The HTTP status code
          example: 200
    ApplicationAttachmentGet:
      type: object
      properties:
        download_path:
          type: string
          description: The file's download path
        file_size_bytes:
          type: integer
          description: The size of the file in bytes
          example: 1024
        created_at:
          type: string
          format: date-time
          readOnly: true
        updated_at:
          type: string
          format: date-time
          readOnly: true
        application_attachment_id:
          type: string
          format: uuid
          description: The ID of the uploaded application attachment
          example: 123e4567-e89b-12d3-a456-426614174000
        file_name:
          type: string
          description: The name of the application attachment file
          example: my_example.pdf
        mime_type:
          type: string
          description: The mime type / content type of the file
          example: application/pdf
    ApplicationAttachmentGetResponse:
      type: object
      properties:
        message:
          type: string
          description: The message to return
          example: Success
        data:
          type:
          - object
          $ref: '#/components/schemas/ApplicationAttachmentGet'
        status_code:
          type: integer
          description: The HTTP status code
          example: 200
    ApplicationAttachmentUpdateRequest:
      type: object
      properties:
        file_attachment:
          description: The file to attach to an application
          type: string
          format: binary
      required:
      - file_attachment
    ApplicationAttachmentUpdateResponse:
      type: object
      properties:
        message:
          type: string
          description: The message to return
          example: Success
        data:
          type:
          - object
          $ref: '#/components/schemas/ApplicationAttachmentCreate'
        status_code:
          type: integer
          description: The HTTP status code
          example: 200
    ApplicationAttachmentDeleteResponse:
      type: object
      properties:
        message:
          type: string
          description: The message to return
          example: Success
        data:
          example: null
        status_code:
          type: integer
          description: The HTTP status code
          example: 200
  securitySchemes:
    ApiKeyAuth:
      type: apiKey
      in: header
      name: X-Auth
    ApiJwtAuth:
      type: apiKey
      in: header
      name: X-SGG-Token
    InternalApiJwtAuth:
      type: apiKey
      in: header
      name: X-SGG-Internal-Token
<|MERGE_RESOLUTION|>--- conflicted
+++ resolved
@@ -535,6 +535,44 @@
       summary: Form Get
       security:
       - ApiKeyAuth: []
+  /v1/users/{user_id}/organizations:
+    get:
+      parameters:
+      - in: path
+        name: user_id
+        schema:
+          type: string
+        required: true
+      responses:
+        '200':
+          content:
+            application/json:
+              schema:
+                $ref: '#/components/schemas/UserOrganizationsResponse'
+          description: Successful response
+        '401':
+          content:
+            application/json:
+              schema:
+                $ref: '#/components/schemas/ErrorResponse'
+          description: Authentication error
+        '404':
+          content:
+            application/json:
+              schema:
+                $ref: '#/components/schemas/ErrorResponse'
+          description: Not found
+        '403':
+          content:
+            application/json:
+              schema:
+                $ref: '#/components/schemas/ErrorResponse'
+          description: Forbidden
+      tags:
+      - User v1 - Internal Only
+      summary: User Get Organizations
+      security:
+      - ApiJwtAuth: []
   /v1/opportunities/{opportunity_id}:
     get:
       parameters:
@@ -583,44 +621,6 @@
         '
       security:
       - ApiKeyAuth: []
-  /v1/users/{user_id}/organizations:
-    get:
-      parameters:
-      - in: path
-        name: user_id
-        schema:
-          type: string
-        required: true
-      responses:
-        '200':
-          content:
-            application/json:
-              schema:
-                $ref: '#/components/schemas/UserOrganizationsResponse'
-          description: Successful response
-        '401':
-          content:
-            application/json:
-              schema:
-                $ref: '#/components/schemas/ErrorResponse'
-          description: Authentication error
-        '404':
-          content:
-            application/json:
-              schema:
-                $ref: '#/components/schemas/ErrorResponse'
-          description: Not found
-        '403':
-          content:
-            application/json:
-              schema:
-                $ref: '#/components/schemas/ErrorResponse'
-          description: Forbidden
-      tags:
-      - User v1 - Internal Only
-      summary: User Get Organizations
-      security:
-      - ApiJwtAuth: []
   /v1/users/{user_id}/saved-searches:
     post:
       parameters:
@@ -3046,6 +3046,53 @@
           type: integer
           description: The HTTP status code
           example: 200
+    SamGovEntity:
+      type: object
+      properties:
+        uei:
+          type: string
+        legal_business_name:
+          type: string
+        expiration_date:
+          type: string
+          format: date
+    UserOrganization:
+      type: object
+      properties:
+        organization_id:
+          type: string
+          description: The internal ID of the organization
+          example: 123e4567-e89b-12d3-a456-426614174000
+        is_organization_owner:
+          type: boolean
+          description: Whether the user is an owner of this organization
+          example: true
+        sam_gov_entity:
+          description: SAM.gov entity information for the organization
+          type:
+          - object
+          - 'null'
+          anyOf:
+          - $ref: '#/components/schemas/SamGovEntity'
+          - type: 'null'
+    UserOrganizationsResponse:
+      type: object
+      properties:
+        message:
+          type: string
+          description: The message to return
+          example: Success
+        data:
+          type: array
+          description: List of organizations the user is associated with
+          items:
+            type:
+            - object
+            $ref: '#/components/schemas/UserOrganization'
+        status_code:
+          type: integer
+          description: The HTTP status code
+          example: 200
     OpportunityAttachmentV1:
       type: object
       properties:
@@ -3114,8 +3161,10 @@
           description: The competition ID
           example: 123e4567-e89b-12d3-a456-426614174000
         opportunity_id:
-          type: integer
+          type: string
+          format: uuid
           description: The opportunity ID that the competition is associated with
+          example: 123e4567-e89b-12d3-a456-426614174000
         competition_forms:
           type: array
           items:
@@ -3274,53 +3323,6 @@
           type:
           - object
           $ref: '#/components/schemas/OpportunityWithAttachmentsV1'
-        status_code:
-          type: integer
-          description: The HTTP status code
-          example: 200
-    SamGovEntity:
-      type: object
-      properties:
-        uei:
-          type: string
-        legal_business_name:
-          type: string
-        expiration_date:
-          type: string
-          format: date
-    UserOrganization:
-      type: object
-      properties:
-        organization_id:
-          type: string
-          description: The internal ID of the organization
-          example: 123e4567-e89b-12d3-a456-426614174000
-        is_organization_owner:
-          type: boolean
-          description: Whether the user is an owner of this organization
-          example: true
-        sam_gov_entity:
-          description: SAM.gov entity information for the organization
-          type:
-          - object
-          - 'null'
-          anyOf:
-          - $ref: '#/components/schemas/SamGovEntity'
-          - type: 'null'
-    UserOrganizationsResponse:
-      type: object
-      properties:
-        message:
-          type: string
-          description: The message to return
-          example: Success
-        data:
-          type: array
-          description: List of organizations the user is associated with
-          items:
-            type:
-            - object
-            $ref: '#/components/schemas/UserOrganization'
         status_code:
           type: integer
           description: The HTTP status code
@@ -3563,19 +3565,6 @@
           type: string
           format: uuid
           example: 123e4567-e89b-12d3-a456-426614174000
-<<<<<<< HEAD
-        opportunity_id:
-          type: string
-          format: uuid
-          description: The opportunity ID that the competition is associated with
-          example: 123e4567-e89b-12d3-a456-426614174000
-        competition_forms:
-          type: array
-          items:
-            type:
-            - object
-            $ref: '#/components/schemas/CompetitionFormAlpha'
-=======
     ApplicationUpdateResponse:
       type: object
       properties:
@@ -3599,7 +3588,6 @@
           - complete
           type:
           - string
->>>>>>> 19fb6a77
     CompetitionResponseAlpha:
       type: object
       properties:
