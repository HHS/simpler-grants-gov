from datetime import date

import pytest

from src.auth.api_jwt_auth import create_jwt_for_user
from src.constants.lookup_constants import (
    ApplicantType,
    FundingCategory,
    FundingInstrument,
    OpportunityStatus,
)
from tests.src.api.opportunities_v1.test_opportunity_route_search import build_opp
from tests.src.db.models.factories import (
    OpportunityFactory,
    UserFactory,
    UserSavedOpportunityFactory,
)

AWARD = build_opp(
    opportunity_title="Hutchinson and Sons 1972 award",
    opportunity_number="ZW-29-AWD-622",
    agency="USAID",
    summary_description="The purpose of this Notice of Funding Opportunity (NOFO) is to support research into Insurance claims handler and how we might Innovative didactic hardware.",
    opportunity_status=OpportunityStatus.FORECASTED,
    assistance_listings=[("95.579", "Moore-Murray")],
    applicant_types=[ApplicantType.OTHER],
    funding_instruments=[FundingInstrument.GRANT],
    funding_categories=[FundingCategory.SCIENCE_TECHNOLOGY_AND_OTHER_RESEARCH_AND_DEVELOPMENT],
    post_date=date(2020, 12, 8),
    close_date=date(2025, 12, 8),
    is_cost_sharing=True,
    expected_number_of_awards=1,
    award_floor=42500,
    award_ceiling=850000,
    estimated_total_program_funding=6000,
)

NATURE = build_opp(
    opportunity_title="Research into Conservation officer, nature industry",
    opportunity_number="IP-67-EXT-978",
    agency="USAID",
    summary_description="The purpose of this Notice of Funding Opportunity (NOFO) is to support research into Forensic psychologist and how we might Synchronized fault-tolerant workforce.",
    opportunity_status=OpportunityStatus.FORECASTED,
    assistance_listings=[("86.606", "Merritt, Williams and Church")],
    applicant_types=[ApplicantType.OTHER],
    funding_instruments=[FundingInstrument.GRANT],
    funding_categories=[FundingCategory.SCIENCE_TECHNOLOGY_AND_OTHER_RESEARCH_AND_DEVELOPMENT],
    post_date=date(2002, 10, 8),
    close_date=date(2026, 12, 28),
    is_cost_sharing=True,
    expected_number_of_awards=1,
    award_floor=502500,
    award_ceiling=9050000,
    estimated_total_program_funding=6000,
)

EMBASSY = build_opp(
    opportunity_title="Embassy program for Conservation officer, nature in Albania",
    opportunity_number="USDOJ-61-543",
    agency="USAID",
    summary_description="<div>Method the home father forget million partner become. Short long after ready husband any.<div>",
    opportunity_status=OpportunityStatus.FORECASTED,
    assistance_listings=[("85.997", "Albania")],
    applicant_types=[ApplicantType.OTHER],
    funding_instruments=[FundingInstrument.GRANT],
    funding_categories=[FundingCategory.SCIENCE_TECHNOLOGY_AND_OTHER_RESEARCH_AND_DEVELOPMENT],
    post_date=date(2002, 10, 8),
    close_date=None,
    is_cost_sharing=True,
    expected_number_of_awards=1,
    award_floor=502500,
    award_ceiling=9050000,
    estimated_total_program_funding=6000,
)


@pytest.fixture
def user(enable_factory_create, db_session):
    return UserFactory.create()


@pytest.fixture
def user_auth_token(user, db_session):
    token, _ = create_jwt_for_user(user, db_session)
    return token


def test_user_get_saved_opportunities(
    client, user, user_auth_token, enable_factory_create, db_session
):
    # Create an opportunity and save it for the user
    opportunity = OpportunityFactory.create(opportunity_title="Test Opportunity")
    UserSavedOpportunityFactory.create(user=user, opportunity=opportunity)

    # Make the request
    response = client.post(
        f"/v1/users/{user.user_id}/saved-opportunities/list",
        headers={"X-SGG-Token": user_auth_token},
        json={
            "pagination": {
                "page_offset": 1,
                "page_size": 25,
            }
        },
    )

    assert response.status_code == 200
    assert len(response.json["data"]) == 1
    assert response.json["data"][0]["opportunity_id"] == str(opportunity.opportunity_id)
    assert response.json["data"][0]["opportunity_title"] == opportunity.opportunity_title


def test_get_saved_opportunities_unauthorized_user(client, enable_factory_create, db_session, user):
    """Test that a user cannot view another user's saved opportunities"""
    # Create a user and get their token
    user = UserFactory.create()
    token, _ = create_jwt_for_user(user, db_session)

    # Create another user and save an opportunity for them
    other_user = UserFactory.create()
    opportunity = OpportunityFactory.create()
    UserSavedOpportunityFactory.create(user=other_user, opportunity=opportunity)

    # Try to get the other user's saved opportunities
    response = client.post(
        f"/v1/users/{other_user.user_id}/saved-opportunities/list",
        headers={"X-SGG-Token": token},
        json={
            "pagination": {
                "page_offset": 1,
                "page_size": 25,
            }
        },
    )

    assert response.status_code == 403
    assert response.json["message"] == "Forbidden"

    # Try with a non-existent user ID
    different_user_id = "123e4567-e89b-12d3-a456-426614174000"
    response = client.post(
        f"/v1/users/{different_user_id}/saved-opportunities/list",
        headers={"X-SGG-Token": token},
        json={
            "pagination": {
                "page_offset": 1,
                "page_size": 25,
            }
        },
    )

    assert response.status_code == 403
    assert response.json["message"] == "Forbidden"


@pytest.mark.parametrize(
    "sort_order,expected_result",
    [
        (
            # Multi-Sort
            [
                {"order_by": "updated_at", "sort_direction": "ascending"},
                {"order_by": "opportunity_title", "sort_direction": "descending"},
            ],
            [AWARD, NATURE, EMBASSY],
        ),
        # Order by close_date, None should be last
        (
            [{"order_by": "close_date", "sort_direction": "ascending"}],
            [AWARD, NATURE, EMBASSY],
        ),
        # Default order
        (None, [EMBASSY, AWARD, NATURE]),
    ],
)
def test_get_saved_opportunities_sorting(
    client, enable_factory_create, db_session, user, user_auth_token, sort_order, expected_result
):

    UserSavedOpportunityFactory.create(
        user=user, opportunity=NATURE, updated_at="2024-10-01", created_at="2024-01-01"
    )
    UserSavedOpportunityFactory.create(
        user=user, opportunity=AWARD, updated_at="2024-05-01", created_at="2024-01-02"
    )
    UserSavedOpportunityFactory.create(
        user=user, opportunity=EMBASSY, updated_at="2024-12-01", created_at="2024-01-03"
    )

    # Make the request
    pagination = {"pagination": {"page_offset": 1, "page_size": 25}}
    if sort_order:
        pagination["pagination"]["sort_order"] = sort_order

    response = client.post(
        f"/v1/users/{user.user_id}/saved-opportunities/list",
        headers={"X-SGG-Token": user_auth_token},
        json=pagination,
    )

    assert response.status_code == 200
    assert response.json["message"] == "Success"

    opportunities = response.json["data"]

    assert len(opportunities) == len(expected_result)
    assert [opp["opportunity_id"] for opp in opportunities] == [
        str(opp.opportunity_id) for opp in expected_result
    ]


def test_user_get_only_own_saved_opportunities(
    client, enable_factory_create, db_session, user, user_auth_token
):
    """Test that users only get their own saved opportunities, not those of other users"""
    # Create an opportunity and save it for the current user
    user_opportunity = OpportunityFactory.create(opportunity_title="User's Opportunity")
    UserSavedOpportunityFactory.create(user=user, opportunity=user_opportunity)

    # Create another user with their own saved opportunity
    other_user = UserFactory.create()
    other_opportunity = OpportunityFactory.create(opportunity_title="Other User's Opportunity")
    UserSavedOpportunityFactory.create(user=other_user, opportunity=other_opportunity)

    # Create a third opportunity saved by both users
    shared_opportunity = OpportunityFactory.create(opportunity_title="Shared Opportunity")
    UserSavedOpportunityFactory.create(user=user, opportunity=shared_opportunity)
    UserSavedOpportunityFactory.create(user=other_user, opportunity=shared_opportunity)

    # Make the request for the current user
    response = client.post(
        f"/v1/users/{user.user_id}/saved-opportunities/list",
        headers={"X-SGG-Token": user_auth_token},
        json={
            "pagination": {
                "page_offset": 1,
                "page_size": 25,
            }
        },
    )

    # Verify the response
    assert response.status_code == 200
    assert len(response.json["data"]) == 2  # User should see only their 2 saved opportunities

    # Get the opportunity IDs from the response
    opportunity_ids = [opp["opportunity_id"] for opp in response.json["data"]]

    # Verify that the user sees their own opportunities but not the other user's
    assert str(user_opportunity.opportunity_id) in opportunity_ids
    assert str(shared_opportunity.opportunity_id) in opportunity_ids
    assert str(other_opportunity.opportunity_id) not in opportunity_ids

    # Verify the opportunity titles
    opportunity_titles = [opp["opportunity_title"] for opp in response.json["data"]]
    assert "User's Opportunity" in opportunity_titles
    assert "Shared Opportunity" in opportunity_titles
    assert "Other User's Opportunity" not in opportunity_titles


def test_user_get_saved_opportunities_deleted(
    client,
    enable_factory_create,
    db_session,
    user,
    user_auth_token,
):
    """Test that users don't get soft deleted opportunities"""
    # Created a saved opportunity that is soft deleted
    UserSavedOpportunityFactory.create(user=user, is_deleted=True)
    # Create saved active opportunities
    active_opp = UserSavedOpportunityFactory.create(user=user)
    # Make the request
    response = client.post(
        f"/v1/users/{user.user_id}/saved-opportunities/list",
        headers={"X-SGG-Token": user_auth_token},
        json={
            "pagination": {
                "page_offset": 1,
                "page_size": 25,
            }
        },
    )

    assert response.status_code == 200
    assert len(response.json["data"]) == 1
    assert response.json["data"][0]["opportunity_id"] == str(active_opp.opportunity_id)


def test_user_get_saved_opportunities_filter_by_status(
    client,
    enable_factory_create,
    db_session,
    user,
    user_auth_token,
):
    """Test that users can filter saved opportunities by opportunity status"""
<<<<<<< HEAD
    # Create opportunities with different statuses
    posted_opp = OpportunityFactory.create(
        opportunity_title="Posted Opportunity",
        opportunity_status=OpportunityStatus.POSTED,
    )
    forecasted_opp = OpportunityFactory.create(
        opportunity_title="Forecasted Opportunity",
        opportunity_status=OpportunityStatus.FORECASTED,
    )
    closed_opp = OpportunityFactory.create(
        opportunity_title="Closed Opportunity",
        opportunity_status=OpportunityStatus.CLOSED,
=======
    # Create opportunities with different statuses using factory traits
    posted_opp = OpportunityFactory.create(
        opportunity_title="Posted Opportunity",
        is_posted_summary=True,
    )
    forecasted_opp = OpportunityFactory.create(
        opportunity_title="Forecasted Opportunity",
        is_forecasted_summary=True,
    )
    closed_opp = OpportunityFactory.create(
        opportunity_title="Closed Opportunity",
        is_closed_summary=True,
>>>>>>> 4b091a24
    )

    # Save all opportunities for the user
    UserSavedOpportunityFactory.create(user=user, opportunity=posted_opp)
    UserSavedOpportunityFactory.create(user=user, opportunity=forecasted_opp)
    UserSavedOpportunityFactory.create(user=user, opportunity=closed_opp)

    # Filter by posted status only
    response = client.post(
        f"/v1/users/{user.user_id}/saved-opportunities/list",
        headers={"X-SGG-Token": user_auth_token},
        json={
            "pagination": {
                "page_offset": 1,
                "page_size": 25,
            },
            "filters": {
                "opportunity_status": {
                    "one_of": ["posted"],
                },
            },
        },
    )

    assert response.status_code == 200
    assert len(response.json["data"]) == 1
    assert response.json["data"][0]["opportunity_id"] == str(posted_opp.opportunity_id)
    assert response.json["data"][0]["opportunity_title"] == "Posted Opportunity"


def test_user_get_saved_opportunities_filter_by_multiple_statuses(
    client,
    enable_factory_create,
    db_session,
    user,
    user_auth_token,
):
    """Test that users can filter saved opportunities by multiple statuses"""
<<<<<<< HEAD
    # Create opportunities with different statuses
    posted_opp = OpportunityFactory.create(
        opportunity_title="Posted Opportunity",
        opportunity_status=OpportunityStatus.POSTED,
    )
    forecasted_opp = OpportunityFactory.create(
        opportunity_title="Forecasted Opportunity",
        opportunity_status=OpportunityStatus.FORECASTED,
    )
    closed_opp = OpportunityFactory.create(
        opportunity_title="Closed Opportunity",
        opportunity_status=OpportunityStatus.CLOSED,
=======
    # Create opportunities with different statuses using factory traits
    posted_opp = OpportunityFactory.create(
        opportunity_title="Posted Opportunity",
        is_posted_summary=True,
    )
    forecasted_opp = OpportunityFactory.create(
        opportunity_title="Forecasted Opportunity",
        is_forecasted_summary=True,
    )
    closed_opp = OpportunityFactory.create(
        opportunity_title="Closed Opportunity",
        is_closed_summary=True,
>>>>>>> 4b091a24
    )

    # Save all opportunities for the user
    UserSavedOpportunityFactory.create(user=user, opportunity=posted_opp)
    UserSavedOpportunityFactory.create(user=user, opportunity=forecasted_opp)
    UserSavedOpportunityFactory.create(user=user, opportunity=closed_opp)

    # Filter by posted and forecasted statuses
    response = client.post(
        f"/v1/users/{user.user_id}/saved-opportunities/list",
        headers={"X-SGG-Token": user_auth_token},
        json={
            "pagination": {
                "page_offset": 1,
                "page_size": 25,
            },
            "filters": {
                "opportunity_status": {
                    "one_of": ["posted", "forecasted"],
                },
            },
        },
    )

    assert response.status_code == 200
    assert len(response.json["data"]) == 2
    opportunity_ids = [opp["opportunity_id"] for opp in response.json["data"]]
    assert str(posted_opp.opportunity_id) in opportunity_ids
    assert str(forecasted_opp.opportunity_id) in opportunity_ids
    assert str(closed_opp.opportunity_id) not in opportunity_ids


def test_user_get_saved_opportunities_no_filter_returns_all(
    client,
    enable_factory_create,
    db_session,
    user,
    user_auth_token,
):
    """Test that without a filter, all saved opportunities are returned"""
<<<<<<< HEAD
    # Create opportunities with different statuses
    posted_opp = OpportunityFactory.create(
        opportunity_title="Posted Opportunity",
        opportunity_status=OpportunityStatus.POSTED,
    )
    forecasted_opp = OpportunityFactory.create(
        opportunity_title="Forecasted Opportunity",
        opportunity_status=OpportunityStatus.FORECASTED,
=======
    # Create opportunities with different statuses using factory traits
    posted_opp = OpportunityFactory.create(
        opportunity_title="Posted Opportunity",
        is_posted_summary=True,
    )
    forecasted_opp = OpportunityFactory.create(
        opportunity_title="Forecasted Opportunity",
        is_forecasted_summary=True,
>>>>>>> 4b091a24
    )

    # Save all opportunities for the user
    UserSavedOpportunityFactory.create(user=user, opportunity=posted_opp)
    UserSavedOpportunityFactory.create(user=user, opportunity=forecasted_opp)

    # Request without filter
    response = client.post(
        f"/v1/users/{user.user_id}/saved-opportunities/list",
        headers={"X-SGG-Token": user_auth_token},
        json={
            "pagination": {
                "page_offset": 1,
                "page_size": 25,
            },
        },
    )

    assert response.status_code == 200
    assert len(response.json["data"]) == 2<|MERGE_RESOLUTION|>--- conflicted
+++ resolved
@@ -295,20 +295,6 @@
     user_auth_token,
 ):
     """Test that users can filter saved opportunities by opportunity status"""
-<<<<<<< HEAD
-    # Create opportunities with different statuses
-    posted_opp = OpportunityFactory.create(
-        opportunity_title="Posted Opportunity",
-        opportunity_status=OpportunityStatus.POSTED,
-    )
-    forecasted_opp = OpportunityFactory.create(
-        opportunity_title="Forecasted Opportunity",
-        opportunity_status=OpportunityStatus.FORECASTED,
-    )
-    closed_opp = OpportunityFactory.create(
-        opportunity_title="Closed Opportunity",
-        opportunity_status=OpportunityStatus.CLOSED,
-=======
     # Create opportunities with different statuses using factory traits
     posted_opp = OpportunityFactory.create(
         opportunity_title="Posted Opportunity",
@@ -321,7 +307,6 @@
     closed_opp = OpportunityFactory.create(
         opportunity_title="Closed Opportunity",
         is_closed_summary=True,
->>>>>>> 4b091a24
     )
 
     # Save all opportunities for the user
@@ -360,20 +345,6 @@
     user_auth_token,
 ):
     """Test that users can filter saved opportunities by multiple statuses"""
-<<<<<<< HEAD
-    # Create opportunities with different statuses
-    posted_opp = OpportunityFactory.create(
-        opportunity_title="Posted Opportunity",
-        opportunity_status=OpportunityStatus.POSTED,
-    )
-    forecasted_opp = OpportunityFactory.create(
-        opportunity_title="Forecasted Opportunity",
-        opportunity_status=OpportunityStatus.FORECASTED,
-    )
-    closed_opp = OpportunityFactory.create(
-        opportunity_title="Closed Opportunity",
-        opportunity_status=OpportunityStatus.CLOSED,
-=======
     # Create opportunities with different statuses using factory traits
     posted_opp = OpportunityFactory.create(
         opportunity_title="Posted Opportunity",
@@ -386,7 +357,6 @@
     closed_opp = OpportunityFactory.create(
         opportunity_title="Closed Opportunity",
         is_closed_summary=True,
->>>>>>> 4b091a24
     )
 
     # Save all opportunities for the user
@@ -427,16 +397,6 @@
     user_auth_token,
 ):
     """Test that without a filter, all saved opportunities are returned"""
-<<<<<<< HEAD
-    # Create opportunities with different statuses
-    posted_opp = OpportunityFactory.create(
-        opportunity_title="Posted Opportunity",
-        opportunity_status=OpportunityStatus.POSTED,
-    )
-    forecasted_opp = OpportunityFactory.create(
-        opportunity_title="Forecasted Opportunity",
-        opportunity_status=OpportunityStatus.FORECASTED,
-=======
     # Create opportunities with different statuses using factory traits
     posted_opp = OpportunityFactory.create(
         opportunity_title="Posted Opportunity",
@@ -445,7 +405,6 @@
     forecasted_opp = OpportunityFactory.create(
         opportunity_title="Forecasted Opportunity",
         is_forecasted_summary=True,
->>>>>>> 4b091a24
     )
 
     # Save all opportunities for the user
