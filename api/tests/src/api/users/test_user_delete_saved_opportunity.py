--- conflicted
+++ resolved
@@ -87,7 +87,6 @@
     assert not saved_opportunity.is_deleted
 
 
-<<<<<<< HEAD
 def test_user_delete_saved_opportunity_legacy(
     client, enable_factory_create, db_session, user, user_auth_token
 ):
@@ -151,7 +150,8 @@
     assert saved_opportunity.user_id == other_user.user_id
     assert saved_opportunity.opportunity_id == opportunity.opportunity_id
     assert not saved_opportunity.is_deleted
-=======
+
+
 def test_user_delete_saved_opportunity_unauthorized(
     client, enable_factory_create, db_session, user, user_auth_token
 ):
@@ -167,5 +167,4 @@
     )
 
     assert response.status_code == 403
-    assert response.json["message"] == "Forbidden"
->>>>>>> 19fb6a77
+    assert response.json["message"] == "Forbidden"