--- conflicted
+++ resolved
@@ -1,9 +1,3 @@
-from src.auth.api_jwt_auth import create_jwt_for_user
-from tests.src.db.models.factories import UserFactory
-
-##################
-# POST /token
-##################
 from datetime import datetime
 
 from freezegun import freeze_time
@@ -12,6 +6,9 @@
 from tests.src.db.models.factories import UserFactory
 
 
+##################
+# POST /token
+##################
 def test_post_user_route_token_200(client, api_auth_token):
     resp = client.post(
         "/v1/users/token", headers={"X-Auth": api_auth_token, "X-OAuth-login-gov": "test"}
@@ -36,44 +33,28 @@
     assert resp.get_json()["message"] == "Missing X-OAuth-login-gov header"
 
 
-<<<<<<< HEAD
 @freeze_time("2024-11-22 12:00:00", tz_offset=0)
 def test_post_user_route_token_refresh_200(
-=======
-def test_post_user_route_token_logout_200(
->>>>>>> 35fb5d6a
     enable_factory_create, client, db_session, api_auth_token
 ):
     user = UserFactory.create()
     token, user_token_session = create_jwt_for_user(user, db_session)
     db_session.commit()
 
-<<<<<<< HEAD
     resp = client.post("v1/users/token/refresh", headers={"X-SGG-Token": token})
-=======
-    resp = client.post("v1/users/token/logout", headers={"X-SGG-Token": token})
->>>>>>> 35fb5d6a
 
     db_session.refresh(user_token_session)
 
     assert resp.status_code == 200
-<<<<<<< HEAD
     assert user_token_session.expires_at == datetime.fromisoformat("2024-11-22 12:30:00+00:00")
 
 
 def test_post_user_route_token_refresh_expired(
-=======
-    assert not user_token_session.is_valid
-
-
-def test_post_user_route_token_logout_invalid(
->>>>>>> 35fb5d6a
     enable_factory_create, client, db_session, api_auth_token
 ):
     user = UserFactory.create()
 
     token, session = create_jwt_for_user(user, db_session)
-<<<<<<< HEAD
     session.expires_at = datetime.fromisoformat("1980-01-01 12:00:00+00:00")
     db_session.commit()
 
@@ -81,12 +62,33 @@
 
     assert resp.status_code == 401
     assert resp.get_json()["message"] == "Token expired"
-=======
+
+
+def test_post_user_route_token_logout_200(
+    enable_factory_create, client, db_session, api_auth_token
+):
+    user = UserFactory.create()
+    token, user_token_session = create_jwt_for_user(user, db_session)
+    db_session.commit()
+
+    resp = client.post("v1/users/token/logout", headers={"X-SGG-Token": token})
+
+    db_session.refresh(user_token_session)
+
+    assert resp.status_code == 200
+    assert not user_token_session.is_valid
+
+
+def test_post_user_route_token_logout_invalid(
+    enable_factory_create, client, db_session, api_auth_token
+):
+    user = UserFactory.create()
+
+    token, session = create_jwt_for_user(user, db_session)
     session.is_valid = False
     db_session.commit()
 
     resp = client.post("v1/users/token/logout", headers={"X-SGG-Token": token})
 
     assert resp.status_code == 401
-    assert resp.get_json()["message"] == "Token is no longer valid"
->>>>>>> 35fb5d6a
+    assert resp.get_json()["message"] == "Token is no longer valid"