--- conflicted
+++ resolved
@@ -3,8 +3,8 @@
 import pytest
 from sqlalchemy import select
 
-<<<<<<< HEAD
 from src.db.models.competition_models import Application, ApplicationForm, Competition
+from tests.lib.db_testing import cascade_delete_from_db_table
 from tests.src.db.models.factories import (
     ApplicationFactory,
     ApplicationFormFactory,
@@ -13,27 +13,11 @@
     FormFactory,
     OpportunityFactory,
 )
-=======
-from src.db.models.competition_models import Application, Competition
-from tests.lib.db_testing import cascade_delete_from_db_table
-from tests.src.db.models.factories import CompetitionFactory, OpportunityFactory
->>>>>>> 16be5955
 
 
 @pytest.fixture(autouse=True)
 def clear_competitions(db_session):
-<<<<<<< HEAD
-    applcations_forms = db_session.query(ApplicationForm).all()
-    for application_form in applcations_forms:
-        db_session.delete(application_form)
-
-    competitions = db_session.query(Competition).all()
-    for competition in competitions:
-        db_session.delete(competition)
-    db_session.commit()
-=======
     cascade_delete_from_db_table(db_session, Competition)
->>>>>>> 16be5955
 
 
 def test_application_start_success(client, api_auth_token, enable_factory_create, db_session):
