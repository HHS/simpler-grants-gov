--- conflicted
+++ resolved
@@ -821,12 +821,9 @@
             "form_id": str(application_form.form_id),
             "application_response": application_form.application_response,
             "application_form_status": ApplicationFormStatus.IN_PROGRESS,
-<<<<<<< HEAD
             "created_at": application_form.created_at.isoformat(),
             "updated_at": application_form.updated_at.isoformat(),
-=======
             "is_required": True,
->>>>>>> 7fe70826
         }
 
 
