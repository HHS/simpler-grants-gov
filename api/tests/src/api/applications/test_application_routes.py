﻿import logging
import uuid
from datetime import date, timedelta

import pytest
from sqlalchemy import select

from src.auth.api_jwt_auth import create_jwt_for_user
from src.auth.internal_jwt_auth import create_jwt_for_internal_token
from src.constants.lookup_constants import (
    ApplicationFormStatus,
    CompetitionOpenToApplicant,
    Privilege,
)
from src.db.models.competition_models import Application, ApplicationForm, ApplicationStatus
from src.db.models.user_models import ApplicationUser
from src.util import datetime_util
from src.util.datetime_util import get_now_us_eastern_date
from src.validation.validation_constants import ValidationErrorType
from tests.lib.organization_test_utils import create_user_in_org
from tests.src.db.models.factories import (
    ApplicationAttachmentFactory,
    ApplicationFactory,
    ApplicationFormFactory,
    ApplicationUserFactory,
    ApplicationUserRoleFactory,
    CompetitionFactory,
    CompetitionFormFactory,
    FormFactory,
    OpportunityFactory,
    OrganizationFactory,
<<<<<<< HEAD
    OrganizationUserFactory,
    RoleFactory,
=======
>>>>>>> 5d184cfa
    SamGovEntityFactory,
    UserFactory,
)

# Simple JSON schema used for tests below
SIMPLE_JSON_SCHEMA = {
    "type": "object",
    "properties": {
        "name": {"type": "string"},
        "age": {"type": "integer", "maximum": 200},
    },
    "required": ["name"],
}

SIMPLE_ATTACHMENT_JSON_SCHEMA = {
    "type": "object",
    "properties": {
        "attachment_field": {"type": "string", "format": "uuid"},
    },
}

SIMPLE_ATTACHMENT_RULE_SCHEMA = {"attachment_field": {"gg_validation": {"rule": "attachment"}}}


def test_application_start_success(
    client, enable_factory_create, db_session, user, user_auth_token
):
    """Test successful creation of an application"""
    today = get_now_us_eastern_date()
    future_date = today + timedelta(days=10)

    competition = CompetitionFactory.create(opening_date=today, closing_date=future_date)

    competition_id = str(competition.competition_id)
    request_data = {"competition_id": competition_id}

    response = client.post(
        "/alpha/applications/start", json=request_data, headers={"X-SGG-Token": user_auth_token}
    )

    assert response.status_code == 200
    assert response.json["message"] == "Success"
    assert "application_id" in response.json["data"]

    # Verify application was created in the database
    application_id = response.json["data"]["application_id"]
    application = db_session.execute(
        select(Application).where(Application.application_id == application_id)
    ).scalar_one_or_none()

    assert application is not None
    assert str(application.competition_id) == competition_id
    assert application.application_status == ApplicationStatus.IN_PROGRESS


def test_application_start_logging_enhancement(
    client, enable_factory_create, db_session, user, user_auth_token, caplog
):
    """Test that the Start Application endpoint adds application metadata to logs for New Relic dashboards"""
    today = get_now_us_eastern_date()
    future_date = today + timedelta(days=10)

    # Create a competition with an opportunity that has an agency_code
    opportunity = OpportunityFactory.create(agency_code="TEST")
    competition = CompetitionFactory.create(
        opening_date=today, closing_date=future_date, opportunity=opportunity
    )

    competition_id = str(competition.competition_id)
    request_data = {"competition_id": competition_id}

    # Set log level to capture INFO messages
    caplog.set_level(logging.INFO)

    response = client.post(
        "/alpha/applications/start", json=request_data, headers={"X-SGG-Token": user_auth_token}
    )

    assert response.status_code == 200
    assert response.json["message"] == "Success"
    assert "application_id" in response.json["data"]

    # Verify that the application metadata was added to the logs
    _ = response.json["data"]["application_id"]

    # Check that the log messages contain the expected metadata
    log_records = [
        record for record in caplog.records if "application" in record.getMessage().lower()
    ]

    # Should find at least one log message with the application metadata
    found_metadata = False
    for record in log_records:
        if (
            hasattr(record, "organization_id")
            or hasattr(record, "competition_id")
            or hasattr(record, "opportunity_id")
            or hasattr(record, "agency_code")
        ):
            found_metadata = True
            break

    assert found_metadata, "Application metadata should be added to logs for New Relic dashboards"


def test_application_start_null_opening_date(
    client, enable_factory_create, db_session, user, user_auth_token
):
    """Test application creation succeeds when opening_date is null (matches legacy behavior)"""
    today = get_now_us_eastern_date()
    future_date = today + timedelta(days=10)

    competition = CompetitionFactory.create(opening_date=None, closing_date=future_date)

    competition_id = str(competition.competition_id)
    request_data = {"competition_id": competition_id}

    response = client.post(
        "/alpha/applications/start", json=request_data, headers={"X-SGG-Token": user_auth_token}
    )

    # Should succeed now (legacy behavior - null opening_date means immediately open)
    assert response.status_code == 200
    assert response.json["message"] == "Success"
    assert "application_id" in response.json["data"]

    # Verify application was created in the database
    application_id = response.json["data"]["application_id"]
    application = db_session.execute(
        select(Application).where(Application.application_id == application_id)
    ).scalar_one_or_none()

    assert application is not None
    assert str(application.competition_id) == competition_id


def test_application_start_before_opening_date(
    client,
    enable_factory_create,
    db_session,
):
    """Test application creation fails when current date is before opening_date"""
    today = get_now_us_eastern_date()
    future_opening_date = today + timedelta(days=5)
    future_closing_date = today + timedelta(days=15)

    # Create organization and associate user with required privileges
    user, organization, token = create_user_in_org(
        db_session=db_session, privileges=[Privilege.START_APPLICATION]
    )
    competition = CompetitionFactory.create(
        opening_date=future_opening_date, closing_date=future_closing_date
    )

    competition_id = str(competition.competition_id)
    request_data = {
        "competition_id": competition_id,
        "organization_id": organization.organization_id,
    }

    response = client.post(
        "/alpha/applications/start", json=request_data, headers={"X-SGG-Token": token}
    )

    assert response.status_code == 422
    assert "Cannot start application - competition is not open" in response.json["message"]
    assert response.json["errors"][0]["type"] == ValidationErrorType.COMPETITION_NOT_OPEN

    # Verify no application was created
    applications_count = (
        db_session.execute(select(Application).where(Application.competition_id == competition_id))
        .scalars()
        .all()
    )
    assert len(applications_count) == 0


def test_application_start_after_closing_date(
    client,
    enable_factory_create,
    db_session,
):
    """Test application creation fails when current date is after closing_date"""
    today = get_now_us_eastern_date()
    past_opening_date = today - timedelta(days=15)
    past_closing_date = today - timedelta(days=5)
    user, organization, token = create_user_in_org(
        db_session=db_session, privileges=[Privilege.START_APPLICATION]
    )
    competition = CompetitionFactory.create(
        opening_date=past_opening_date, closing_date=past_closing_date, grace_period=0
    )

    competition_id = str(competition.competition_id)
    request_data = {
        "competition_id": competition_id,
        "organization_id": organization.organization_id,
    }

    response = client.post(
        "/alpha/applications/start", json=request_data, headers={"X-SGG-Token": token}
    )

    assert response.status_code == 422
    assert "Cannot start application - competition is not open" in response.json["message"]
    assert response.json["errors"][0]["type"] == ValidationErrorType.COMPETITION_NOT_OPEN

    # Verify no application was created
    applications_count = (
        db_session.execute(select(Application).where(Application.competition_id == competition_id))
        .scalars()
        .all()
    )
    assert len(applications_count) == 0


def test_application_start_with_grace_period(
    client, enable_factory_create, db_session, user, user_auth_token
):
    """Test application creation succeeds when within grace period"""
    today = get_now_us_eastern_date()
    past_opening_date = today - timedelta(days=15)
    past_closing_date = today - timedelta(days=5)
    grace_period = 7  # 7 days grace period

    competition = CompetitionFactory.create(
        opening_date=past_opening_date, closing_date=past_closing_date, grace_period=grace_period
    )

    competition_id = str(competition.competition_id)
    request_data = {"competition_id": competition_id}

    response = client.post(
        "/alpha/applications/start", json=request_data, headers={"X-SGG-Token": user_auth_token}
    )

    assert response.status_code == 200
    assert response.json["message"] == "Success"
    assert "application_id" in response.json["data"]

    # Verify application was created in the database
    application_id = response.json["data"]["application_id"]
    application = db_session.execute(
        select(Application).where(Application.application_id == application_id)
    ).scalar_one_or_none()

    assert application is not None
    assert str(application.competition_id) == competition_id


def test_application_start_after_grace_period(
    client,
    enable_factory_create,
    db_session,
):
    """Test application creation fails when after grace period"""
    today = get_now_us_eastern_date()
    past_opening_date = today - timedelta(days=20)
    past_closing_date = today - timedelta(days=10)
    grace_period = 5  # 5 days grace period
    user, organization, token = create_user_in_org(
        db_session=db_session, privileges=[Privilege.START_APPLICATION]
    )
    competition = CompetitionFactory.create(
        opening_date=past_opening_date, closing_date=past_closing_date, grace_period=grace_period
    )

    competition_id = str(competition.competition_id)
    request_data = {
        "competition_id": competition_id,
        "organiation_id": organization.organization_id,
    }

    response = client.post(
        "/alpha/applications/start", json=request_data, headers={"X-SGG-Token": token}
    )

    assert response.status_code == 422
    assert "Cannot start application - competition is not open" in response.json["message"]
    assert response.json["errors"][0]["type"] == ValidationErrorType.COMPETITION_NOT_OPEN

    # Verify no application was created
    applications_count = (
        db_session.execute(select(Application).where(Application.competition_id == competition_id))
        .scalars()
        .all()
    )
    assert len(applications_count) == 0


def test_application_start_null_closing_date(
    client, enable_factory_create, db_session, user, user_auth_token
):
    """Test application creation succeeds when closing_date is null and opening_date is in the past"""
    today = get_now_us_eastern_date()
    past_opening_date = today - timedelta(days=5)

    competition = CompetitionFactory.create(opening_date=past_opening_date, closing_date=None)

    competition_id = str(competition.competition_id)
    request_data = {"competition_id": competition_id}

    response = client.post(
        "/alpha/applications/start", json=request_data, headers={"X-SGG-Token": user_auth_token}
    )

    assert response.status_code == 200
    assert response.json["message"] == "Success"
    assert "application_id" in response.json["data"]

    # Verify application was created in the database
    application_id = response.json["data"]["application_id"]
    application = db_session.execute(
        select(Application).where(Application.application_id == application_id)
    ).scalar_one_or_none()

    assert application is not None
    assert str(application.competition_id) == competition_id


def test_application_start_competition_not_found(
    client, enable_factory_create, db_session, user_auth_token
):
    """Test application creation fails when competition doesn't exist"""
    non_existent_competition_id = str(uuid.uuid4())
    request_data = {"competition_id": non_existent_competition_id}

    response = client.post(
        "/alpha/applications/start", json=request_data, headers={"X-SGG-Token": user_auth_token}
    )

    assert response.status_code == 404
    assert "Competition not found" in response.json["message"]

    # Verify no application was created
    applications_count = (
        db_session.execute(
            select(Application).where(Application.competition_id == non_existent_competition_id)
        )
        .scalars()
        .all()
    )
    assert len(applications_count) == 0


def test_application_start_unauthorized(client, enable_factory_create, db_session):
    """Test application creation fails without proper authentication"""

    competition = CompetitionFactory.create()

    competition_id = str(competition.competition_id)
    request_data = {"competition_id": competition_id}

    # Use an invalid JWT token
    response = client.post(
        "/alpha/applications/start", json=request_data, headers={"X-SGG-Token": "invalid.jwt.token"}
    )

    assert response.status_code == 401

    # Verify no application was created
    applications_count = (
        db_session.execute(select(Application).where(Application.competition_id == competition_id))
        .scalars()
        .all()
    )
    assert len(applications_count) == 0


def test_application_start_invalid_request(
    client, enable_factory_create, db_session, user_auth_token
):
    """Test application creation fails with invalid request data"""
    application_count_before = len(db_session.execute(select(Application)).scalars().all())

    request_data = {"my_field": {"a": 1, "b": [{"c": "hello"}]}}

    response = client.post(
        "/alpha/applications/start", json=request_data, headers={"X-SGG-Token": user_auth_token}
    )

    assert response.status_code == 422  # Validation error

    # Verify no application was created
    applications_count = db_session.execute(select(Application)).scalars().all()
    assert len(applications_count) == application_count_before


def test_application_form_update_success_create(
    client, enable_factory_create, db_session, user, user_auth_token
):
    """Test successful creation of an application form response"""
    # Create application
    application = ApplicationFactory.create()

    competition_form = CompetitionFormFactory.create(competition=application.competition)

    # Associate user with application
    ApplicationUserFactory.create(user=user, application=application)

    application_id = str(application.application_id)
    form_id = str(competition_form.form_id)
    request_data = {"application_response": {"name": "John Doe"}}

    response = client.put(
        f"/alpha/applications/{application_id}/forms/{form_id}",
        json=request_data,
        headers={"X-SGG-Token": user_auth_token},
    )

    # Assert
    assert response.status_code == 200
    assert response.json["message"] == "Success"

    # Verify application form was created in the database
    application_form = db_session.execute(
        select(ApplicationForm).where(
            ApplicationForm.application_id == application.application_id,
            ApplicationForm.competition_form_id == competition_form.competition_form_id,
        )
    ).scalar_one_or_none()

    assert application_form is not None
    assert application_form.application_response == {"name": "John Doe"}


def test_application_form_update_success_update(
    client, enable_factory_create, db_session, user, user_auth_token
):
    """Test successful update of an existing application form response"""
    # Create application
    application = ApplicationFactory.create()

    form = FormFactory.create(form_json_schema=SIMPLE_JSON_SCHEMA)

    competition_form = CompetitionFormFactory.create(
        competition=application.competition,
        form=form,
    )

    existing_form = ApplicationFormFactory.create(
        application=application,
        competition_form=competition_form,
        application_response={"name": "Original Name"},
    )

    # Associate user with application
    ApplicationUserFactory.create(user=user, application=application)

    request_data = {"application_response": {"name": "Updated Name"}}

    response = client.put(
        f"/alpha/applications/{application.application_id}/forms/{form.form_id}",
        json=request_data,
        headers={"X-SGG-Token": user_auth_token},
    )

    assert response.status_code == 200
    assert response.json["message"] == "Success"
    assert response.json["warnings"] == []

    # Verify application form was updated in the database
    db_session.refresh(existing_form)
    assert existing_form.application_response == {"name": "Updated Name"}


@pytest.mark.parametrize(
    "application_response,expected_warnings,expected_form_status",
    [
        # Missing required field
        (
            {},
            [
                {
                    "field": "$.name",
                    "message": "'name' is a required property",
                    "type": "required",
                    "value": None,
                }
            ],
            ApplicationFormStatus.NOT_STARTED,
        ),
        # Validation on age field
        (
            {"name": "bob", "age": 500},
            [
                {
                    "field": "$.age",
                    "message": "500 is greater than the maximum of 200",
                    "type": "maximum",
                    "value": None,
                }
            ],
            ApplicationFormStatus.IN_PROGRESS,
        ),
        # Extra fields are fine with our setup
        ({"name": "bob", "age": 50, "something_else": ""}, [], ApplicationFormStatus.COMPLETE),
    ],
)
def test_application_form_update_with_validation_warnings(
    client,
    enable_factory_create,
    db_session,
    user,
    user_auth_token,
    application_response,
    expected_warnings,
    expected_form_status,
):
    application = ApplicationFactory.create()

    form = FormFactory.create(form_json_schema=SIMPLE_JSON_SCHEMA)

    competition_form = CompetitionFormFactory.create(
        competition=application.competition,
        form=form,
    )

    existing_application_form = ApplicationFormFactory.create(
        application=application,
        competition_form=competition_form,
        application_response={"name": "Original Name"},
    )

    # Associate user with application
    ApplicationUserFactory.create(user=user, application=application)

    request_data = {"application_response": application_response}

    response = client.put(
        f"/alpha/applications/{application.application_id}/forms/{form.form_id}",
        json=request_data,
        headers={"X-SGG-Token": user_auth_token},
    )

    assert response.status_code == 200
    assert response.json["message"] == "Success"
    assert response.json["data"]["application_form_status"] == expected_form_status
    assert response.json["warnings"] == expected_warnings

    # Verify application form was updated in the database
    db_session.refresh(existing_application_form)
    assert existing_application_form.application_response == application_response


def test_application_form_update_with_rule_validation_issues(
    client,
    enable_factory_create,
    db_session,
    user,
    user_auth_token,
):
    application = ApplicationFactory.create()
    form = FormFactory.create(
        form_json_schema=SIMPLE_ATTACHMENT_JSON_SCHEMA,
        form_rule_schema=SIMPLE_ATTACHMENT_RULE_SCHEMA,
    )

    competition_form = CompetitionFormFactory.create(
        competition=application.competition,
        form=form,
    )

    existing_application_form = ApplicationFormFactory.create(
        application=application,
        competition_form=competition_form,
        application_response={},
    )

    # Associate user with application
    ApplicationUserFactory.create(user=user, application=application)

    application_response = {"attachment_field": "90b413f3-b0f3-4aed-9f30-c109991db0fc"}
    request_data = {"application_response": application_response}

    response = client.put(
        f"/alpha/applications/{application.application_id}/forms/{form.form_id}",
        json=request_data,
        headers={"X-SGG-Token": user_auth_token},
    )

    assert response.status_code == 200
    assert response.json["message"] == "Success"
    assert response.json["data"]["application_form_status"] == ApplicationFormStatus.IN_PROGRESS
    assert response.json["warnings"] == [
        {
            "field": "$.attachment_field",
            "message": "Field references application_attachment_id not on the application",
            "type": "unknown_application_attachment",
            "value": "90b413f3-b0f3-4aed-9f30-c109991db0fc",
        }
    ]

    # Verify application form was updated in the database
    db_session.refresh(existing_application_form)
    assert existing_application_form.application_response == application_response


def test_application_form_update_with_invalid_schema_500(
    client,
    enable_factory_create,
    db_session,
    user,
    user_auth_token,
):
    """In this test we intentionally create a bad JSON schema"""
    application = ApplicationFactory.create()

    form = FormFactory.create(form_json_schema={"properties": ["bad"]})

    competition_form = CompetitionFormFactory.create(
        competition=application.competition,
        form=form,
    )

    existing_application_form = ApplicationFormFactory.create(
        application=application,
        competition_form=competition_form,
        application_response={"name": "Original Name"},
    )

    # Associate user with application
    ApplicationUserFactory.create(user=user, application=application)

    request_data = {"application_response": {"name": "Changed Name"}}

    response = client.put(
        f"/alpha/applications/{application.application_id}/forms/{form.form_id}",
        json=request_data,
        headers={"X-SGG-Token": user_auth_token},
    )

    assert response.status_code == 500
    assert response.get_json()["message"] == "Internal Server Error"
    # Verify the response was not updated
    db_session.refresh(existing_application_form)
    assert existing_application_form.application_response == {"name": "Original Name"}


def test_application_form_update_application_not_found(
    client, enable_factory_create, db_session, user_auth_token
):
    """Test application form update fails when application doesn't exist"""
    # Create form
    competition_form = CompetitionFormFactory.create()

    non_existent_application_id = str(uuid.uuid4())
    request_data = {"application_response": {"name": "John Doe"}}

    response = client.put(
        f"/alpha/applications/{non_existent_application_id}/forms/{competition_form.form_id}",
        json=request_data,
        headers={"X-SGG-Token": user_auth_token},
    )

    # Assert
    assert response.status_code == 404
    assert (
        f"Application with ID {non_existent_application_id} not found" in response.json["message"]
    )

    # Verify no application form was created
    application_forms = (
        db_session.execute(
            select(ApplicationForm).where(
                ApplicationForm.competition_form_id == competition_form.form_id
            )
        )
        .scalars()
        .all()
    )
    assert len(application_forms) == 0


def test_application_form_update_form_not_found(
    client, enable_factory_create, db_session, user, user_auth_token
):
    """Test application form update fails when form doesn't exist"""

    # Create application
    application = ApplicationFactory.create()

    # Associate user with application
    ApplicationUserFactory.create(user=user, application=application)

    application_id = str(application.application_id)
    non_existent_form_id = str(uuid.uuid4())
    request_data = {"application_response": {"name": "John Doe"}}

    response = client.put(
        f"/alpha/applications/{application_id}/forms/{non_existent_form_id}",
        json=request_data,
        headers={"X-SGG-Token": user_auth_token},
    )

    # Assert
    assert response.status_code == 404
    assert "Form with ID" in response.json["message"]
    assert "not found or not attached" in response.json["message"]

    # Verify no application form was created
    application_forms = (
        db_session.execute(
            select(ApplicationForm).where(ApplicationForm.application_id == application_id)
        )
        .scalars()
        .all()
    )
    assert len(application_forms) == 0


def test_application_form_update_unauthorized(client, enable_factory_create, db_session):
    """Test application form update fails without proper authentication"""
    request_data = {"application_response": {"name": "John Doe"}}

    application = ApplicationFactory.create()

    # Act
    response = client.put(
        f"/alpha/applications/{application.application_id}/forms/{uuid.uuid4()}",
        json=request_data,
        headers={"X-SGG-Token": "invalid-token"},
    )

    # Assert
    assert response.status_code == 401

    # Verify no application form was created
    application_forms = (
        db_session.execute(
            select(ApplicationForm).where(
                ApplicationForm.application_id == application.application_id
            )
        )
        .scalars()
        .all()
    )
    assert len(application_forms) == 0


def test_application_form_update_invalid_request(
    client, enable_factory_create, db_session, user_auth_token
):
    """Test application form update fails with invalid request data"""
    request_data = {}  # Missing required application_response

    application = ApplicationFactory.create()

    # Act
    response = client.put(
        f"/alpha/applications/{application.application_id}/forms/{uuid.uuid4()}",
        json=request_data,
        headers={"X-SGG-Token": user_auth_token},
    )

    # Assert
    assert response.status_code == 422  # Validation error

    # Verify no application form was created
    application_forms = (
        db_session.execute(
            select(ApplicationForm).where(
                ApplicationForm.application_id == application.application_id
            )
        )
        .scalars()
        .all()
    )
    assert len(application_forms) == 0


def test_application_form_update_complex_json(
    client, enable_factory_create, db_session, user, user_auth_token
):
    """Test application form update with complex JSON data"""
    # Create application
    application = ApplicationFactory.create()

    competition_form = CompetitionFormFactory.create(competition=application.competition)

    application_form = ApplicationFormFactory.create(
        application=application, competition_form=competition_form
    )

    # Associate user with application
    ApplicationUserFactory.create(user=user, application=application)

    complex_json = {
        "personal_info": {
            "name": "John Doe",
            "age": 30,
            "address": {"street": "123 Main St", "city": "Anytown", "state": "CA", "zip": "12345"},
        },
        "education": [
            {"degree": "Bachelor's", "institution": "University A", "year": 2010},
            {"degree": "Master's", "institution": "University B", "year": 2012},
        ],
        "skills": ["Python", "JavaScript", "SQL"],
        "employed": True,
        "salary": 75000.50,
    }
    request_data = {"application_response": complex_json}

    # Act
    response = client.put(
        f"/alpha/applications/{application.application_id}/forms/{competition_form.form_id}",
        json=request_data,
        headers={"X-SGG-Token": user_auth_token},
    )

    # Assert
    assert response.status_code == 200
    assert response.json["message"] == "Success"

    # Verify application form was created with complex JSON
    db_session.expunge_all()
    application_form = db_session.execute(
        select(ApplicationForm).where(
            ApplicationForm.application_form_id == application_form.application_form_id
        )
    ).scalar_one_or_none()

    assert application_form is not None
    assert application_form.application_response == complex_json


def test_application_form_update_with_is_included_in_submission_true(
    client, enable_factory_create, db_session, user, user_auth_token
):
    """Test application form update with is_included_in_submission set to true"""
    # Create application
    application = ApplicationFactory.create()

    competition_form = CompetitionFormFactory.create(competition=application.competition)

    # Associate user with application
    ApplicationUserFactory.create(user=user, application=application)

    application_id = str(application.application_id)
    form_id = str(competition_form.form_id)
    request_data = {
        "application_response": {"name": "John Doe"},
        "is_included_in_submission": True,
    }

    response = client.put(
        f"/alpha/applications/{application_id}/forms/{form_id}",
        json=request_data,
        headers={"X-SGG-Token": user_auth_token},
    )

    # Assert
    assert response.status_code == 200
    assert response.json["message"] == "Success"
    assert response.json["data"]["is_included_in_submission"] is True

    # Verify application form was created in the database with correct value
    application_form = db_session.execute(
        select(ApplicationForm).where(
            ApplicationForm.application_id == application.application_id,
            ApplicationForm.competition_form_id == competition_form.competition_form_id,
        )
    ).scalar_one_or_none()

    assert application_form is not None
    assert application_form.application_response == {"name": "John Doe"}
    assert application_form.is_included_in_submission is True


def test_application_form_update_with_is_included_in_submission_false(
    client, enable_factory_create, db_session, user, user_auth_token
):
    """Test application form update with is_included_in_submission set to false"""
    # Create application
    application = ApplicationFactory.create()

    competition_form = CompetitionFormFactory.create(competition=application.competition)

    # Associate user with application
    ApplicationUserFactory.create(user=user, application=application)

    application_id = str(application.application_id)
    form_id = str(competition_form.form_id)
    request_data = {
        "application_response": {"name": "John Doe"},
        "is_included_in_submission": False,
    }

    response = client.put(
        f"/alpha/applications/{application_id}/forms/{form_id}",
        json=request_data,
        headers={"X-SGG-Token": user_auth_token},
    )

    # Assert
    assert response.status_code == 200
    assert response.json["message"] == "Success"
    assert response.json["data"]["is_included_in_submission"] is False

    # Verify application form was created in the database with correct value
    application_form = db_session.execute(
        select(ApplicationForm).where(
            ApplicationForm.application_id == application.application_id,
            ApplicationForm.competition_form_id == competition_form.competition_form_id,
        )
    ).scalar_one_or_none()

    assert application_form is not None
    assert application_form.application_response == {"name": "John Doe"}
    assert application_form.is_included_in_submission is False


def test_application_form_update_without_is_included_in_submission(
    client, enable_factory_create, db_session, user, user_auth_token
):
    """Test application form update without is_included_in_submission field defaults to None"""
    # Create application
    application = ApplicationFactory.create()

    competition_form = CompetitionFormFactory.create(competition=application.competition)

    # Associate user with application
    ApplicationUserFactory.create(user=user, application=application)

    application_id = str(application.application_id)
    form_id = str(competition_form.form_id)
    request_data = {"application_response": {"name": "John Doe"}}

    response = client.put(
        f"/alpha/applications/{application_id}/forms/{form_id}",
        json=request_data,
        headers={"X-SGG-Token": user_auth_token},
    )

    # Assert
    assert response.status_code == 200
    assert response.json["message"] == "Success"
    assert response.json["data"]["is_included_in_submission"] is None

    # Verify application form was created in the database with None value
    application_form = db_session.execute(
        select(ApplicationForm).where(
            ApplicationForm.application_id == application.application_id,
            ApplicationForm.competition_form_id == competition_form.competition_form_id,
        )
    ).scalar_one_or_none()

    assert application_form is not None
    assert application_form.application_response == {"name": "John Doe"}
    assert application_form.is_included_in_submission is None


def test_application_form_update_existing_form_preserves_is_included_in_submission(
    client, enable_factory_create, db_session, user, user_auth_token
):
    """Test updating existing application form preserves is_included_in_submission when not provided"""
    # Create application
    application = ApplicationFactory.create()

    form = FormFactory.create(form_json_schema=SIMPLE_JSON_SCHEMA)

    competition_form = CompetitionFormFactory.create(
        competition=application.competition,
        form=form,
    )

    existing_form = ApplicationFormFactory.create(
        application=application,
        competition_form=competition_form,
        application_response={"name": "Original Name"},
        is_included_in_submission=True,
    )

    # Associate user with application
    ApplicationUserFactory.create(user=user, application=application)

    request_data = {"application_response": {"name": "Updated Name"}}

    response = client.put(
        f"/alpha/applications/{application.application_id}/forms/{form.form_id}",
        json=request_data,
        headers={"X-SGG-Token": user_auth_token},
    )

    assert response.status_code == 200
    assert response.json["message"] == "Success"
    assert response.json["warnings"] == []
    assert response.json["data"]["is_included_in_submission"] is True

    # Verify application form was updated in the database but preserved the flag
    db_session.refresh(existing_form)
    assert existing_form.application_response == {"name": "Updated Name"}
    assert existing_form.is_included_in_submission is True


def test_application_form_update_existing_form_updates_is_included_in_submission(
    client, enable_factory_create, db_session, user, user_auth_token
):
    """Test updating existing application form updates is_included_in_submission when provided"""
    # Create application
    application = ApplicationFactory.create()

    form = FormFactory.create(form_json_schema=SIMPLE_JSON_SCHEMA)

    competition_form = CompetitionFormFactory.create(
        competition=application.competition,
        form=form,
    )

    existing_form = ApplicationFormFactory.create(
        application=application,
        competition_form=competition_form,
        application_response={"name": "Original Name"},
        is_included_in_submission=True,
    )

    # Associate user with application
    ApplicationUserFactory.create(user=user, application=application)

    request_data = {
        "application_response": {"name": "Updated Name"},
        "is_included_in_submission": False,
    }

    response = client.put(
        f"/alpha/applications/{application.application_id}/forms/{form.form_id}",
        json=request_data,
        headers={"X-SGG-Token": user_auth_token},
    )

    assert response.status_code == 200
    assert response.json["message"] == "Success"
    assert response.json["warnings"] == []
    assert response.json["data"]["is_included_in_submission"] is False

    # Verify application form was updated in the database
    db_session.refresh(existing_form)
    assert existing_form.application_response == {"name": "Updated Name"}
    assert existing_form.is_included_in_submission is False


def test_application_form_get_success(
    client, enable_factory_create, db_session, user, user_auth_token
):
    application_form = ApplicationFormFactory.create(
        application_response={"name": "John Doe"},
    )

    CompetitionFormFactory.create(
        competition=application_form.application.competition,
        form=application_form.form,
    )

    # Associate user with application
    ApplicationUserRoleFactory.create(
        application_user=ApplicationUserFactory.create(
            user=user, application=application_form.application
        ),
        role=RoleFactory.create(privileges=[Privilege.VIEW_APPLICATION]),
    )

    response = client.get(
        f"/alpha/applications/{application_form.application_id}/application_form/{application_form.application_form_id}",
        headers={"X-SGG-Token": user_auth_token},
    )

    assert response.status_code == 200
    assert response.json["message"] == "Success"
    assert response.json["data"]["application_form_id"] == str(application_form.application_form_id)
    assert response.json["data"]["application_id"] == str(application_form.application_id)
    assert response.json["data"]["form_id"] == str(application_form.form_id)
    assert response.json["data"]["application_response"] == {"name": "John Doe"}
    # Verify application_attachments field exists (empty list in this case)
    assert response.json["data"]["application_attachments"] == []
    assert (
        response.json["data"]["application_name"] == application_form.application.application_name
    )
    # Verify application_status field is included and has the expected value
    assert response.json["data"]["application_status"] == ApplicationStatus.IN_PROGRESS


def test_application_form_get_application_not_found(
    client, enable_factory_create, db_session, user_auth_token
):
    non_existent_application_id = str(uuid.uuid4())
    non_existent_app_form_id = str(uuid.uuid4())

    response = client.get(
        f"/alpha/applications/{non_existent_application_id}/application_form/{non_existent_app_form_id}",
        headers={"X-SGG-Token": user_auth_token},
    )

    assert response.status_code == 404
    assert (
        f"Application with ID {non_existent_application_id} not found" in response.json["message"]
    )


def test_application_form_get_form_not_found(
    client, enable_factory_create, db_session, user, user_auth_token
):
    application = ApplicationFactory.create()

    # Associate user with application
    ApplicationUserRoleFactory.create(
        application_user=ApplicationUserFactory.create(user=user, application=application),
        role=RoleFactory.create(privileges=[Privilege.VIEW_APPLICATION]),
    )

    non_existent_app_form_id = str(uuid.uuid4())

    response = client.get(
        f"/alpha/applications/{application.application_id}/application_form/{non_existent_app_form_id}",
        headers={"X-SGG-Token": user_auth_token},
    )

    assert response.status_code == 404
    assert (
        f"Application form with ID {non_existent_app_form_id} not found" in response.json["message"]
    )


def test_application_form_get_unauthorized(client, enable_factory_create, db_session):

    application = ApplicationFactory.create()

    application_form = ApplicationFormFactory.create(
        application=application,
        application_response={"name": "John Doe"},
    )

    response = client.get(
        f"/alpha/applications/{application_form.application_id}/application_form/{application_form.application_form_id}",
        headers={"X-SGG-Token": "invalid-token"},
    )

    assert response.status_code == 401


def test_application_form_get_with_attachments(
    client, enable_factory_create, db_session, user, user_auth_token
):
    # Create an application form
    application_form = ApplicationFormFactory.create(
        application_response={"name": "John Doe"},
    )

    # Create attachments for the application
    attachment1 = ApplicationAttachmentFactory.create(
        application=application_form.application, file_name="my_file_a.txt"
    )
    attachment2 = ApplicationAttachmentFactory.create(
        application=application_form.application, file_name="my_file_b.pdf"
    )

    CompetitionFormFactory.create(
        competition=application_form.application.competition,
        form=application_form.form,
    )

    # Associate user with application
    ApplicationUserRoleFactory.create(
        application_user=ApplicationUserFactory.create(
            user=user, application=application_form.application
        ),
        role=RoleFactory.create(privileges=[Privilege.VIEW_APPLICATION]),
    )

    response = client.get(
        f"/alpha/applications/{application_form.application_id}/application_form/{application_form.application_form_id}",
        headers={"X-SGG-Token": user_auth_token},
    )

    assert response.status_code == 200
    assert response.json["message"] == "Success"

    # Verify basic application form data
    assert response.json["data"]["application_form_id"] == str(application_form.application_form_id)
    assert response.json["data"]["application_id"] == str(application_form.application_id)
    assert response.json["data"]["form_id"] == str(application_form.form_id)
    assert response.json["data"]["application_response"] == {"name": "John Doe"}

    # Verify application attachments are included
    resp_application_attachments = response.json["data"]["application_attachments"]
    assert len(resp_application_attachments) == 2

    # Sort by file name which we set above so attachment1 is always first
    resp_application_attachments.sort(key=lambda a: a["file_name"])

    assert resp_application_attachments[0]["application_attachment_id"] == str(
        attachment1.application_attachment_id
    )
    assert resp_application_attachments[0]["file_name"] == attachment1.file_name
    assert resp_application_attachments[0]["mime_type"] == attachment1.mime_type
    assert resp_application_attachments[0]["file_size_bytes"] == attachment1.file_size_bytes
    assert resp_application_attachments[0]["created_at"] == attachment1.created_at.isoformat()
    assert resp_application_attachments[0]["updated_at"] == attachment1.updated_at.isoformat()

    assert resp_application_attachments[1]["application_attachment_id"] == str(
        attachment2.application_attachment_id
    )
    assert resp_application_attachments[1]["file_name"] == attachment2.file_name
    assert resp_application_attachments[1]["mime_type"] == attachment2.mime_type
    assert resp_application_attachments[1]["file_size_bytes"] == attachment2.file_size_bytes
    assert resp_application_attachments[1]["created_at"] == attachment2.created_at.isoformat()
    assert resp_application_attachments[1]["updated_at"] == attachment2.updated_at.isoformat()


def test_application_get_success(client, enable_factory_create, db_session, user, user_auth_token):
    application = ApplicationFactory.create(with_forms=True)
    application_forms = sorted(application.application_forms, key=lambda x: x.application_form_id)

    # Associate user with application
    ApplicationUserRoleFactory.create(
        application_user=ApplicationUserFactory.create(user=user, application=application),
        role=RoleFactory.create(privileges=[Privilege.VIEW_APPLICATION]),
    )

    response = client.get(
        f"/alpha/applications/{application.application_id}",
        headers={"X-SGG-Token": user_auth_token},
    )

    assert response.status_code == 200
    assert response.json["message"] == "Success"
    assert response.json["data"]["application_id"] == str(application.application_id)
    assert response.json["data"]["competition"]["competition_id"] == str(application.competition_id)
    response_application_forms = sorted(
        response.json["data"]["application_forms"], key=lambda x: x["application_form_id"]
    )
    assert len(response_application_forms) == len(application_forms)
    for application_form, application_form_response in zip(
        application_forms, response_application_forms, strict=True
    ):
        assert application_form_response["application_form_id"] == str(
            application_form.application_form_id
        )
        assert application_form_response["application_id"] == str(application.application_id)
        assert application_form_response["form_id"] == str(application_form.form_id)
        assert (
            application_form_response["application_response"]
            == application_form.application_response
        )
        assert (
            application_form_response["application_form_status"]
            == ApplicationFormStatus.IN_PROGRESS
        )
        assert application_form_response["created_at"] == application_form.created_at.isoformat()
        assert application_form_response["updated_at"] == application_form.updated_at.isoformat()
        assert application_form_response["is_required"] is True
        assert application_form_response["is_included_in_submission"] is None
        assert application_form_response["application_attachments"] == []
        assert application_form_response["application_name"] == application.application_name
        # Check the form
        assert application_form_response["form"]["form_name"] == application_form.form.form_name
        assert (
            application_form_response["form"]["form_json_schema"]
            == application_form.form.form_json_schema
        )
        assert (
            application_form_response["form"]["form_ui_schema"]
            == application_form.form.form_ui_schema
        )
        assert (
            application_form_response["form"]["form_rule_schema"]
            == application_form.form.form_rule_schema
        )


def test_application_get_with_attachments(
    client, enable_factory_create, db_session, user, user_auth_token
):
    application = ApplicationFactory.create()
    attachment1 = ApplicationAttachmentFactory.create(
        application=application, file_name="my_file_a.txt"
    )
    attachment2 = ApplicationAttachmentFactory.create(
        application=application, file_name="my_file_b.pdf"
    )

    # Associate user with application
    ApplicationUserRoleFactory.create(
        application_user=ApplicationUserFactory.create(user=user, application=application),
        role=RoleFactory.create(privileges=[Privilege.VIEW_APPLICATION]),
    )
    response = client.get(
        f"/alpha/applications/{application.application_id}",
        headers={"X-SGG-Token": user_auth_token},
    )

    assert response.status_code == 200
    resp_application_attachments = response.json["data"]["application_attachments"]
    assert len(resp_application_attachments) == 2

    # Sort by file name which we set above so attachment1 is always first
    resp_application_attachments.sort(key=lambda a: a["file_name"])

    assert resp_application_attachments[0]["application_attachment_id"] == str(
        attachment1.application_attachment_id
    )
    assert resp_application_attachments[0]["file_name"] == attachment1.file_name
    assert resp_application_attachments[0]["mime_type"] == attachment1.mime_type
    assert resp_application_attachments[0]["file_size_bytes"] == attachment1.file_size_bytes
    assert resp_application_attachments[0]["created_at"] == attachment1.created_at.isoformat()
    assert resp_application_attachments[0]["updated_at"] == attachment1.updated_at.isoformat()

    assert resp_application_attachments[1]["application_attachment_id"] == str(
        attachment2.application_attachment_id
    )
    assert resp_application_attachments[1]["file_name"] == attachment2.file_name
    assert resp_application_attachments[1]["mime_type"] == attachment2.mime_type
    assert resp_application_attachments[1]["file_size_bytes"] == attachment2.file_size_bytes
    assert resp_application_attachments[1]["created_at"] == attachment2.created_at.isoformat()
    assert resp_application_attachments[1]["updated_at"] == attachment2.updated_at.isoformat()


def test_application_get_success_with_validation_issues(
    client, enable_factory_create, db_session, user, user_auth_token
):

    # Create a competition with two forms
    form_a = FormFactory.create(form_json_schema=SIMPLE_JSON_SCHEMA)
    form_b = FormFactory.create(form_json_schema=SIMPLE_JSON_SCHEMA)
    competition = CompetitionFactory.create(competition_forms=[])
    competition_form_a = CompetitionFormFactory.create(competition=competition, form=form_a)
    competition_form_b = CompetitionFormFactory.create(competition=competition, form=form_b)

    # Create an application with two app forms, one partially filled out, one not started
    application = ApplicationFactory.create(competition=competition)
    application_form_a = ApplicationFormFactory.create(
        application=application,
        competition_form=competition_form_a,
        application_response={"age": 500},
    )
    application_form_b = ApplicationFormFactory.create(
        application=application,
        competition_form=competition_form_b,
        application_response={"age": 20},
    )

    # Associate user with application
    ApplicationUserRoleFactory.create(
        application_user=ApplicationUserFactory.create(user=user, application=application),
        role=RoleFactory.create(privileges=[Privilege.VIEW_APPLICATION]),
    )

    response = client.get(
        f"/alpha/applications/{application.application_id}",
        headers={"X-SGG-Token": user_auth_token},
    )

    assert response.status_code == 200
    assert response.json["message"] == "Success"

    assert len(response.json["warnings"]) == 2
    for warning in response.json["warnings"]:
        assert warning["field"] == "application_form_id"
        assert warning["message"] == "The application form has outstanding errors."
        assert warning["type"] == "application_form_validation"
        assert warning["value"] in {
            str(application_form_a.application_form_id),
            str(application_form_b.application_form_id),
        }

    form_a_warnings = response.json["data"]["form_validation_warnings"][
        str(application_form_a.application_form_id)
    ]
    assert form_a_warnings == [
        {
            "field": "$.name",
            "message": "'name' is a required property",
            "type": "required",
            "value": None,
        },
        {
            "field": "$.age",
            "message": "500 is greater than the maximum of 200",
            "type": "maximum",
            "value": None,
        },
    ]

    form_b_warnings = response.json["data"]["form_validation_warnings"][
        str(application_form_b.application_form_id)
    ]
    assert form_b_warnings == [
        {
            "field": "$.name",
            "message": "'name' is a required property",
            "type": "required",
            "value": None,
        }
    ]

    # Validate the application form statuses are as expected
    application_form_statuses = {
        app_form["application_form_id"]: app_form["application_form_status"]
        for app_form in response.json["data"]["application_forms"]
    }
    assert (
        application_form_statuses[str(application_form_a.application_form_id)]
        == ApplicationFormStatus.IN_PROGRESS
    )
    assert (
        application_form_statuses[str(application_form_b.application_form_id)]
        == ApplicationFormStatus.IN_PROGRESS
    )


def test_application_get_success_with_rule_validation_issue(
    client, enable_factory_create, db_session, user, user_auth_token
):
    # Create a competition with two forms
    form_a = FormFactory.create(
        form_json_schema=SIMPLE_ATTACHMENT_JSON_SCHEMA,
        form_rule_schema=SIMPLE_ATTACHMENT_RULE_SCHEMA,
    )
    form_b = FormFactory.create(
        form_json_schema=SIMPLE_ATTACHMENT_JSON_SCHEMA,
        form_rule_schema=SIMPLE_ATTACHMENT_RULE_SCHEMA,
    )
    competition = CompetitionFactory.create(competition_forms=[])
    competition_form_a = CompetitionFormFactory.create(competition=competition, form=form_a)
    competition_form_b = CompetitionFormFactory.create(competition=competition, form=form_b)

    # Create an application with two app forms, one partially filled out, one not started
    application = ApplicationFactory.create(competition=competition)
    application_form_a = ApplicationFormFactory.create(
        application=application,
        competition_form=competition_form_a,
        application_response={"attachment_field": "b6b58969-499c-438c-b6ca-19c416b198f9"},
    )
    application_form_b = ApplicationFormFactory.create(
        application=application,
        competition_form=competition_form_b,
        application_response={"attachment_field": "43fc2b03-6025-41be-81ee-d8b339189530"},
    )

    # Associate user with application
    ApplicationUserRoleFactory.create(
        application_user=ApplicationUserFactory.create(user=user, application=application),
        role=RoleFactory.create(privileges=[Privilege.VIEW_APPLICATION]),
    )

    response = client.get(
        f"/alpha/applications/{application.application_id}",
        headers={"X-SGG-Token": user_auth_token},
    )

    assert response.status_code == 200
    assert response.json["message"] == "Success"

    assert len(response.json["warnings"]) == 2
    for warning in response.json["warnings"]:
        assert warning["field"] == "application_form_id"
        assert warning["message"] == "The application form has outstanding errors."
        assert warning["type"] == "application_form_validation"
        assert warning["value"] in {
            str(application_form_a.application_form_id),
            str(application_form_b.application_form_id),
        }

    form_a_warnings = response.json["data"]["form_validation_warnings"][
        str(application_form_a.application_form_id)
    ]
    assert form_a_warnings == [
        {
            "field": "$.attachment_field",
            "message": "Field references application_attachment_id not on the application",
            "type": "unknown_application_attachment",
            "value": "b6b58969-499c-438c-b6ca-19c416b198f9",
        }
    ]

    form_b_warnings = response.json["data"]["form_validation_warnings"][
        str(application_form_b.application_form_id)
    ]
    assert form_b_warnings == [
        {
            "field": "$.attachment_field",
            "message": "Field references application_attachment_id not on the application",
            "type": "unknown_application_attachment",
            "value": "43fc2b03-6025-41be-81ee-d8b339189530",
        }
    ]

    # Validate the application form statuses are as expected
    application_form_statuses = {
        app_form["application_form_id"]: app_form["application_form_status"]
        for app_form in response.json["data"]["application_forms"]
    }
    assert (
        application_form_statuses[str(application_form_a.application_form_id)]
        == ApplicationFormStatus.IN_PROGRESS
    )
    assert (
        application_form_statuses[str(application_form_b.application_form_id)]
        == ApplicationFormStatus.IN_PROGRESS
    )


def test_application_get_application_not_found(
    client, enable_factory_create, db_session, user_auth_token
):
    non_existent_application_id = str(uuid.uuid4())

    response = client.get(
        f"/alpha/applications/{non_existent_application_id}",
        headers={"X-SGG-Token": user_auth_token},
    )

    assert response.status_code == 404
    assert (
        f"Application with ID {non_existent_application_id} not found" in response.json["message"]
    )


def test_application_get_unauthorized(client, enable_factory_create, db_session):
    application = ApplicationFactory.create()

    response = client.get(
        f"/alpha/applications/{application.application_id}",
        headers={"X-SGG-Token": "invalid-token"},
    )

    assert response.status_code == 401


@pytest.mark.parametrize(
    "application_response,expected_warnings,expected_form_status",
    [
        # Valid data - no warnings
        ({"name": "John Doe", "age": 30}, [], ApplicationFormStatus.COMPLETE),
        # Missing required field
        (
            {},
            [
                {
                    "field": "$.name",
                    "message": "'name' is a required property",
                    "type": "required",
                    "value": None,
                }
            ],
            ApplicationFormStatus.NOT_STARTED,
        ),
        # Validation on age field
        (
            {"name": "bob", "age": 500},
            [
                {
                    "field": "$.age",
                    "message": "500 is greater than the maximum of 200",
                    "type": "maximum",
                    "value": None,
                }
            ],
            ApplicationFormStatus.IN_PROGRESS,
        ),
    ],
)
def test_application_form_get_with_validation_warnings(
    client,
    enable_factory_create,
    db_session,
    user,
    user_auth_token,
    application_response,
    expected_warnings,
    expected_form_status,
):
    """Test that GET application form endpoint includes schema validation warnings"""
    # Create a form with our test schema
    form = FormFactory.create(form_json_schema=SIMPLE_JSON_SCHEMA)

    # Create application with the form
    application = ApplicationFactory.create()

    competition_form = CompetitionFormFactory.create(
        competition=application.competition,
        form=form,
    )

    # Create application form with the test response data
    application_form = ApplicationFormFactory.create(
        application=application,
        competition_form=competition_form,
        application_response=application_response,
    )

    # Associate user with application
    ApplicationUserRoleFactory.create(
        application_user=ApplicationUserFactory.create(user=user, application=application),
        role=RoleFactory.create(privileges=[Privilege.VIEW_APPLICATION]),
    )

    # Make the GET request
    response = client.get(
        f"/alpha/applications/{application.application_id}/application_form/{application_form.application_form_id}",
        headers={"X-SGG-Token": user_auth_token},
    )

    # Verify response
    assert response.status_code == 200
    assert response.json["message"] == "Success"
    assert response.json["data"]["application_form_id"] == str(application_form.application_form_id)
    assert response.json["data"]["application_response"] == application_response
    assert response.json["data"]["application_form_status"] == expected_form_status
    assert response.json["warnings"] == expected_warnings


def test_application_form_get_with_rule_validation_issue(
    client,
    enable_factory_create,
    db_session,
    user,
    user_auth_token,
):
    # Create a form with our test schema
    form = FormFactory.create(
        form_json_schema=SIMPLE_ATTACHMENT_JSON_SCHEMA,
        form_rule_schema=SIMPLE_ATTACHMENT_RULE_SCHEMA,
    )

    # Create application with the form
    application = ApplicationFactory.create()

    competition_form = CompetitionFormFactory.create(
        competition=application.competition,
        form=form,
    )

    # Create application form with the test response data
    application_form = ApplicationFormFactory.create(
        application=application,
        competition_form=competition_form,
        application_response={"attachment_field": "0296eed1-b358-4920-9185-08709ab12e60"},
    )

    # Associate user with application
    ApplicationUserRoleFactory.create(
        application_user=ApplicationUserFactory.create(user=user, application=application),
        role=RoleFactory.create(privileges=[Privilege.VIEW_APPLICATION]),
    )

    # Make the GET request
    response = client.get(
        f"/alpha/applications/{application.application_id}/application_form/{application_form.application_form_id}",
        headers={"X-SGG-Token": user_auth_token},
    )

    # Verify response
    assert response.status_code == 200
    assert response.json["message"] == "Success"
    assert response.json["data"]["application_form_id"] == str(application_form.application_form_id)
    assert response.json["warnings"] == [
        {
            "field": "$.attachment_field",
            "message": "Field references application_attachment_id not on the application",
            "type": "unknown_application_attachment",
            "value": "0296eed1-b358-4920-9185-08709ab12e60",
        }
    ]
    assert response.json["data"]["application_form_status"] == ApplicationFormStatus.IN_PROGRESS


def test_application_form_get_with_invalid_schema(
    client,
    enable_factory_create,
    db_session,
    user,
    user_auth_token,
):
    """Test behavior when form has an invalid JSON schema"""
    # Create a form with intentionally invalid schema
    form = FormFactory.create(form_json_schema={"properties": ["bad"]})

    # Create application with the form
    application = ApplicationFactory.create()

    competition_form = CompetitionFormFactory.create(
        competition=application.competition,
        form=form,
    )

    # Create application form with some data
    application_form = ApplicationFormFactory.create(
        application=application,
        competition_form=competition_form,
        application_response={"name": "Test Name"},
    )

    # Associate user with application
    ApplicationUserRoleFactory.create(
        application_user=ApplicationUserFactory.create(user=user, application=application),
        role=RoleFactory.create(privileges=[Privilege.VIEW_APPLICATION]),
    )

    # Make the GET request
    response = client.get(
        f"/alpha/applications/{application.application_id}/application_form/{application_form.application_form_id}",
        headers={"X-SGG-Token": user_auth_token},
    )

    # Should error
    assert response.status_code == 500
    assert "message" in response.json


def test_application_submit_success(
    client, enable_factory_create, db_session, user, user_auth_token
):
    """Test successful submission of an application"""
    # Create a competition with a future closing date
    today = get_now_us_eastern_date()
    future_date = today + timedelta(days=10)
    competition = CompetitionFactory.create(closing_date=future_date, competition_forms=[])

    form = FormFactory.create(form_json_schema=SIMPLE_JSON_SCHEMA)

    competition_form = CompetitionFormFactory.create(
        competition=competition,
        form=form,
    )

    # Create an application in the IN_PROGRESS state
    application = ApplicationFactory.create(
        application_status=ApplicationStatus.IN_PROGRESS, competition=competition
    )
    ApplicationFormFactory.create(
        application=application,
        competition_form=competition_form,
        application_response={"name": "Test Name"},
    )

    application_id = str(application.application_id)

    # Associate user with application
    ApplicationUserFactory.create(user=user, application=application)

    response = client.post(
        f"/alpha/applications/{application_id}/submit",
        headers={"X-SGG-Token": user_auth_token},
    )

    # Assert response
    assert response.status_code == 200
    assert response.json["message"] == "Success"

    # Verify application status was updated
    db_session.refresh(application)
    assert application.application_status == ApplicationStatus.SUBMITTED


def test_application_submit_logging_enhancement(
    client, enable_factory_create, db_session, user, user_auth_token, caplog
):
    """Test that the Submit Application endpoint adds application metadata to logs for New Relic dashboards"""
    # Create a competition with a future closing date and opportunity with agency_code
    today = get_now_us_eastern_date()
    future_date = today + timedelta(days=10)

    opportunity = OpportunityFactory.create(agency_code="TEST")
    competition = CompetitionFactory.create(
        closing_date=future_date, competition_forms=[], opportunity=opportunity
    )

    form = FormFactory.create(form_json_schema=SIMPLE_JSON_SCHEMA)

    competition_form = CompetitionFormFactory.create(
        competition=competition,
        form=form,
    )

    # Create an application in the IN_PROGRESS state
    application = ApplicationFactory.create(
        application_status=ApplicationStatus.IN_PROGRESS, competition=competition
    )
    ApplicationFormFactory.create(
        application=application,
        competition_form=competition_form,
        application_response={"name": "Test Name"},
    )

    application_id = str(application.application_id)

    # Associate user with application
    ApplicationUserFactory.create(user=user, application=application)

    # Set log level to capture INFO messages
    caplog.set_level(logging.INFO)

    response = client.post(
        f"/alpha/applications/{application_id}/submit",
        headers={"X-SGG-Token": user_auth_token},
    )

    # Assert response
    assert response.status_code == 200
    assert response.json["message"] == "Success"

    # Verify application status was updated
    db_session.refresh(application)
    assert application.application_status == ApplicationStatus.SUBMITTED

    # Check that the log messages contain the expected metadata
    log_records = [
        record for record in caplog.records if "application" in record.getMessage().lower()
    ]

    # Should find at least one log message with the application metadata
    found_metadata = False
    for record in log_records:
        if (
            hasattr(record, "organization_id")
            or hasattr(record, "competition_id")
            or hasattr(record, "opportunity_id")
            or hasattr(record, "agency_code")
        ):
            found_metadata = True
            break

    assert found_metadata, "Application metadata should be added to logs for New Relic dashboards"


def test_application_submit_validation_issues(
    client, enable_factory_create, db_session, user, user_auth_token
):
    today = get_now_us_eastern_date()
    future_date = today + timedelta(days=10)
    competition = CompetitionFactory.create(closing_date=future_date, competition_forms=[])

    form = FormFactory.create(form_json_schema=SIMPLE_JSON_SCHEMA)

    competition_form = CompetitionFormFactory.create(
        competition=competition,
        form=form,
    )

    # Create an application in the IN_PROGRESS state
    application = ApplicationFactory.create(
        application_status=ApplicationStatus.IN_PROGRESS, competition=competition
    )
    application_form = ApplicationFormFactory.create(
        application=application, competition_form=competition_form, application_response={"name": 5}
    )

    ApplicationUserFactory.create(application=application, user=user)

    response = client.post(
        f"/alpha/applications/{application.application_id}/submit",
        headers={"X-SGG-Token": user_auth_token},
    )

    # Assert response
    assert response.status_code == 422
    assert response.json["message"] == "The application has issues in its form responses."

    assert response.json["data"] == {
        "form_validation_errors": {
            str(application_form.application_form_id): [
                {
                    "field": "$.name",
                    "message": "5 is not of type 'string'",
                    "type": "type",
                    "value": None,
                }
            ]
        }
    }

    assert response.json["errors"] == [
        {
            "field": "application_form_id",
            "message": "The application form has outstanding errors.",
            "type": "application_form_validation",
            "value": str(application_form.application_form_id),
        }
    ]


def test_application_submit_rule_validation_issue(
    client,
    enable_factory_create,
    db_session,
    user,
    user_auth_token,
):
    # Create a form with our test schema
    form = FormFactory.create(
        form_json_schema=SIMPLE_ATTACHMENT_JSON_SCHEMA,
        form_rule_schema=SIMPLE_ATTACHMENT_RULE_SCHEMA,
    )

    # Create application with the form
    competition = CompetitionFactory.create(competition_forms=[])
    application = ApplicationFactory.create(competition=competition)

    competition_form = CompetitionFormFactory.create(
        competition=application.competition,
        form=form,
    )

    # Create application form with the test response data
    application_form = ApplicationFormFactory.create(
        application=application,
        competition_form=competition_form,
        application_response={"attachment_field": "30092ec9-9553-4eb2-a6be-dac919df6867"},
    )

    # Associate user with application
    ApplicationUserFactory.create(user=user, application=application)

    response = client.post(
        f"/alpha/applications/{application.application_id}/submit",
        headers={"X-SGG-Token": user_auth_token},
    )

    # Assert response
    assert response.status_code == 422
    assert response.json["message"] == "The application has issues in its form responses."

    assert response.json["data"] == {
        "form_validation_errors": {
            str(application_form.application_form_id): [
                {
                    "field": "$.attachment_field",
                    "message": "Field references application_attachment_id not on the application",
                    "type": "unknown_application_attachment",
                    "value": "30092ec9-9553-4eb2-a6be-dac919df6867",
                }
            ]
        }
    }

    assert response.json["errors"] == [
        {
            "field": "application_form_id",
            "message": "The application form has outstanding errors.",
            "type": "application_form_validation",
            "value": str(application_form.application_form_id),
        }
    ]


def test_application_submit_invalid_required_form(
    client, enable_factory_create, db_session, user, user_auth_token
):
    today = get_now_us_eastern_date()
    future_date = today + timedelta(days=10)
    competition = CompetitionFactory.create(closing_date=future_date, competition_forms=[])

    form = FormFactory.create(form_name="ExampleForm-ABC", form_json_schema=SIMPLE_JSON_SCHEMA)

    competition_form = CompetitionFormFactory.create(
        competition=competition, form=form, is_required=True
    )

    # Create an application in the IN_PROGRESS state
    application = ApplicationFactory.create(
        application_status=ApplicationStatus.IN_PROGRESS, competition=competition
    )

    ApplicationUserFactory.create(application=application, user=user)

    # Setup an application form without any answers yet
    application_form = ApplicationFormFactory.create(
        application=application, competition_form=competition_form, application_response={}
    )

    response = client.post(
        f"/alpha/applications/{application.application_id}/submit",
        headers={"X-SGG-Token": user_auth_token},
    )

    # Assert response
    assert response.status_code == 422
    assert response.json["message"] == "The application has issues in its form responses."
    # With the new validation logic, empty required forms generate APPLICATION_FORM_VALIDATION errors
    # instead of MISSING_REQUIRED_FORM errors
    assert response.json["errors"] == [
        {
            "field": "application_form_id",
            "message": "The application form has outstanding errors.",
            "type": "application_form_validation",
            "value": str(application_form.application_form_id),
        }
    ]


@pytest.mark.parametrize(
    "initial_status", [ApplicationStatus.SUBMITTED, ApplicationStatus.ACCEPTED]
)
def test_application_form_update_forbidden_not_in_progress(
    client, enable_factory_create, db_session, user, user_auth_token, initial_status
):
    """Test form update fails if application is not in IN_PROGRESS status"""
    # Create an application with a status other than IN_PROGRESS
    application = ApplicationFactory.create(application_status=initial_status)

    # Associate user with application
    ApplicationUserFactory.create(user=user, application=application)

    form = FormFactory.create()
    CompetitionFormFactory.create(competition=application.competition, form=form)

    request_data = {"application_response": {"name": "John Doe"}}

    response = client.put(
        f"/alpha/applications/{application.application_id}/forms/{form.form_id}",
        json=request_data,
        headers={"X-SGG-Token": user_auth_token},
    )

    # Assert forbidden response
    assert response.status_code == 403
    assert (
        f"Cannot modify application. It is currently in status: {initial_status}"
        in response.json["message"]
    )
    assert len(response.json["errors"]) == 1
    assert response.json["errors"][0]["type"] == ValidationErrorType.NOT_IN_PROGRESS
    assert (
        response.json["errors"][0]["message"]
        == "Cannot modify application, not currently in progress"
    )


@pytest.mark.parametrize(
    "initial_status", [ApplicationStatus.SUBMITTED, ApplicationStatus.ACCEPTED]
)
def test_application_submit_forbidden_not_in_progress(
    client, enable_factory_create, db_session, user, user_auth_token, initial_status
):
    """Test submission fails if application is not in IN_PROGRESS status"""
    # Create an application with a status other than IN_PROGRESS
    application = ApplicationFactory.create(application_status=initial_status)
    application_id = str(application.application_id)

    # Associate user with application
    ApplicationUserFactory.create(user=user, application=application)

    response = client.post(
        f"/alpha/applications/{application_id}/submit",
        headers={"X-SGG-Token": user_auth_token},
    )

    # Assert forbidden response
    assert response.status_code == 403
    assert (
        f"Cannot submit application. It is currently in status: {initial_status}"
        in response.json["message"]
    )
    assert len(response.json["errors"]) == 1
    assert response.json["errors"][0]["type"] == ValidationErrorType.NOT_IN_PROGRESS
    assert (
        response.json["errors"][0]["message"]
        == "Cannot submit application, not currently in progress"
    )

    # Verify application status remains unchanged
    db_session.refresh(application)
    assert application.application_status == initial_status


def test_application_start_associates_user(
    client, enable_factory_create, db_session, user, user_auth_token
):
    """Test that application creation associates the user from the token session with the application and marks them as owner"""
    today = get_now_us_eastern_date()
    future_date = today + timedelta(days=10)

    competition = CompetitionFactory.create(opening_date=today, closing_date=future_date)

    competition_id = str(competition.competition_id)
    request_data = {"competition_id": competition_id}

    response = client.post(
        "/alpha/applications/start", json=request_data, headers={"X-SGG-Token": user_auth_token}
    )

    assert response.status_code == 200
    assert response.json["message"] == "Success"
    assert "application_id" in response.json["data"]

    # Verify application was created in the database
    application_id = response.json["data"]["application_id"]
    application = db_session.execute(
        select(Application).where(Application.application_id == application_id)
    ).scalar_one_or_none()

    assert application is not None
    assert str(application.competition_id) == competition_id

    # Verify user is associated with the application and marked as owner
    application_user = db_session.execute(
        select(ApplicationUser).where(
            ApplicationUser.application_id == application_id,
            ApplicationUser.user_id == user.user_id,
        )
    ).scalar_one_or_none()

    assert application_user is not None
    assert application_user.user_id == user.user_id
    assert application_user.application_id == application.application_id
    assert application_user.is_application_owner is True


def test_application_start_with_custom_name(
    client, enable_factory_create, db_session, user, user_auth_token
):
    """Test application creation succeeds with custom application name"""
    today = get_now_us_eastern_date()
    past_opening_date = today - timedelta(days=5)

    competition = CompetitionFactory.create(opening_date=past_opening_date, closing_date=None)

    custom_name = "My Test Application"
    competition_id = str(competition.competition_id)
    request_data = {"competition_id": competition_id, "application_name": custom_name}

    response = client.post(
        "/alpha/applications/start", json=request_data, headers={"X-SGG-Token": user_auth_token}
    )

    assert response.status_code == 200
    assert response.json["message"] == "Success"
    assert "application_id" in response.json["data"]

    # Verify application was created with custom name
    application_id = response.json["data"]["application_id"]
    application = db_session.execute(
        select(Application).where(Application.application_id == application_id)
    ).scalar_one_or_none()

    assert application is not None
    assert str(application.competition_id) == competition_id
    assert application.application_name == custom_name


def test_application_start_with_default_name(
    client, enable_factory_create, db_session, user, user_auth_token
):
    """Test application creation uses opportunity number as default application name"""
    today = get_now_us_eastern_date()
    past_opening_date = today - timedelta(days=5)

    # Create opportunity with a specific opportunity_number
    opportunity = OpportunityFactory.create(opportunity_number="TEST-OPP-123")
    competition = CompetitionFactory.create(
        opening_date=past_opening_date, closing_date=None, opportunity=opportunity
    )

    competition_id = str(competition.competition_id)
    request_data = {"competition_id": competition_id}  # No application_name provided

    response = client.post(
        "/alpha/applications/start", json=request_data, headers={"X-SGG-Token": user_auth_token}
    )

    assert response.status_code == 200
    assert response.json["message"] == "Success"
    assert "application_id" in response.json["data"]

    # Verify application was created with opportunity number as name
    application_id = response.json["data"]["application_id"]
    application = db_session.execute(
        select(Application).where(Application.application_id == application_id)
    ).scalar_one_or_none()

    assert application is not None
    assert str(application.competition_id) == competition_id
    assert application.application_name == "TEST-OPP-123"


def test_application_get_forbidden_if_not_associated(
    client, enable_factory_create, db_session, user_auth_token
):
    """Test application get fails when user is not associated with the application"""
    # Create a user for the auth token and a separate user for the application
    application = ApplicationFactory.create()

    response = client.get(
        f"/alpha/applications/{application.application_id}",
        headers={"X-SGG-Token": user_auth_token},
    )

    assert response.status_code == 403
    assert "Unauthorized" in response.json["message"]


def test_application_form_get_forbidden_if_not_associated(
    client, enable_factory_create, db_session, user_auth_token
):
    """Test application form get fails when user is not associated with the application"""
    application_form = ApplicationFormFactory.create(
        application_response={"name": "John Doe"},
    )

    response = client.get(
        f"/alpha/applications/{application_form.application_id}/application_form/{application_form.application_form_id}",
        headers={"X-SGG-Token": user_auth_token},
    )

    assert response.status_code == 403
    assert "Unauthorized" in response.json["message"]


def test_application_form_update_forbidden_if_not_associated(
    client, enable_factory_create, db_session, user_auth_token
):
    """Test application form update fails when user is not associated with the application"""
    application = ApplicationFactory.create()
    form = FormFactory.create()
    CompetitionFormFactory.create(competition=application.competition, form=form)

    request_data = {"application_response": {"name": "John Doe"}}

    response = client.put(
        f"/alpha/applications/{application.application_id}/forms/{form.form_id}",
        json=request_data,
        headers={"X-SGG-Token": user_auth_token},
    )

    assert response.status_code == 403
    assert "Unauthorized" in response.json["message"]


def test_application_submit_forbidden_if_not_associated(
    client, enable_factory_create, db_session, user_auth_token
):
    """Test application submit fails when user is not associated with the application"""
    application = ApplicationFactory.create(application_status=ApplicationStatus.IN_PROGRESS)

    response = client.post(
        f"/alpha/applications/{application.application_id}/submit",
        headers={"X-SGG-Token": user_auth_token},
    )

    assert response.status_code == 403
    assert "Unauthorized" in response.json["message"]


def test_application_get_success_when_associated(
    client, enable_factory_create, db_session, user, user_auth_token
):
    """Test application get succeeds when user is associated with the application"""
    application = ApplicationFactory.create(with_forms=True)

    ApplicationUserRoleFactory.create(
        application_user=ApplicationUserFactory.create(user=user, application=application),
        role=RoleFactory.create(privileges=[Privilege.VIEW_APPLICATION]),
    )

    response = client.get(
        f"/alpha/applications/{application.application_id}",
        headers={"X-SGG-Token": user_auth_token},
    )

    assert response.status_code == 200
    assert response.json["message"] == "Success"
    assert response.json["data"]["application_id"] == str(application.application_id)
    assert response.json["data"]["competition"]["competition_id"] == str(application.competition_id)


def test_application_form_get_success_when_associated(
    client, enable_factory_create, db_session, user, user_auth_token
):
    """Test application form get succeeds when user is associated with the application"""
    application_form = ApplicationFormFactory.create(
        application_response={"name": "John Doe"},
    )
    ApplicationUserRoleFactory.create(
        application_user=ApplicationUserFactory.create(
            user=user, application=application_form.application
        ),
        role=RoleFactory.create(privileges=[Privilege.VIEW_APPLICATION]),
    )

    response = client.get(
        f"/alpha/applications/{application_form.application_id}/application_form/{application_form.application_form_id}",
        headers={"X-SGG-Token": user_auth_token},
    )

    assert response.status_code == 200
    assert response.json["message"] == "Success"
    assert response.json["data"]["application_form_id"] == str(application_form.application_form_id)


def test_application_form_update_success_when_associated(
    client, enable_factory_create, db_session, user, user_auth_token
):
    """Test application form update succeeds when user is associated with the application"""
    application = ApplicationFactory.create()

    competition_form = CompetitionFormFactory.create(competition=application.competition)

    ApplicationUserFactory.create(application=application, user=user)

    request_data = {"application_response": {"name": "John Doe"}}

    response = client.put(
        f"/alpha/applications/{application.application_id}/forms/{competition_form.form_id}",
        json=request_data,
        headers={"X-SGG-Token": user_auth_token},
    )

    assert response.status_code == 200
    assert response.json["message"] == "Success"

    # Verify application form was created
    application_form = db_session.execute(
        select(ApplicationForm).where(
            ApplicationForm.application_id == application.application_id,
            ApplicationForm.competition_form_id == competition_form.competition_form_id,
        )
    ).scalar_one_or_none()

    assert application_form is not None
    assert application_form.application_response == {"name": "John Doe"}


def test_application_submit_success_when_associated(
    client, enable_factory_create, db_session, user, user_auth_token
):
    """Test application submit succeeds when user is associated with the application"""

    # Create a competition with a future closing date
    today = get_now_us_eastern_date()
    future_date = today + timedelta(days=10)
    competition = CompetitionFactory.create(closing_date=future_date, competition_forms=[])

    # Create a form and make it required for the competition
    form = FormFactory.create(form_json_schema=SIMPLE_JSON_SCHEMA)
    competition_form = CompetitionFormFactory.create(
        competition=competition, form=form, is_required=True
    )

    # Create an application in the IN_PROGRESS state
    application = ApplicationFactory.create(
        application_status=ApplicationStatus.IN_PROGRESS, competition=competition
    )

    # Create an application form with valid data to ensure validation passes
    ApplicationFormFactory.create(
        application=application,
        competition_form=competition_form,
        application_response={"name": "Valid Name"},
    )

    # Create ApplicationUser association
    ApplicationUserFactory.create(application=application, user=user)

    response = client.post(
        f"/alpha/applications/{application.application_id}/submit",
        headers={"X-SGG-Token": user_auth_token},
    )

    assert response.status_code == 200
    assert response.json["message"] == "Success"

    # Verify application status was updated
    db_session.refresh(application)
    assert application.application_status == ApplicationStatus.SUBMITTED


def test_application_get_includes_application_name_and_users(
    client, enable_factory_create, db_session, user, user_auth_token
):
    """Test that application GET response includes the new fields: application_status, application_name, and users"""
    application = ApplicationFactory.create(
        application_status=ApplicationStatus.IN_PROGRESS, application_name="Test Application Name"
    )

    # Associate user with application
    ApplicationUserRoleFactory.create(
        application_user=ApplicationUserFactory.create(user=user, application=application),
        role=RoleFactory.create(privileges=[Privilege.VIEW_APPLICATION]),
    )

    response = client.get(
        f"/alpha/applications/{application.application_id}",
        headers={"X-SGG-Token": user_auth_token},
    )

    assert response.status_code == 200
    assert response.json["message"] == "Success"

    # Check that the competition object is included
    assert "competition" in response.json["data"]
    assert response.json["data"]["competition"]["competition_id"] == str(application.competition_id)

    # Check that the new fields are included in the response
    assert (
        response.json["data"]["application_status"] == ApplicationStatus.IN_PROGRESS.value
    )  # Using .value to get the string
    assert response.json["data"]["application_name"] == "Test Application Name"

    # Check that users are included
    assert "users" in response.json["data"]
    assert len(response.json["data"]["users"]) == 1
    assert response.json["data"]["users"][0]["user_id"] == str(user.user_id)
    assert response.json["data"]["users"][0]["email"] == user.email


def test_application_get_includes_organization_with_sam_gov_entity(
    client, enable_factory_create, db_session, user, user_auth_token
):
    """Test that application GET response includes organization with SAM.gov entity data"""
    # Create a SAM.gov entity with test data
    sam_gov_entity = SamGovEntityFactory.create(
        legal_business_name="Test Organization LLC",
        expiration_date=date(2025, 12, 31),
        ebiz_poc_email="ebiz@testorg.com",
        ebiz_poc_first_name="Jane",
        ebiz_poc_last_name="Doe",
    )

    # Create an organization linked to the SAM.gov entity
    organization = OrganizationFactory.create(sam_gov_entity=sam_gov_entity)

    # Create an application with the organization
    application = ApplicationFactory.create(
        application_status=ApplicationStatus.IN_PROGRESS,
        application_name="Test Application with Organization",
        organization=organization,
    )

    # Associate user with application
    ApplicationUserRoleFactory.create(
        application_user=ApplicationUserFactory.create(user=user, application=application),
        role=RoleFactory.create(privileges=[Privilege.VIEW_APPLICATION]),
    )

    response = client.get(
        f"/alpha/applications/{application.application_id}",
        headers={"X-SGG-Token": user_auth_token},
    )

    assert response.status_code == 200
    assert response.json["message"] == "Success"

    # Check that organization is included
    assert "organization" in response.json["data"]
    assert response.json["data"]["organization"] is not None
    assert response.json["data"]["organization"]["organization_id"] == str(
        organization.organization_id
    )

    # Check that sam_gov_entity is included with the required fields
    sam_gov_data = response.json["data"]["organization"]["sam_gov_entity"]
    assert sam_gov_data is not None
    assert sam_gov_data["uei"] == sam_gov_entity.uei
    assert sam_gov_data["legal_business_name"] == "Test Organization LLC"
    assert sam_gov_data["expiration_date"] == "2025-12-31"
    assert sam_gov_data["ebiz_poc_email"] == "ebiz@testorg.com"
    assert sam_gov_data["ebiz_poc_first_name"] == "Jane"
    assert sam_gov_data["ebiz_poc_last_name"] == "Doe"


def test_application_get_includes_organization_without_sam_gov_entity(
    client, enable_factory_create, db_session, user, user_auth_token
):
    """Test that application GET response includes organization without SAM.gov entity data"""
    # Create an organization without a SAM.gov entity
    organization = OrganizationFactory.create(sam_gov_entity=None)

    # Create an application with the organization
    application = ApplicationFactory.create(
        application_status=ApplicationStatus.IN_PROGRESS,
        application_name="Test Application with Organization",
        organization=organization,
    )

    # Associate user with application
    ApplicationUserRoleFactory.create(
        application_user=ApplicationUserFactory.create(user=user, application=application),
        role=RoleFactory.create(privileges=[Privilege.VIEW_APPLICATION]),
    )

    response = client.get(
        f"/alpha/applications/{application.application_id}",
        headers={"X-SGG-Token": user_auth_token},
    )

    assert response.status_code == 200
    assert response.json["message"] == "Success"

    # Check that organization is included but sam_gov_entity is null
    assert "organization" in response.json["data"]
    assert response.json["data"]["organization"] is not None
    assert response.json["data"]["organization"]["organization_id"] == str(
        organization.organization_id
    )
    assert response.json["data"]["organization"]["sam_gov_entity"] is None


def test_application_get_without_organization(
    client, enable_factory_create, db_session, user, user_auth_token
):
    """Test that application GET response handles null organization correctly"""
    # Create an application without an organization
    application = ApplicationFactory.create(
        application_status=ApplicationStatus.IN_PROGRESS,
        application_name="Test Application without Organization",
        organization=None,
    )

    # Associate user with application
    ApplicationUserRoleFactory.create(
        application_user=ApplicationUserFactory.create(user=user, application=application),
        role=RoleFactory.create(privileges=[Privilege.VIEW_APPLICATION]),
    )

    response = client.get(
        f"/alpha/applications/{application.application_id}",
        headers={"X-SGG-Token": user_auth_token},
    )

    assert response.status_code == 200
    assert response.json["message"] == "Success"

    # Check that organization field is present but null
    assert "organization" in response.json["data"]
    assert response.json["data"]["organization"] is None


def test_application_start_with_organization_success(
    client,
    enable_factory_create,
    db_session,
):
    """Test successful creation of an application with an organization"""
    today = get_now_us_eastern_date()
    future_date = today + timedelta(days=10)

    # Create organization and associate user with required privileges
    user, organization, token = create_user_in_org(
        db_session=db_session, privileges=[Privilege.START_APPLICATION]
    )
    competition = CompetitionFactory.create(opening_date=today, closing_date=future_date)

    competition_id = str(competition.competition_id)
    organization_id = str(organization.organization_id)
    request_data = {
        "competition_id": competition_id,
        "organization_id": organization_id,
    }

    response = client.post(
        "/alpha/applications/start", json=request_data, headers={"X-SGG-Token": token}
    )

    assert response.status_code == 200
    assert response.json["message"] == "Success"
    assert "application_id" in response.json["data"]

    # Verify application was created with the organization
    application_id = response.json["data"]["application_id"]
    application = db_session.execute(
        select(Application).where(Application.application_id == application_id)
    ).scalar_one_or_none()

    assert application is not None
    assert str(application.competition_id) == competition_id
    assert str(application.organization_id) == organization_id
    assert application.application_status == ApplicationStatus.IN_PROGRESS


def test_application_start_with_organization_and_custom_name(
    client,
    enable_factory_create,
    db_session,
):
    """Test application creation with organization and custom name"""
    today = get_now_us_eastern_date()
    future_date = today + timedelta(days=10)

    # Create organization and associate user,with required privileges
    user, organization, token = create_user_in_org(
        db_session=db_session, privileges=[Privilege.START_APPLICATION]
    )

    competition = CompetitionFactory.create(opening_date=today, closing_date=future_date)

    competition_id = str(competition.competition_id)
    organization_id = str(organization.organization_id)
    custom_name = "My Custom Application"
    request_data = {
        "competition_id": competition_id,
        "organization_id": organization_id,
        "application_name": custom_name,
    }

    response = client.post(
        "/alpha/applications/start", json=request_data, headers={"X-SGG-Token": token}
    )

    assert response.status_code == 200
    assert response.json["message"] == "Success"
    assert "application_id" in response.json["data"]

    # Verify application was created with the organization and custom name
    application_id = response.json["data"]["application_id"]
    application = db_session.execute(
        select(Application).where(Application.application_id == application_id)
    ).scalar_one_or_none()

    assert application is not None
    assert str(application.competition_id) == competition_id
    assert str(application.organization_id) == organization_id
    assert application.application_name == custom_name
    assert application.application_status == ApplicationStatus.IN_PROGRESS


def test_application_start_organization_not_found(
    client, enable_factory_create, db_session, user, user_auth_token
):
    """Test application creation fails when organization doesn't exist"""
    today = get_now_us_eastern_date()
    future_date = today + timedelta(days=10)

    competition = CompetitionFactory.create(opening_date=today, closing_date=future_date)

    competition_id = str(competition.competition_id)
    nonexistent_organization_id = str(uuid.uuid4())  # Random UUID that doesn't exist
    request_data = {
        "competition_id": competition_id,
        "organization_id": nonexistent_organization_id,
    }

    response = client.post(
        "/alpha/applications/start", json=request_data, headers={"X-SGG-Token": user_auth_token}
    )

    assert response.status_code == 404
    assert "Organization not found" in response.json["message"]

    # Verify no application was created
    applications_count = (
        db_session.execute(select(Application).where(Application.competition_id == competition_id))
        .scalars()
        .all()
    )
    assert len(applications_count) == 0


def test_application_start_without_organization_still_works(
    client, enable_factory_create, db_session, user, user_auth_token
):
    """Test that application creation still works without organization_id (backward compatibility)"""
    today = get_now_us_eastern_date()
    future_date = today + timedelta(days=10)

    competition = CompetitionFactory.create(opening_date=today, closing_date=future_date)

    competition_id = str(competition.competition_id)
    request_data = {
        "competition_id": competition_id,
        # No organization_id provided
    }

    response = client.post(
        "/alpha/applications/start", json=request_data, headers={"X-SGG-Token": user_auth_token}
    )

    assert response.status_code == 200
    assert response.json["message"] == "Success"
    assert "application_id" in response.json["data"]

    # Verify application was created without organization
    application_id = response.json["data"]["application_id"]
    application = db_session.execute(
        select(Application).where(Application.application_id == application_id)
    ).scalar_one_or_none()

    assert application is not None
    assert str(application.competition_id) == competition_id
    assert application.organization_id is None
    assert application.application_status == ApplicationStatus.IN_PROGRESS


def test_application_start_with_null_organization_id(
    client, enable_factory_create, db_session, user, user_auth_token
):
    """Test that application creation works with explicit null organization_id"""
    today = get_now_us_eastern_date()
    future_date = today + timedelta(days=10)

    competition = CompetitionFactory.create(opening_date=today, closing_date=future_date)

    competition_id = str(competition.competition_id)
    request_data = {
        "competition_id": competition_id,
        "organization_id": None,  # Explicitly set to null
    }

    response = client.post(
        "/alpha/applications/start", json=request_data, headers={"X-SGG-Token": user_auth_token}
    )

    assert response.status_code == 200
    assert response.json["message"] == "Success"
    assert "application_id" in response.json["data"]

    # Verify application was created without organization
    application_id = response.json["data"]["application_id"]
    application = db_session.execute(
        select(Application).where(Application.application_id == application_id)
    ).scalar_one_or_none()

    assert application is not None
    assert str(application.competition_id) == competition_id
    assert application.organization_id is None
    assert application.application_status == ApplicationStatus.IN_PROGRESS


def test_application_start_invalid_organization_id_format(
    client, enable_factory_create, db_session, user, user_auth_token
):
    """Test application creation fails with invalid organization_id format"""
    today = get_now_us_eastern_date()
    future_date = today + timedelta(days=10)

    competition = CompetitionFactory.create(opening_date=today, closing_date=future_date)

    competition_id = str(competition.competition_id)
    request_data = {
        "competition_id": competition_id,
        "organization_id": "invalid-uuid-format",  # Invalid UUID format
    }

    response = client.post(
        "/alpha/applications/start", json=request_data, headers={"X-SGG-Token": user_auth_token}
    )

    assert response.status_code == 422
    assert "validation error" in response.json["message"].lower()

    # Verify no application was created
    applications_count = (
        db_session.execute(select(Application).where(Application.competition_id == competition_id))
        .scalars()
        .all()
    )
    assert len(applications_count) == 0


def test_application_start_organization_membership_validation_works_with_multiple_users(
    client, enable_factory_create, db_session, user, user_auth_token
):
    """Test that organization membership validation works correctly with multiple users"""
    today = get_now_us_eastern_date()
    future_date = today + timedelta(days=10)

    # Create two users - one is member, one is not
    # Associate only the first user with the organization with required privileges
    user_member, organization, token = create_user_in_org(
        db_session=db_session, privileges=[Privilege.START_APPLICATION]
    )
    competition = CompetitionFactory.create(opening_date=today, closing_date=future_date)
    #  non-member
    user_non_member = UserFactory.create()

    competition_id = str(competition.competition_id)
    organization_id = str(organization.organization_id)
    request_data = {
        "competition_id": competition_id,
        "organization_id": organization_id,
    }

    # Test with member user - should succeed
    response = client.post(
        "/alpha/applications/start", json=request_data, headers={"X-SGG-Token": token}
    )

    assert response.status_code == 200
    assert response.json["message"] == "Success"

    # Test with non-member user - should fail
    non_member_token, _ = create_jwt_for_user(user_non_member, db_session)
    db_session.commit()
    response = client.post(
        "/alpha/applications/start", json=request_data, headers={"X-SGG-Token": non_member_token}
    )

    assert response.status_code == 403
    assert "Forbidden" in response.json["message"]


def test_application_form_get_with_internal_jwt_bypasses_auth(
    client, enable_factory_create, db_session
):
    """Test that internal JWT auth bypasses user access checks for application form endpoint"""
    # Create an application form that is NOT associated with any user
    application_form = ApplicationFormFactory.create(
        application_response={"name": "John Doe", "age": 30}
    )

    # Create the competition form relationship
    CompetitionFormFactory.create(
        competition=application_form.application.competition,
        form=application_form.form,
        is_required=True,
    )

    db_session.commit()

    # Create an internal JWT token
    expires_at = datetime_util.utcnow() + timedelta(hours=1)
    internal_token, _ = create_jwt_for_internal_token(
        expires_at=expires_at,
        db_session=db_session,
    )
    db_session.commit()

    # Make request with internal JWT token
    response = client.get(
        f"/alpha/applications/{application_form.application_id}/application_form/{application_form.application_form_id}",
        headers={"X-SGG-Internal-Token": internal_token},
    )

    # Should succeed even though no user is associated with the application
    assert response.status_code == 200
    assert response.json["message"] == "Success"
    assert response.json["data"]["application_form_id"] == str(application_form.application_form_id)
    assert response.json["data"]["application_response"] == {"name": "John Doe", "age": 30}


def test_application_form_get_with_internal_jwt_vs_regular_jwt(
    client, enable_factory_create, db_session, user
):
    """Test that regular JWT still requires user access while internal JWT bypasses it"""
    # Create an application form that is NOT associated with the test user
    other_user = UserFactory.create()
    application_form = ApplicationFormFactory.create(
        application_response={"name": "Jane Doe", "age": 25}
    )

    # Associate the application with a different user (not the test user)
    ApplicationUserRoleFactory.create(
        application_user=ApplicationUserFactory.create(
            user=other_user, application=application_form.application
        ),
        role=RoleFactory.create(privileges=[Privilege.VIEW_APPLICATION]),
    )

    # Create the competition form relationship
    CompetitionFormFactory.create(
        competition=application_form.application.competition,
        form=application_form.form,
        is_required=True,
    )

    db_session.commit()

    # Create regular user JWT token for the test user (who is NOT associated with the application)
    user_token, _ = create_jwt_for_user(user, db_session)

    # Create internal JWT token
    expires_at = datetime_util.utcnow() + timedelta(hours=1)
    internal_token, _ = create_jwt_for_internal_token(
        expires_at=expires_at,
        db_session=db_session,
    )
    db_session.commit()

    # Regular JWT should fail with 403 because user is not associated with the application
    response = client.get(
        f"/alpha/applications/{application_form.application_id}/application_form/{application_form.application_form_id}",
        headers={"X-SGG-Token": user_token},
    )
    assert response.status_code == 403
    assert "Unauthorized" in response.json["message"]

    # Internal JWT should succeed
    response = client.get(
        f"/alpha/applications/{application_form.application_id}/application_form/{application_form.application_form_id}",
        headers={"X-SGG-Internal-Token": internal_token},
    )
    assert response.status_code == 200
    assert response.json["message"] == "Success"


def test_application_form_get_with_internal_jwt_nonexistent_application(
    client, enable_factory_create, db_session
):
    """Test that internal JWT still validates that the application exists"""
    nonexistent_id = str(uuid.uuid4())
    nonexistent_form_id = str(uuid.uuid4())

    # Create internal JWT token
    expires_at = datetime_util.utcnow() + timedelta(hours=1)
    internal_token, _ = create_jwt_for_internal_token(
        expires_at=expires_at,
        db_session=db_session,
    )
    db_session.commit()

    # Should still return 404 for nonexistent application
    response = client.get(
        f"/alpha/applications/{nonexistent_id}/application_form/{nonexistent_form_id}",
        headers={"X-SGG-Internal-Token": internal_token},
    )
    assert response.status_code == 404
    assert "Application with ID" in response.json["message"]


def test_application_start_organization_not_allowed(
    client,
    enable_factory_create,
    db_session,
):
    """Test application creation fails when applying as organization but competition only allows individuals"""
    today = get_now_us_eastern_date()
    future_date = today + timedelta(days=10)

    # Create organization and associate user with it

    user, organization, token = create_user_in_org(
        db_session=db_session, privileges=[Privilege.START_APPLICATION]
    )
    # Create competition that only allows individual applicants
    competition = CompetitionFactory.create(
        opening_date=today,
        closing_date=future_date,
        open_to_applicants=[CompetitionOpenToApplicant.INDIVIDUAL],
    )

    competition_id = str(competition.competition_id)
    organization_id = str(organization.organization_id)
    request_data = {
        "competition_id": competition_id,
        "organization_id": organization_id,  # Applying as organization
    }

    response = client.post(
        "/alpha/applications/start", json=request_data, headers={"X-SGG-Token": token}
    )

    assert response.status_code == 422
    assert "This competition does not allow organization applications" in response.json["message"]

    # Verify no application was created
    applications_count = (
        db_session.execute(select(Application).where(Application.competition_id == competition_id))
        .scalars()
        .all()
    )
    assert len(applications_count) == 0


def test_application_start_individual_not_allowed(
    client, enable_factory_create, db_session, user, user_auth_token
):
    """Test application creation fails when applying as individual but competition only allows organizations"""
    today = get_now_us_eastern_date()
    future_date = today + timedelta(days=10)

    # Create competition that only allows organization applicants
    competition = CompetitionFactory.create(
        opening_date=today,
        closing_date=future_date,
        open_to_applicants=[CompetitionOpenToApplicant.ORGANIZATION],
    )

    competition_id = str(competition.competition_id)
    request_data = {
        "competition_id": competition_id,
        # No organization_id - applying as individual
    }

    response = client.post(
        "/alpha/applications/start", json=request_data, headers={"X-SGG-Token": user_auth_token}
    )

    assert response.status_code == 422
    assert "This competition does not allow individual applications" in response.json["message"]

    # Verify no application was created
    applications_count = (
        db_session.execute(select(Application).where(Application.competition_id == competition_id))
        .scalars()
        .all()
    )
    assert len(applications_count) == 0


def test_application_start_organization_allowed(
    client,
    enable_factory_create,
    db_session,
):
    """Test application creation succeeds when applying as organization and competition allows organizations"""
    today = get_now_us_eastern_date()
    future_date = today + timedelta(days=10)

    # Create organization and associate user with required privileges
    user, organization, token = create_user_in_org(
        db_session=db_session, privileges=[Privilege.START_APPLICATION]
    )

    # Create competition that allows organization applicants
    competition = CompetitionFactory.create(
        opening_date=today,
        closing_date=future_date,
        open_to_applicants=[CompetitionOpenToApplicant.ORGANIZATION],
    )

    competition_id = str(competition.competition_id)
    organization_id = str(organization.organization_id)
    request_data = {
        "competition_id": competition_id,
        "organization_id": organization_id,  # Applying as organization
    }

    response = client.post(
        "/alpha/applications/start", json=request_data, headers={"X-SGG-Token": token}
    )

    assert response.status_code == 200
    assert response.json["message"] == "Success"
    assert "application_id" in response.json["data"]

    # Verify application was created with organization
    application_id = response.json["data"]["application_id"]
    application = db_session.execute(
        select(Application).where(Application.application_id == application_id)
    ).scalar_one_or_none()

    assert application is not None
    assert str(application.organization_id) == organization_id


def test_application_start_individual_allowed(
    client, enable_factory_create, db_session, user, user_auth_token
):
    """Test application creation succeeds when applying as individual and competition allows individuals"""
    today = get_now_us_eastern_date()
    future_date = today + timedelta(days=10)

    # Create competition that allows individual applicants
    competition = CompetitionFactory.create(
        opening_date=today,
        closing_date=future_date,
        open_to_applicants=[CompetitionOpenToApplicant.INDIVIDUAL],
    )

    competition_id = str(competition.competition_id)
    request_data = {
        "competition_id": competition_id,
        # No organization_id - applying as individual
    }

    response = client.post(
        "/alpha/applications/start", json=request_data, headers={"X-SGG-Token": user_auth_token}
    )

    assert response.status_code == 200
    assert response.json["message"] == "Success"
    assert "application_id" in response.json["data"]

    # Verify application was created without organization
    application_id = response.json["data"]["application_id"]
    application = db_session.execute(
        select(Application).where(Application.application_id == application_id)
    ).scalar_one_or_none()

    assert application is not None
    assert application.organization_id is None


def test_application_start_both_applicant_types_allowed(
    client,
    enable_factory_create,
    db_session,
):
    """Test application creation succeeds when both individual and organization applicants are allowed"""
    today = get_now_us_eastern_date()
    future_date = today + timedelta(days=10)

    # Create organization and associate user with required privileges
    user, organization, token = create_user_in_org(
        db_session=db_session, privileges=[Privilege.START_APPLICATION]
    )

    # Create competition that allows both individual and organization applicants
    competition = CompetitionFactory.create(
        opening_date=today,
        closing_date=future_date,
        open_to_applicants=[
            CompetitionOpenToApplicant.INDIVIDUAL,
            CompetitionOpenToApplicant.ORGANIZATION,
        ],
    )

    competition_id = str(competition.competition_id)
    organization_id = str(organization.organization_id)

    # Test applying as individual (no organization_id)
    request_data_individual = {"competition_id": competition_id}

    response = client.post(
        "/alpha/applications/start",
        json=request_data_individual,
        headers={"X-SGG-Token": token},
    )

    assert response.status_code == 200
    assert response.json["message"] == "Success"

    # Test applying as organization
    request_data_organization = {
        "competition_id": competition_id,
        "organization_id": organization_id,
    }

    response = client.post(
        "/alpha/applications/start",
        json=request_data_organization,
        headers={"X-SGG-Token": token},
    )

    assert response.status_code == 200
    assert response.json["message"] == "Success"

    # Verify both applications were created
    applications_count = (
        db_session.execute(select(Application).where(Application.competition_id == competition_id))
        .scalars()
        .all()
    )
    assert len(applications_count) == 2


def test_application_form_inclusion_update_success_true(
    client, enable_factory_create, db_session, user, user_auth_token
):
    """Test successfully setting form inclusion to true"""
    # Create application with a form
    application = ApplicationFactory.create()
    form = FormFactory.create(form_json_schema=SIMPLE_JSON_SCHEMA)
    competition_form = CompetitionFormFactory.create(competition=application.competition, form=form)

    # Create an application form with some data but no inclusion flag set
    ApplicationFormFactory.create(
        application=application,
        competition_form=competition_form,
        application_response={"name": "John Doe"},
        is_included_in_submission=None,
    )

    # Associate user with application
    ApplicationUserFactory.create(user=user, application=application)

    application_id = str(application.application_id)
    form_id = str(form.form_id)
    request_data = {"is_included_in_submission": True}

    response = client.put(
        f"/alpha/applications/{application_id}/forms/{form_id}/inclusion",
        json=request_data,
        headers={"X-SGG-Token": user_auth_token},
    )

    assert response.status_code == 200
    assert response.json["message"] == "Success"


def test_application_start_organization_no_sam_gov_entity(
    client,
    enable_factory_create,
    db_session,
):
    """Test application creation fails when organization has no SAM.gov entity record"""
    today = get_now_us_eastern_date()
    future_date = today + timedelta(days=10)

    # Create organization WITHOUT sam.gov entity
    user, organization, token = create_user_in_org(
        db_session=db_session, privileges=[Privilege.START_APPLICATION], without_sam_gov_entity=True
    )

    competition = CompetitionFactory.create(opening_date=today, closing_date=future_date)

    competition_id = str(competition.competition_id)
    organization_id = str(organization.organization_id)
    request_data = {
        "competition_id": competition_id,
        "organization_id": organization_id,
    }

    response = client.post(
        "/alpha/applications/start", json=request_data, headers={"X-SGG-Token": token}
    )

    assert response.status_code == 422
    assert (
        "This organization has no SAM.gov entity record and cannot be used for applications"
        in response.json["message"]
    )

    # Verify no application was created
    applications_count = (
        db_session.execute(select(Application).where(Application.competition_id == competition_id))
        .scalars()
        .all()
    )
    assert len(applications_count) == 0


def test_application_start_organization_expired_entity(
    client,
    enable_factory_create,
    db_session,
):
    """Test application creation fails when organization's SAM.gov entity has expired"""
    today = get_now_us_eastern_date()
    future_date = today + timedelta(days=10)
    past_expiration_date = today - timedelta(days=30)  # Expired 30 days ago

    # Create organization with expired sam.gov entity
    sam_gov_entity = SamGovEntityFactory.create(
        expiration_date=past_expiration_date, is_inactive=False
    )
    user, organization, token = create_user_in_org(
        db_session=db_session,
        privileges=[Privilege.START_APPLICATION],
        sam_gov_entity=sam_gov_entity,
    )

    competition = CompetitionFactory.create(opening_date=today, closing_date=future_date)

    competition_id = str(competition.competition_id)
    organization_id = str(organization.organization_id)
    request_data = {
        "competition_id": competition_id,
        "organization_id": organization_id,
    }

    response = client.post(
        "/alpha/applications/start", json=request_data, headers={"X-SGG-Token": token}
    )

    assert response.status_code == 422
    expected_message = f"This organization's SAM.gov registration expired on {past_expiration_date.strftime('%B %d, %Y')} and cannot be used for applications"
    assert expected_message in response.json["message"]

    # Verify no application was created
    applications_count = (
        db_session.execute(select(Application).where(Application.competition_id == competition_id))
        .scalars()
        .all()
    )
    assert len(applications_count) == 0


def test_application_start_organization_inactive_entity(
    client,
    enable_factory_create,
    db_session,
):
    """Test application creation fails when organization's SAM.gov entity is inactive"""
    today = get_now_us_eastern_date()
    future_date = today + timedelta(days=10)
    future_expiration_date = today + timedelta(days=365)  # Valid expiration date

    # Create organization with inactive sam.gov entity
    sam_gov_entity = SamGovEntityFactory.create(
        expiration_date=future_expiration_date, is_inactive=True
    )
    user, organization, token = create_user_in_org(
        db_session=db_session,
        privileges=[Privilege.START_APPLICATION],
        sam_gov_entity=sam_gov_entity,
    )
    competition = CompetitionFactory.create(opening_date=today, closing_date=future_date)

    competition_id = str(competition.competition_id)
    organization_id = str(organization.organization_id)
    request_data = {
        "competition_id": competition_id,
        "organization_id": organization_id,
    }

    response = client.post(
        "/alpha/applications/start", json=request_data, headers={"X-SGG-Token": token}
    )

    assert response.status_code == 422
    assert (
        "This organization is inactive in SAM.gov and cannot be used for applications"
        in response.json["message"]
    )

    # Verify no application was created
    applications_count = (
        db_session.execute(select(Application).where(Application.competition_id == competition_id))
        .scalars()
        .all()
    )
    assert len(applications_count) == 0


def test_application_start_organization_valid_entity_success(
    client,
    enable_factory_create,
    db_session,
):
    """Test successful application creation when organization has valid (not expired and not inactive) SAM.gov entity"""
    today = get_now_us_eastern_date()
    future_date = today + timedelta(days=10)
    future_expiration_date = today + timedelta(days=365)  # Valid expiration date

    # Create organization with valid sam.gov entity
    sam_gov_entity = SamGovEntityFactory.create(
        expiration_date=future_expiration_date, is_inactive=False
    )

    user, organization, token = create_user_in_org(
        db_session=db_session,
        privileges=[Privilege.START_APPLICATION],
        sam_gov_entity=sam_gov_entity,
    )

    competition = CompetitionFactory.create(opening_date=today, closing_date=future_date)

    competition_id = str(competition.competition_id)
    organization_id = str(organization.organization_id)
    request_data = {
        "competition_id": competition_id,
        "organization_id": organization_id,
    }

    response = client.post(
        "/alpha/applications/start", json=request_data, headers={"X-SGG-Token": token}
    )

    assert response.status_code == 200
    assert response.json["message"] == "Success"
    assert "application_id" in response.json["data"]


def test_application_form_inclusion_update_success_false(
    client, enable_factory_create, db_session, user, user_auth_token
):
    """Test successfully setting form inclusion to false"""
    # Create application with a form
    application = ApplicationFactory.create()
    form = FormFactory.create(form_json_schema=SIMPLE_JSON_SCHEMA)
    competition_form = CompetitionFormFactory.create(competition=application.competition, form=form)

    # Create an application form with inclusion initially set to true
    ApplicationFormFactory.create(
        application=application,
        competition_form=competition_form,
        application_response={"name": "John Doe"},
        is_included_in_submission=True,
    )

    # Associate user with application
    ApplicationUserFactory.create(user=user, application=application)

    application_id = str(application.application_id)
    form_id = str(form.form_id)
    request_data = {"is_included_in_submission": False}

    response = client.put(
        f"/alpha/applications/{application_id}/forms/{form_id}/inclusion",
        json=request_data,
        headers={"X-SGG-Token": user_auth_token},
    )

    assert response.status_code == 200
    assert response.json["message"] == "Success"
    assert "application_id" in response.json["data"]

    # Verify application was created with the organization
    competition_id = str(application.competition_id)
    organization_id = str(application.organization_id)
    application_id = response.json["data"]["application_id"]
    application = db_session.execute(
        select(Application).where(Application.application_id == application_id)
    ).scalar_one_or_none()

    # Verify application was created with the organization
    assert application is not None
    assert str(application.competition_id) == competition_id
    assert str(application.organization_id) == organization_id
    assert application.application_status == ApplicationStatus.IN_PROGRESS


def test_application_start_organization_entity_expiring_today(
    client, enable_factory_create, db_session
):
    """Test application creation fails when organization's SAM.gov entity expires today"""
    today = get_now_us_eastern_date()
    future_date = today + timedelta(days=10)

    # Create organization with sam.gov entity expiring today
    sam_gov_entity = SamGovEntityFactory.create(expiration_date=today, is_inactive=False)
    user, organization, token = create_user_in_org(
        db_session=db_session,
        privileges=[Privilege.START_APPLICATION],
        sam_gov_entity=sam_gov_entity,
    )

    competition = CompetitionFactory.create(opening_date=today, closing_date=future_date)

    competition_id = str(competition.competition_id)
    organization_id = str(organization.organization_id)
    request_data = {
        "competition_id": competition_id,
        "organization_id": organization_id,
    }

    response = client.post(
        "/alpha/applications/start", json=request_data, headers={"X-SGG-Token": token}
    )

    # Should succeed as expiration_date is today (not in the past)
    assert response.status_code == 200
    assert response.json["message"] == "Success"
    assert "application_id" in response.json["data"]


def test_application_start_organization_entity_expiring_yesterday(
    client,
    enable_factory_create,
    db_session,
):
    """Test application creation fails when organization's SAM.gov entity expired yesterday"""
    today = get_now_us_eastern_date()
    future_date = today + timedelta(days=10)
    yesterday = today - timedelta(days=1)

    # Create organization with sam.gov entity that expired yesterday
    sam_gov_entity = SamGovEntityFactory.create(expiration_date=yesterday, is_inactive=False)
    user, organization, token = create_user_in_org(
        db_session=db_session,
        privileges=[Privilege.START_APPLICATION],
        sam_gov_entity=sam_gov_entity,
    )
    competition = CompetitionFactory.create(opening_date=today, closing_date=future_date)

    competition_id = str(competition.competition_id)
    organization_id = str(organization.organization_id)
    request_data = {
        "competition_id": competition_id,
        "organization_id": organization_id,
    }

    response = client.post(
        "/alpha/applications/start", json=request_data, headers={"X-SGG-Token": token}
    )

    assert response.status_code == 422
    expected_message = f"This organization's SAM.gov registration expired on {yesterday.strftime('%B %d, %Y')} and cannot be used for applications"
    assert expected_message in response.json["message"]

    # Verify no application was created
    applications_count = (
        db_session.execute(select(Application).where(Application.competition_id == competition_id))
        .scalars()
        .all()
    )
    assert len(applications_count) == 0


def test_application_form_inclusion_update_application_form_not_found(
    client, enable_factory_create, db_session, user, user_auth_token
):
    """Test form inclusion update fails when application form doesn't exist"""
    # Create application and form, but no application form record
    application = ApplicationFactory.create()
    form = FormFactory.create()
    CompetitionFormFactory.create(competition=application.competition, form=form)

    # Associate user with application
    ApplicationUserFactory.create(user=user, application=application)

    application_id = str(application.application_id)
    form_id = str(form.form_id)
    request_data = {"is_included_in_submission": True}

    response = client.put(
        f"/alpha/applications/{application_id}/forms/{form_id}/inclusion",
        json=request_data,
        headers={"X-SGG-Token": user_auth_token},
    )

    assert response.status_code == 404
    assert "Application form not found" in response.json["message"]


def test_application_form_inclusion_update_invalid_request_missing_field(
    client, enable_factory_create, db_session, user, user_auth_token
):
    """Test application form inclusion update with missing is_included_in_submission field"""
    application = ApplicationFactory.create()

    competition_form = CompetitionFormFactory.create(competition=application.competition)
    ApplicationUserFactory.create(user=user, application=application)

    request_data = {}  # Missing is_included_in_submission

    response = client.put(
        f"/alpha/applications/{application.application_id}/forms/{competition_form.form_id}/inclusion",
        json=request_data,
        headers={"X-SGG-Token": user_auth_token},
    )

    assert response.status_code == 422


def test_application_start_with_pre_population(
    client, enable_factory_create, db_session, user, user_auth_token
):
    """Test that starting an application triggers pre-population of form fields"""
    today = get_now_us_eastern_date()
    future_date = today + timedelta(days=10)

    # Create an opportunity with specific data for pre-population
    opportunity = OpportunityFactory.create(
        opportunity_number="TEST-OPP-123",
        opportunity_title="Test Opportunity Title",
    )

    competition = CompetitionFactory.create(
        opening_date=today, closing_date=future_date, opportunity=opportunity
    )

    # Create a form with pre-population rules
    form_rule_schema = {
        "opportunity_number_field": {"gg_pre_population": {"rule": "opportunity_number"}},
        "opportunity_title_field": {"gg_pre_population": {"rule": "opportunity_title"}},
    }

    form = FormFactory.create(form_rule_schema=form_rule_schema)
    competition_form = CompetitionFormFactory.create(competition=competition, form=form)

    competition_id = str(competition.competition_id)
    request_data = {"competition_id": competition_id}

    response = client.post(
        "/alpha/applications/start", json=request_data, headers={"X-SGG-Token": user_auth_token}
    )

    assert response.status_code == 200
    application_id = response.json["data"]["application_id"]

    # Verify that the application form was created with pre-populated values
    application_form = db_session.execute(
        select(ApplicationForm).where(
            ApplicationForm.application_id == application_id,
            ApplicationForm.competition_form_id == competition_form.competition_form_id,
        )
    ).scalar_one_or_none()

    assert application_form is not None
    assert application_form.application_response["opportunity_number_field"] == "TEST-OPP-123"
    assert (
        application_form.application_response["opportunity_title_field"] == "Test Opportunity Title"
    )


def test_application_form_update_with_pre_population(
    client, enable_factory_create, db_session, user, user_auth_token
):
    """Test that updating an application form triggers pre-population of new fields"""
    # Create application
    opportunity = OpportunityFactory.create(
        opportunity_number="UPDATE-OPP-456", opportunity_title="Updated Opportunity Title"
    )

    application = ApplicationFactory.create()
    application.competition.opportunity = opportunity

    # Create a form with pre-population rules
    form_rule_schema = {
        "opportunity_number_field": {"gg_pre_population": {"rule": "opportunity_number"}},
        "user_input_field": {
            # No rule - user can modify this
        },
    }

    form = FormFactory.create(
        form_json_schema=SIMPLE_JSON_SCHEMA, form_rule_schema=form_rule_schema
    )

    competition_form = CompetitionFormFactory.create(
        competition=application.competition,
        form=form,
    )

    # Associate user with application
    ApplicationUserFactory.create(user=user, application=application)

    application_id = str(application.application_id)
    form_id = str(competition_form.form_id)

    # Update with user data - should trigger pre-population
    request_data = {"application_response": {"user_input_field": "User provided data"}}

    response = client.put(
        f"/alpha/applications/{application_id}/forms/{form_id}",
        json=request_data,
        headers={"X-SGG-Token": user_auth_token},
    )

    assert response.status_code == 200
    assert response.json["message"] == "Success"

    # Verify application form was updated with both user data and pre-populated values
    application_form = db_session.execute(
        select(ApplicationForm).where(
            ApplicationForm.application_id == application.application_id,
            ApplicationForm.competition_form_id == competition_form.competition_form_id,
        )
    ).scalar_one_or_none()

    assert application_form is not None
    # Should have user data
    assert application_form.application_response["user_input_field"] == "User provided data"
    # Should also have pre-populated data
    assert application_form.application_response["opportunity_number_field"] == "UPDATE-OPP-456"


def test_application_form_update_overwrites_user_changes_with_pre_population(
    client, enable_factory_create, db_session, user, user_auth_token
):
    """Test that pre-population overwrites user values for pre-populated fields"""
    # Create application
    opportunity = OpportunityFactory.create(opportunity_number="PRESERVE-OPP-789")

    application = ApplicationFactory.create()
    application.competition.opportunity = opportunity

    # Create a form with pre-population rules
    form_rule_schema = {
        "opportunity_number_field": {"gg_pre_population": {"rule": "opportunity_number"}}
    }

    form = FormFactory.create(form_rule_schema=form_rule_schema)

    competition_form = CompetitionFormFactory.create(
        competition=application.competition,
        form=form,
    )

    # Create existing application form with user-modified pre-populated field
    existing_form = ApplicationFormFactory.create(
        application=application,
        competition_form=competition_form,
        application_response={"opportunity_number_field": "User Changed This Value"},
    )

    # Associate user with application
    ApplicationUserFactory.create(user=user, application=application)

    request_data = {
        "application_response": {"opportunity_number_field": "User Tried To Change Again"}
    }

    response = client.put(
        f"/alpha/applications/{application.application_id}/forms/{form.form_id}",
        json=request_data,
        headers={"X-SGG-Token": user_auth_token},
    )

    assert response.status_code == 200

    # Verify application form was updated with pre-populated value, not user value
    db_session.refresh(existing_form)

    # Pre-population should override user input
    assert existing_form.application_response["opportunity_number_field"] == "PRESERVE-OPP-789"


def test_application_form_get_with_submitted_application_status(
    client, enable_factory_create, db_session, user, user_auth_token
):
    """Test that application_status field correctly reflects submitted application status"""
    # Create an application with SUBMITTED status
    application = ApplicationFactory.create(application_status=ApplicationStatus.SUBMITTED)

    application_form = ApplicationFormFactory.create(
        application=application,
        application_response={"name": "John Doe"},
    )

    CompetitionFormFactory.create(
        competition=application_form.application.competition,
        form=application_form.form,
    )

    # Associate user with application
    ApplicationUserRoleFactory.create(
        application_user=ApplicationUserFactory.create(
            user=user, application=application_form.application
        ),
        role=RoleFactory.create(privileges=[Privilege.VIEW_APPLICATION]),
    )

    response = client.get(
        f"/alpha/applications/{application_form.application_id}/application_form/{application_form.application_form_id}",
        headers={"X-SGG-Token": user_auth_token},
    )

    assert response.status_code == 200
    assert response.json["message"] == "Success"
    # Verify application_status field reflects the submitted status
    assert response.json["data"]["application_status"] == ApplicationStatus.SUBMITTED


<<<<<<< HEAD
def test_get_application_access_403(
    client, enable_factory_create, db_session, user, user_auth_token
):
    """Test that user can not access the application without correct privilege"""
    application = ApplicationFactory.create()

    # Associate user with application
    ApplicationUserFactory.create(user=user, application=application)
    response = client.get(
        f"/alpha/applications/{application.application_id}",
        headers={"X-SGG-Token": user_auth_token},
    )

    assert response.status_code == 403


def test_get_application_form_access_403(
    client, enable_factory_create, db_session, user, user_auth_token
):
    """Test that user can not access the application without correct privilege"""
    application = ApplicationFactory.create()
    application_form = ApplicationFormFactory.create(
        application=application,
        application_response={"name": "John Doe"},
    )

    # Associate user with application
    ApplicationUserFactory.create(user=user, application=application)
    response = client.get(
        f"/alpha/applications/{application.application_id}/application_form/{application_form.application_form_id}",
        headers={"X-SGG-Token": user_auth_token},
    )

    assert response.status_code == 403


def test_get_application_form_access_with_organization(
    client,
    enable_factory_create,
    db_session,
):
    """Test that user can access the application if organization member"""
    # Associate user with organization
    _, org, token = create_user_in_org(
        db_session, is_organization_owner=True, privileges=[Privilege.VIEW_APPLICATION]
    )
    # Create application owned by org
    application = ApplicationFactory.create(organization=org)
    application_form = ApplicationFormFactory.create(
        application=application,
        application_response={"name": "John Doe"},
    )

    response = client.get(
        f"/alpha/applications/{application.application_id}/application_form/{application_form.application_form_id}",
        headers={"X-SGG-Token": token},
    )

    assert response.status_code == 200
    assert response.json["message"] == "Success"
=======
def test_application_start_forbidden(
    client,
    enable_factory_create,
    db_session,
):
    """Test that a user without the required privileges cannot start an application owned by an organization"""
    today = get_now_us_eastern_date()
    future_date = today + timedelta(days=10)

    user, organization, token = create_user_in_org(
        db_session=db_session,
        privileges=[Privilege.VIEW_APPLICATION],
    )

    competition = CompetitionFactory.create(opening_date=today, closing_date=future_date)

    competition_id = str(competition.competition_id)
    request_data = {
        "competition_id": competition_id,
        "organization_id": organization.organization_id,
    }

    response = client.post(
        "/alpha/applications/start", json=request_data, headers={"X-SGG-Token": token}
    )

    assert response.status_code == 403
    assert response.json["message"] == "Forbidden"
>>>>>>> 5d184cfa
<|MERGE_RESOLUTION|>--- conflicted
+++ resolved
@@ -29,11 +29,8 @@
     FormFactory,
     OpportunityFactory,
     OrganizationFactory,
-<<<<<<< HEAD
     OrganizationUserFactory,
     RoleFactory,
-=======
->>>>>>> 5d184cfa
     SamGovEntityFactory,
     UserFactory,
 )
@@ -3749,7 +3746,36 @@
     assert response.json["data"]["application_status"] == ApplicationStatus.SUBMITTED
 
 
-<<<<<<< HEAD
+def test_application_start_forbidden(
+    client,
+    enable_factory_create,
+    db_session,
+):
+    """Test that a user without the required privileges cannot start an application owned by an organization"""
+    today = get_now_us_eastern_date()
+    future_date = today + timedelta(days=10)
+
+    user, organization, token = create_user_in_org(
+        db_session=db_session,
+        privileges=[Privilege.VIEW_APPLICATION],
+    )
+
+    competition = CompetitionFactory.create(opening_date=today, closing_date=future_date)
+
+    competition_id = str(competition.competition_id)
+    request_data = {
+        "competition_id": competition_id,
+        "organization_id": organization.organization_id,
+    }
+
+    response = client.post(
+        "/alpha/applications/start", json=request_data, headers={"X-SGG-Token": token}
+    )
+
+    assert response.status_code == 403
+    assert response.json["message"] == "Forbidden"
+
+
 def test_get_application_access_403(
     client, enable_factory_create, db_session, user, user_auth_token
 ):
@@ -3809,34 +3835,4 @@
     )
 
     assert response.status_code == 200
-    assert response.json["message"] == "Success"
-=======
-def test_application_start_forbidden(
-    client,
-    enable_factory_create,
-    db_session,
-):
-    """Test that a user without the required privileges cannot start an application owned by an organization"""
-    today = get_now_us_eastern_date()
-    future_date = today + timedelta(days=10)
-
-    user, organization, token = create_user_in_org(
-        db_session=db_session,
-        privileges=[Privilege.VIEW_APPLICATION],
-    )
-
-    competition = CompetitionFactory.create(opening_date=today, closing_date=future_date)
-
-    competition_id = str(competition.competition_id)
-    request_data = {
-        "competition_id": competition_id,
-        "organization_id": organization.organization_id,
-    }
-
-    response = client.post(
-        "/alpha/applications/start", json=request_data, headers={"X-SGG-Token": token}
-    )
-
-    assert response.status_code == 403
-    assert response.json["message"] == "Forbidden"
->>>>>>> 5d184cfa
+    assert response.json["message"] == "Success"