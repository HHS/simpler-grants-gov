--- conflicted
+++ resolved
@@ -3755,32 +3755,6 @@
     assert response.json["message"] == "Forbidden"
 
 
-<<<<<<< HEAD
-def test_get_application_access_403(
-    client, enable_factory_create, db_session, user, user_auth_token
-):
-    """Test that user can not access the application without correct privilege"""
-    application = ApplicationFactory.create()
-
-    # Associate user with application
-    ApplicationUserFactory.create(user=user, application=application)
-    response = client.get(
-        f"/alpha/applications/{application.application_id}",
-        headers={"X-SGG-Token": user_auth_token},
-    )
-
-    assert response.status_code == 403
-
-
-def test_get_application_form_access_403(
-    client, enable_factory_create, db_session, user, user_auth_token
-):
-    """Test that user can not access the application without correct privilege"""
-    application = ApplicationFactory.create()
-    application_form = ApplicationFormFactory.create(
-        application=application,
-        application_response={"name": "John Doe"},
-=======
 def test_application_form_update_create_403_access(
     client, enable_factory_create, db_session, user, user_auth_token
 ):
@@ -3823,15 +3797,10 @@
         competition_form=competition_form,
         application_response={"name": "John Doe"},
         is_included_in_submission=None,
->>>>>>> 860d63ba
     )
 
     # Associate user with application
     ApplicationUserFactory.create(user=user, application=application)
-<<<<<<< HEAD
-    response = client.get(
-        f"/alpha/applications/{application.application_id}/application_form/{application_form.application_form_id}",
-=======
     application_id = str(application.application_id)
     form_id = str(form.form_id)
     request_data = {"is_included_in_submission": True}
@@ -3839,12 +3808,47 @@
     response = client.put(
         f"/alpha/applications/{application_id}/forms/{form_id}/inclusion",
         json=request_data,
->>>>>>> 860d63ba
         headers={"X-SGG-Token": user_auth_token},
     )
 
     assert response.status_code == 403
-<<<<<<< HEAD
+    assert response.json["message"] == "Forbidden"
+
+
+def test_get_application_access_403(
+    client, enable_factory_create, db_session, user, user_auth_token
+):
+    """Test that user can not access the application without correct privilege"""
+    application = ApplicationFactory.create()
+
+    # Associate user with application
+    ApplicationUserFactory.create(user=user, application=application)
+    response = client.get(
+        f"/alpha/applications/{application.application_id}",
+        headers={"X-SGG-Token": user_auth_token},
+    )
+
+    assert response.status_code == 403
+
+
+def test_get_application_form_access_403(
+    client, enable_factory_create, db_session, user, user_auth_token
+):
+    """Test that user can not access the application without correct privilege"""
+    application = ApplicationFactory.create()
+    application_form = ApplicationFormFactory.create(
+        application=application,
+        application_response={"name": "John Doe"},
+    )
+
+    # Associate user with application
+    ApplicationUserFactory.create(user=user, application=application)
+    response = client.get(
+        f"/alpha/applications/{application.application_id}/application_form/{application_form.application_form_id}",
+        headers={"X-SGG-Token": user_auth_token},
+    )
+
+    assert response.status_code == 403
 
 
 def test_get_application_form_access_with_organization(
@@ -3870,7 +3874,4 @@
     )
 
     assert response.status_code == 200
-    assert response.json["message"] == "Success"
-=======
-    assert response.json["message"] == "Forbidden"
->>>>>>> 860d63ba
+    assert response.json["message"] == "Success"