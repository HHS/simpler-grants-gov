--- conflicted
+++ resolved
@@ -10,10 +10,8 @@
 from src.constants.lookup_constants import Privilege
 from src.db.models.competition_models import ApplicationAttachment
 from tests.lib.application_test_utils import create_user_in_app
-<<<<<<< HEAD
+from tests.lib.application_test_utils import create_user_in_app
 from tests.lib.organization_test_utils import create_user_in_org
-=======
->>>>>>> 860d63ba
 from tests.src.db.models.factories import (
     ApplicationAttachmentFactory,
     ApplicationFactory,
@@ -265,14 +263,9 @@
     file_name,
     expected_mimetype,
 ):
-<<<<<<< HEAD
-    _, application, token = create_user_in_app(db_session, privileges=[Privilege.VIEW_APPLICATION])
-
-=======
     _, application, token = create_user_in_app(
         db_session, privileges=[Privilege.MODIFY_APPLICATION]
     )
->>>>>>> 860d63ba
     # Create an existing attachment first
     existing_attachment = ApplicationAttachmentFactory.create(
         application=application, file_name="old_file.txt"
@@ -435,14 +428,9 @@
     s3_config,
 ):
     """Test that updating an attachment with different filename deletes the old file"""
-<<<<<<< HEAD
-    _, application, token = create_user_in_app(db_session, privileges=[Privilege.VIEW_APPLICATION])
-
-=======
     _, application, token = create_user_in_app(
         db_session, privileges=[Privilege.MODIFY_APPLICATION]
     )
->>>>>>> 860d63ba
     # Create attachment with initial file
     existing_attachment = ApplicationAttachmentFactory.create(
         application=application, file_name="old_file.txt", file_contents="old file contents"
@@ -481,15 +469,9 @@
     s3_config,
 ):
     """Test that updating an attachment with same filename updates the attachment"""
-<<<<<<< HEAD
-    application = ApplicationFactory.create()
-    ApplicationUserFactory.create(user=user, application=application)
-
-=======
     _, application, token = create_user_in_app(
         db_session, privileges=[Privilege.MODIFY_APPLICATION]
     )
->>>>>>> 860d63ba
     # Create attachment with initial file
     existing_attachment = ApplicationAttachmentFactory.create(
         application=application, file_name="text_file.txt", file_contents="old content"
@@ -525,14 +507,9 @@
 
 def test_application_attachment_delete_200(db_session, enable_factory_create, client, s3_config):
     application = ApplicationFactory.create()
-<<<<<<< HEAD
-    ApplicationUserFactory.create(user=user, application=application)
-
-=======
     _, application, token = create_user_in_app(
         db_session, privileges=[Privilege.MODIFY_APPLICATION]
     )
->>>>>>> 860d63ba
     application_attachment = ApplicationAttachmentFactory.create(application=application)
     second_attachment = ApplicationAttachmentFactory.create(application=application)
 
@@ -626,22 +603,6 @@
     assert response.json["message"] == "Unauthorized"
 
 
-<<<<<<< HEAD
-def test_application_attachment_get_403_access(
-    db_session,
-    enable_factory_create,
-    client,
-):
-    user, application, token = create_user_in_app(db_session)
-
-    application_attachment = ApplicationAttachmentFactory.create(
-        application=application,
-    )
-
-    response = client.get(
-        f"/alpha/applications/{application.application_id}/attachments/{application_attachment.application_attachment_id}",
-        headers={"X-SGG-Token": token},
-=======
 def test_application_attachment_update_403_access(
     db_session,
     enable_factory_create,
@@ -678,14 +639,53 @@
     response = client.delete(
         f"/alpha/applications/{application.application_id}/attachments/{application_attachment.application_attachment_id}",
         headers={"X-SGG-Token": user_auth_token},
->>>>>>> 860d63ba
     )
 
     assert response.status_code == 403
     assert response.json["message"] == "Forbidden"
 
 
-<<<<<<< HEAD
+def test_application_attachment_create_403_access(
+    db_session,
+    enable_factory_create,
+    client,
+    user,
+    user_auth_token,
+    s3_config,
+):
+    application = ApplicationFactory.create()
+    ApplicationUserFactory.create(user=user, application=application)
+
+    response = client.post(
+        f"/alpha/applications/{application.application_id}/attachments",
+        headers={"X-SGG-Token": user_auth_token},
+        data={"file_attachment": (attachment_dir / "pdf_file.pdf").open("rb")},
+    )
+
+    assert response.status_code == 403
+    assert response.json["message"] == "Forbidden"
+
+
+def test_application_attachment_get_403_access(
+    db_session,
+    enable_factory_create,
+    client,
+):
+    user, application, token = create_user_in_app(db_session)
+
+    application_attachment = ApplicationAttachmentFactory.create(
+        application=application,
+    )
+
+    response = client.get(
+        f"/alpha/applications/{application.application_id}/attachments/{application_attachment.application_attachment_id}",
+        headers={"X-SGG-Token": token},
+    )
+
+    assert response.status_code == 403
+    assert response.json["message"] == "Forbidden"
+
+
 def test_application_attachment_get_access_with_organization_role(
     db_session,
     enable_factory_create,
@@ -704,25 +704,4 @@
     )
 
     assert response.status_code == 200
-    assert response.json["message"] == "Success"
-=======
-def test_application_attachment_create_403_access(
-    db_session,
-    enable_factory_create,
-    client,
-    user,
-    user_auth_token,
-    s3_config,
-):
-    application = ApplicationFactory.create()
-    ApplicationUserFactory.create(user=user, application=application)
-
-    response = client.post(
-        f"/alpha/applications/{application.application_id}/attachments",
-        headers={"X-SGG-Token": user_auth_token},
-        data={"file_attachment": (attachment_dir / "pdf_file.pdf").open("rb")},
-    )
-
-    assert response.status_code == 403
-    assert response.json["message"] == "Forbidden"
->>>>>>> 860d63ba
+    assert response.json["message"] == "Success"