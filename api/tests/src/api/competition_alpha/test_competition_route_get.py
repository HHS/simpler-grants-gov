import uuid
from datetime import date

import pytest
from freezegun import freeze_time

import src.util.file_util as file_util
from tests.src.db.models.factories import CompetitionFactory


def test_competition_get_200_with_api_key(client, api_auth_token, enable_factory_create):
    competition = CompetitionFactory.create()

    resp = client.get(
        f"/alpha/competitions/{competition.competition_id}", headers={"X-Auth": api_auth_token}
    )

    assert resp.status_code == 200
    response_competition = resp.get_json()["data"]

    assert response_competition["competition_id"] == str(competition.competition_id)
<<<<<<< HEAD
    assert response_competition["opportunity_id"] == str(competition.opportunity_id)
=======
    assert response_competition["opportunity_id"] == competition.opportunity_id
    assert response_competition["competition_title"] == competition.competition_title
    assert response_competition["opening_date"] == competition.opening_date.isoformat()
    assert response_competition["closing_date"] == competition.closing_date.isoformat()
    assert response_competition["contact_info"] == competition.contact_info
    assert (
        response_competition["opportunity_assistance_listing"]["program_title"]
        == competition.opportunity_assistance_listing.program_title
    )
    assert (
        response_competition["opportunity_assistance_listing"]["assistance_listing_number"]
        == competition.opportunity_assistance_listing.assistance_listing_number
    )
    assert response_competition["open_to_applicants"] == competition.open_to_applicants


def test_competition_get_with_instructions_200(
    client, api_auth_token, enable_factory_create, monkeypatch, mock_s3_bucket
):
    monkeypatch.setattr(file_util, "_s3_config", None)

    # Create a competition with instructions and custom file contents
    competition = CompetitionFactory.create(with_instruction=True)

    # Reference the instruction object
    instruction = competition.competition_instructions[0]

    # Make the GET request
    resp = client.get(
        f"/alpha/competitions/{competition.competition_id}", headers={"X-Auth": api_auth_token}
    )

    assert resp.status_code == 200
    response_competition = resp.get_json()["data"]

    # Verify the competition instructions are included in the response
    assert len(response_competition["competition_instructions"]) > 0
    response_instruction = response_competition["competition_instructions"][0]

    # Verify instruction metadata
    assert response_instruction["file_name"] == instruction.file_name
    assert "created_at" in response_instruction
    assert "updated_at" in response_instruction

    # Verify the download URL is a presigned URL (contains signature)
    assert "X-Amz-Signature" in response_instruction["download_path"]

    # Extract relevant parts from the file_location
    competition_id_str = str(competition.competition_id)
    instruction_id_str = str(instruction.competition_instruction_id)

    # Verify key components are in the download path
    assert competition_id_str in response_instruction["download_path"]
    assert instruction_id_str in response_instruction["download_path"]
    assert instruction.file_name in response_instruction["download_path"]


def test_competition_get_with_cdn_instructions_200(
    client, api_auth_token, enable_factory_create, monkeypatch, mock_s3_bucket
):
    monkeypatch.setattr(file_util, "_s3_config", None)

    # Set the CDN URL environment variable
    monkeypatch.setenv("CDN_URL", "https://cdn.example.com")
    monkeypatch.setenv("PUBLIC_FILES_BUCKET", f"s3://{mock_s3_bucket}")

    # Create a competition with instructions
    competition = CompetitionFactory.create(with_instruction=True)

    # Reference the instruction object directly
    instruction = competition.competition_instructions[0]

    # Make the GET request
    resp = client.get(
        f"/alpha/competitions/{competition.competition_id}", headers={"X-Auth": api_auth_token}
    )

    assert resp.status_code == 200
    response_competition = resp.get_json()["data"]

    # Verify the competition instructions are included in the response
    assert len(response_competition["competition_instructions"]) > 0
    response_instruction = response_competition["competition_instructions"][0]

    # Verify instruction metadata
    assert response_instruction["file_name"] == instruction.file_name
    assert "created_at" in response_instruction
    assert "updated_at" in response_instruction

    # Verify the download URL is a CDN URL
    assert response_instruction["download_path"].startswith("https://cdn.example.com")

    # Extract relevant parts from the file_location
    competition_id_str = str(competition.competition_id)
    instruction_id_str = str(instruction.competition_instruction_id)

    # Verify key components are in the download path
    assert competition_id_str in response_instruction["download_path"]
    assert instruction_id_str in response_instruction["download_path"]
    assert instruction.file_name in response_instruction["download_path"]
>>>>>>> 19fb6a77


def test_competition_get_200_with_jwt(client, user_auth_token, enable_factory_create):
    competition = CompetitionFactory.create()

    resp = client.get(
        f"/alpha/competitions/{competition.competition_id}",
        headers={"X-SGG-Token": user_auth_token},
    )

    assert resp.status_code == 200
    response_competition = resp.get_json()["data"]

    assert response_competition["competition_id"] == str(competition.competition_id)
<<<<<<< HEAD
    assert response_competition["opportunity_id"] == str(competition.opportunity_id)
=======
    assert response_competition["opportunity_id"] == competition.opportunity_id
    assert response_competition["competition_title"] == competition.competition_title
    assert response_competition["opening_date"] == competition.opening_date.isoformat()
    assert response_competition["closing_date"] == competition.closing_date.isoformat()
    assert response_competition["contact_info"] == competition.contact_info
    assert (
        response_competition["opportunity_assistance_listing"]["program_title"]
        == competition.opportunity_assistance_listing.program_title
    )
    assert (
        response_competition["opportunity_assistance_listing"]["assistance_listing_number"]
        == competition.opportunity_assistance_listing.assistance_listing_number
    )
    assert response_competition["open_to_applicants"] == competition.open_to_applicants


@pytest.mark.parametrize(
    "opening_date,closing_date,grace_period, expected_is_open",
    [
        # None opening/close date means it's always open
        (None, None, None, True),
        (date(2025, 1, 1), date(2025, 12, 31), 10, True),
        # On closing date is fine
        (date(2025, 1, 1), date(2025, 1, 15), 0, True),
        # On closing date with help of grace period
        (date(2025, 1, 1), date(2025, 1, 1), 14, True),
        # On opening date
        (date(2025, 1, 15), date(2025, 1, 31), 0, True),
        # Day before opening date
        (date(2025, 1, 16), date(2025, 1, 31), 0, False),
        # Day after closing date
        (date(2025, 1, 1), date(2025, 1, 14), 0, False),
        # Day after closing date + grace period
        (date(2025, 1, 1), date(2025, 1, 10), 4, False),
    ],
)
@freeze_time("2025-01-15 12:00:00", tz_offset=0)
def test_competition_get_200_is_open(
    client,
    api_auth_token,
    enable_factory_create,
    opening_date,
    closing_date,
    grace_period,
    expected_is_open,
):
    competition = CompetitionFactory.create(
        opening_date=opening_date, closing_date=closing_date, grace_period=grace_period
    )

    resp = client.get(
        f"/alpha/competitions/{competition.competition_id}", headers={"X-Auth": api_auth_token}
    )

    assert resp.status_code == 200
    response_competition = resp.get_json()["data"]

    assert response_competition["is_open"] == expected_is_open
>>>>>>> 19fb6a77


def test_competition_get_404_not_found(client, api_auth_token):
    competition_id = uuid.uuid4()
    resp = client.get(f"/alpha/competitions/{competition_id}", headers={"X-Auth": api_auth_token})

    assert resp.status_code == 404
    assert resp.get_json()["message"] == f"Could not find Competition with ID {competition_id}"


def test_competition_get_401_unauthorized(client, api_auth_token, enable_factory_create):
    competition = CompetitionFactory.create()

    resp = client.get(
        f"/alpha/competitions/{competition.competition_id}", headers={"X-Auth": "some-other-token"}
    )

    assert resp.status_code == 401
    assert (
        resp.get_json()["message"]
        == "The server could not verify that you are authorized to access the URL requested"
    )<|MERGE_RESOLUTION|>--- conflicted
+++ resolved
@@ -19,10 +19,7 @@
     response_competition = resp.get_json()["data"]
 
     assert response_competition["competition_id"] == str(competition.competition_id)
-<<<<<<< HEAD
     assert response_competition["opportunity_id"] == str(competition.opportunity_id)
-=======
-    assert response_competition["opportunity_id"] == competition.opportunity_id
     assert response_competition["competition_title"] == competition.competition_title
     assert response_competition["opening_date"] == competition.opening_date.isoformat()
     assert response_competition["closing_date"] == competition.closing_date.isoformat()
@@ -122,7 +119,6 @@
     assert competition_id_str in response_instruction["download_path"]
     assert instruction_id_str in response_instruction["download_path"]
     assert instruction.file_name in response_instruction["download_path"]
->>>>>>> 19fb6a77
 
 
 def test_competition_get_200_with_jwt(client, user_auth_token, enable_factory_create):
@@ -137,10 +133,7 @@
     response_competition = resp.get_json()["data"]
 
     assert response_competition["competition_id"] == str(competition.competition_id)
-<<<<<<< HEAD
     assert response_competition["opportunity_id"] == str(competition.opportunity_id)
-=======
-    assert response_competition["opportunity_id"] == competition.opportunity_id
     assert response_competition["competition_title"] == competition.competition_title
     assert response_competition["opening_date"] == competition.opening_date.isoformat()
     assert response_competition["closing_date"] == competition.closing_date.isoformat()
@@ -198,7 +191,6 @@
     response_competition = resp.get_json()["data"]
 
     assert response_competition["is_open"] == expected_is_open
->>>>>>> 19fb6a77
 
 
 def test_competition_get_404_not_found(client, api_auth_token):
