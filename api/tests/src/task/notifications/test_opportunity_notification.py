--- conflicted
+++ resolved
@@ -517,7 +517,36 @@
         assert res == expected_html
 
     @pytest.mark.parametrize(
-<<<<<<< HEAD
+        "award_diffs,expected_html",
+        [  # estimated_total_program_funding only
+            (
+                {"estimated_total_program_funding": {"before": 500_000, "after": None}},
+                '<p style="padding-left: 20px;">Awards details</p><p style="padding-left: 40px;">•  Program funding changed from $500,000 to not specified.<br>',
+            ),
+            (
+                {"expected_number_of_awards": {"before": None, "after": 3}},
+                '<p style="padding-left: 20px;">Awards details</p><p style="padding-left: 40px;">•  The number of expected awards changed from not specified to 3.<br>',
+            ),
+            # multiple award fields
+            (
+                {
+                    "award_floor": {"before": 500_000, "after": 200_000},
+                    "award_ceiling": {"before": 1_000_000, "after": 500_000},
+                },
+                '<p style="padding-left: 20px;">Awards details</p><p style="padding-left: 40px;">•  The award minimum changed from $500,000 to $200,000.<br><p style="padding-left: 40px;">•  The award maximum changed from $1,000,000 to $500,000.<br>',
+            ),
+        ],
+    )
+    def test_build_award_fields_content(
+        self, db_session, award_diffs, expected_html, set_env_var_for_email_notification_config
+    ):
+        # Instantiate the task
+        task = OpportunityNotificationTask(db_session=db_session)
+        res = task._build_award_fields_content(award_diffs)
+
+        assert res == expected_html
+
+    @pytest.mark.parametrize(
         "category_diff,expected_html",
         [
             (
@@ -611,35 +640,6 @@
         # Instantiate the task
         task = OpportunityNotificationTask(db_session=db_session)
         res = task._build_categorization_fields_content(category_diff)
-=======
-        "award_diffs,expected_html",
-        [  # estimated_total_program_funding only
-            (
-                {"estimated_total_program_funding": {"before": 500_000, "after": None}},
-                '<p style="padding-left: 20px;">Awards details</p><p style="padding-left: 40px;">•  Program funding changed from $500,000 to not specified.<br>',
-            ),
-            (
-                {"expected_number_of_awards": {"before": None, "after": 3}},
-                '<p style="padding-left: 20px;">Awards details</p><p style="padding-left: 40px;">•  The number of expected awards changed from not specified to 3.<br>',
-            ),
-            # multiple award fields
-            (
-                {
-                    "award_floor": {"before": 500_000, "after": 200_000},
-                    "award_ceiling": {"before": 1_000_000, "after": 500_000},
-                },
-                '<p style="padding-left: 20px;">Awards details</p><p style="padding-left: 40px;">•  The award minimum changed from $500,000 to $200,000.<br><p style="padding-left: 40px;">•  The award maximum changed from $1,000,000 to $500,000.<br>',
-            ),
-        ],
-    )
-    def test_build_award_fields_content(
-        self, db_session, award_diffs, expected_html, set_env_var_for_email_notification_config
-    ):
-        # Instantiate the task
-        task = OpportunityNotificationTask(db_session=db_session)
-        res = task._build_award_fields_content(award_diffs)
-
->>>>>>> fc916ea6
         assert res == expected_html
 
     @pytest.mark.parametrize(
@@ -745,18 +745,15 @@
                         '<p style="padding-left: 40px;">•  The estimated award date changed from February 1, 2026 to March 15, 2026.<br>'
                         '<p style="padding-left: 40px;">•  The estimated project start date changed from April 15, 2026 to May 1, 2026.<br>'
                         '<p style="padding-left: 40px;">•  The fiscal year changed from 2025 to 2026.<br><br>'
-<<<<<<< HEAD
+                        '<p style="padding-left: 20px;">Awards details</p><p style="padding-left: 40px;">•  Program funding changed from $10,000,000 to $12,000,000.<br>'
+                        '<p style="padding-left: 40px;">•  The number of expected awards changed from 7 to 5.<br>'
+                        '<p style="padding-left: 40px;">•  The award minimum changed from $100,000 to $200,000.<br>'
+                        '<p style="padding-left: 40px;">•  The award maximum changed from $2,500,000 to $3,000,000.<br><br>'
                         '<p style="padding-left: 20px;">Categorization</p>'
                         '<p style="padding-left: 40px;">•  Cost sharing or matching requirement has changed from Yes to No.<br>'
                         '<p style="padding-left: 40px;">•  The funding instrument type has changed from Grant, Cooperative_agreement to Grant.<br>'
                         '<p style="padding-left: 40px;">•  The opportunity category has changed from Mandatory to Discretionary.<br>'
                         '<p style="padding-left: 40px;">•  The category of funding activity has changed from Science_technology_and_other_research_and_development, Environment to Energy.<br>'
-=======
-                        '<p style="padding-left: 20px;">Awards details</p><p style="padding-left: 40px;">•  Program funding changed from $10,000,000 to $12,000,000.<br>'
-                        '<p style="padding-left: 40px;">•  The number of expected awards changed from 7 to 5.<br>'
-                        '<p style="padding-left: 40px;">•  The award minimum changed from $100,000 to $200,000.<br>'
-                        '<p style="padding-left: 40px;">•  The award maximum changed from $2,500,000 to $3,000,000.<br>'
->>>>>>> fc916ea6
                         "<div><strong>Please carefully read the opportunity listing pages to review all changes.</strong><br><br>"
                         "<a href='http://testhost:3000' target='_blank' style='color:blue;'>Sign in to Simpler.Grants.gov to manage your saved opportunities.</a></div>"
                         "<div>If you have questions, please contact the Grants.gov Support Center:<br><br><a href='mailto:support@grants.gov'>support@grants.gov</a><br>1-800-518-4726<br>24 hours a day, 7 days a week<br>Closed on federal holidays</div>"
