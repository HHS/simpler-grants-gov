--- conflicted
+++ resolved
@@ -45,12 +45,9 @@
     funding_category_description: str | None,
     agency_email_address: str | None,
     agency_contact_description: str | None,
-<<<<<<< HEAD
-    summary_description: str | None,
-=======
     applicant_types: list[ApplicantType],
     applicant_eligibility_description: str | None,
->>>>>>> 53d4ec40
+    summary_description: str | None,
 ) -> OpportunityVersion:
     opportunity = factories.OpportunityFactory.build(
         opportunity_title=opportunity_title,
@@ -76,12 +73,9 @@
         funding_category_description=funding_category_description,
         agency_email_address=agency_email_address,
         agency_contact_description=agency_contact_description,
-<<<<<<< HEAD
-        summary_description=summary_description,
-=======
         applicant_types=applicant_types,
         applicant_eligibility_description=applicant_eligibility_description,
->>>>>>> 53d4ec40
+        summary_description=summary_description,
     )
 
     opportunity.current_opportunity_summary = factories.CurrentOpportunitySummaryFactory.build(
@@ -113,12 +107,9 @@
     "funding_category_description": None,
     "agency_email_address": None,
     "agency_contact_description": "customer service",
-<<<<<<< HEAD
-    "summary_description": None,
-=======
     "applicant_types": [ApplicantType.PUBLIC_AND_STATE_INSTITUTIONS_OF_HIGHER_EDUCATION],
     "applicant_eligibility_description": "Not yet determined",
->>>>>>> 53d4ec40
+    "summary_description": None,
 }
 
 OPAL = build_opp_and_version(
@@ -161,12 +152,9 @@
     "funding_category_description": "Supports research in climate modeling and adaptation",
     "agency_email_address": None,
     "agency_contact_description": "customer service",
-<<<<<<< HEAD
-    "summary_description": "Summary",
-=======
     "applicant_types": [ApplicantType.PUBLIC_AND_INDIAN_HOUSING_AUTHORITIES],
     "applicant_eligibility_description": "No income",
->>>>>>> 53d4ec40
+    "summary_description": "Summary",
 }
 
 TOPAZ = build_opp_and_version(
@@ -199,12 +187,9 @@
     funding_category_description="Accelerates early-stage renewable energy technology adoption",
     agency_email_address="john.smith@gmail.com",
     agency_contact_description="grant manager",
-<<<<<<< HEAD
-    summary_description="Climate research in mars",
-=======
     applicant_types=[ApplicantType.PUBLIC_AND_STATE_INSTITUTIONS_OF_HIGHER_EDUCATION],
     applicant_eligibility_description="Charter Schools only",
->>>>>>> 53d4ec40
+    summary_description="Climate research in mars",
 )
 
 
@@ -721,24 +706,6 @@
         assert res == expected_html
 
     @pytest.mark.parametrize(
-<<<<<<< HEAD
-        "description_diffs,expected_html",
-        [
-            ({"before": "testing", "after": None}, ""),
-            (
-                {
-                    "before": "testing",
-                    "after": "The Climate Innovation Research Grant supports groundbreaking projects aimed at reducing greenhouse gas emissions through renewable energy, sustainable agriculture, and carbon capture technologies. Open to institutions, nonprofits, and private entities.",
-                },
-                "<p style=\"padding-left: 20px;\">Description</p><p style=\"padding-left: 40px;\">•  <i>New Description:</i> The Climate Innovation Research Grant supports groundbreaking projects aimed at reducing greenhouse gas emissions through renewable energy, sustainable agriculture, and carbon capture technologies. Open to institutions, nonprofits, and private entities.<a href='http://testhost:3000/opportunity/1' style='color:blue;'>...Read full description</a><br>",
-            ),
-        ],
-    )
-    def test_build_description_fields_content(
-        self,
-        db_session,
-        description_diffs,
-=======
         "eligibility_diffs,expected_html",
         [
             # Removed and Added type
@@ -782,18 +749,38 @@
         self,
         db_session,
         eligibility_diffs,
->>>>>>> 53d4ec40
         expected_html,
         set_env_var_for_email_notification_config,
     ):
         # Instantiate the task
         task = OpportunityNotificationTask(db_session=db_session)
-<<<<<<< HEAD
+        res = task._build_eligibility_content(eligibility_diffs)
+
+        assert res == expected_html
+
+    @pytest.mark.parametrize(
+        "description_diffs,expected_html",
+        [
+            ({"before": "testing", "after": None}, ""),
+            (
+                {
+                    "before": "testing",
+                    "after": "The Climate Innovation Research Grant supports groundbreaking projects aimed at reducing greenhouse gas emissions through renewable energy, sustainable agriculture, and carbon capture technologies. Open to institutions, nonprofits, and private entities.",
+                },
+                "<p style=\"padding-left: 20px;\">Description</p><p style=\"padding-left: 40px;\">•  <i>New Description:</i> The Climate Innovation Research Grant supports groundbreaking projects aimed at reducing greenhouse gas emissions through renewable energy, sustainable agriculture, and carbon capture technologies. Open to institutions, nonprofits, and private entities.<a href='http://testhost:3000/opportunity/1' style='color:blue;'>...Read full description</a><br>",
+            ),
+        ],
+    )
+    def test_build_description_fields_content(
+        self,
+        db_session,
+        description_diffs,
+        expected_html,
+        set_env_var_for_email_notification_config,
+    ):
+        # Instantiate the task
+        task = OpportunityNotificationTask(db_session=db_session)
         res = task._build_description_fields_content(description_diffs, 1)
-=======
-        res = task._build_eligibility_content(eligibility_diffs)
-
->>>>>>> 53d4ec40
         assert res == expected_html
 
     @pytest.mark.parametrize(
@@ -910,14 +897,11 @@
                         '<p style="padding-left: 40px;">•  The category of funding activity has changed from Science technology and other research and development, Environment to Energy.<br><br>'
                         '<p style="padding-left: 20px;">Grantor contact information</p><p style="padding-left: 40px;">•  The updated email address is john.smith@gmail.com.<br>'
                         '<p style="padding-left: 40px;">•  New description: grant manager.<br><br>'
-<<<<<<< HEAD
-                        '<p style="padding-left: 20px;">Description</p><p style="padding-left: 40px;">•  <i>New Description:</i> Climate research in mars<br>'
-=======
                         '<p style="padding-left: 20px;">Eligibility</p>'
                         "<p style=\"padding-left: 40px;\">•  Additional eligibility criteria include: ['Public and state institutions of higher education'].<br>"
                         "<p style=\"padding-left: 40px;\">•  Removed eligibility criteria include: ['Public and indian housing authorities'].<br>"
-                        '<p style="padding-left: 40px;">•  Additional information was changed.<br>'
->>>>>>> 53d4ec40
+                        '<p style="padding-left: 40px;">•  Additional information was changed.<br><br>'
+                        '<p style="padding-left: 20px;">Description</p><p style="padding-left: 40px;">•  <i>New Description:</i> Climate research in mars<br>'
                         "<div><strong>Please carefully read the opportunity listing pages to review all changes.</strong><br><br>"
                         "<a href='http://testhost:3000' target='_blank' style='color:blue;'>Sign in to Simpler.Grants.gov to manage your saved opportunities.</a></div>"
                         "<div>If you have questions, please contact the Grants.gov Support Center:<br><br><a href='mailto:support@grants.gov'>support@grants.gov</a><br>1-800-518-4726<br>24 hours a day, 7 days a week<br>Closed on federal holidays</div>"
