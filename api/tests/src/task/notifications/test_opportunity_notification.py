import logging
from datetime import date, timedelta

import pytest

import tests.src.db.models.factories as factories
from src.adapters import db
from src.adapters.aws.pinpoint_adapter import _clear_mock_responses
from src.constants.lookup_constants import (
    ApplicantType,
    FundingCategory,
    FundingInstrument,
    OpportunityCategory,
    OpportunityStatus,
)
from src.db.models.opportunity_models import Opportunity, OpportunityVersion
from src.db.models.user_models import UserNotificationLog, UserSavedOpportunity
from src.task.notifications.constants import (
    Metrics,
    NotificationReason,
    OpportunityVersionChange,
    UserOpportunityUpdateContent,
)
from src.task.notifications.email_notification import EmailNotificationTask
from src.task.notifications.opportunity_notifcation import OpportunityNotificationTask
from tests.lib.db_testing import cascade_delete_from_db_table


def build_opp_and_version(
    revision_number: int | None,
    opportunity_title: str | None,
    opportunity_status: OpportunityStatus,
    close_date: date | None,
    forecasted_award_date: date | None,
    forecasted_project_start_date: date | None,
    fiscal_year: int | None,
    estimated_total_program_funding: int | None,
    expected_number_of_awards: int | None,
    award_floor: int | None,
    award_ceiling: int | None,
    is_cost_sharing: bool | None,
    funding_instruments: list[FundingInstrument],
    category: OpportunityCategory | None,
    category_explanation: str | None,
    funding_categories: list[FundingCategory],
    funding_category_description: str | None,
    agency_email_address: str | None,
    agency_contact_description: str | None,
    applicant_types: list[ApplicantType],
    applicant_eligibility_description: str | None,
    additional_info_url: str | None,
    summary_description: str | None,
<<<<<<< HEAD
=======
    has_attachments: bool | None = None,
    db_session: db.Session | None = None,
>>>>>>> aa864a06
) -> OpportunityVersion:
    _ = db_session  # Prevent linter warning for unused variable
    opportunity = factories.OpportunityFactory.build(
        opportunity_title=opportunity_title,
        current_opportunity_summary=None,
        category=category,
        category_explanation=category_explanation,
        revision_number=revision_number,
    )
    if has_attachments:
        factories.OpportunityAttachmentFactory.create(opportunity=opportunity)

    opportunity_summary = factories.OpportunitySummaryFactory.build(
        opportunity=opportunity,
        close_date=close_date,
        forecasted_award_date=forecasted_award_date,
        forecasted_project_start_date=forecasted_project_start_date,
        fiscal_year=fiscal_year,
        estimated_total_program_funding=estimated_total_program_funding,
        expected_number_of_awards=expected_number_of_awards,
        award_floor=award_floor,
        award_ceiling=award_ceiling,
        is_cost_sharing=is_cost_sharing,
        funding_instruments=funding_instruments,
        funding_categories=funding_categories,
        funding_category_description=funding_category_description,
        agency_email_address=agency_email_address,
        agency_contact_description=agency_contact_description,
        applicant_types=applicant_types,
        applicant_eligibility_description=applicant_eligibility_description,
        summary_description=summary_description,
        additional_info_url=additional_info_url,
        summary_description=summary_description,
    )

    opportunity.current_opportunity_summary = factories.CurrentOpportunitySummaryFactory.build(
        opportunity_status=opportunity_status,
        opportunity_summary=opportunity_summary,
        opportunity=opportunity,
    )

    version = factories.OpportunityVersionFactory.build(opportunity=opportunity)

    return version


base_opal_fields = {
    "opportunity_title": "Opal 2025 Awards",
    "close_date": date(2026, 9, 1),
    "forecasted_award_date": None,
    "forecasted_project_start_date": None,
    "fiscal_year": None,
    "estimated_total_program_funding": 15_000_000,
    "expected_number_of_awards": 3,
    "award_floor": 50_000,
    "award_ceiling": 5_000_000,
    "is_cost_sharing": True,
    "funding_instruments": [FundingInstrument.COOPERATIVE_AGREEMENT],
    "category": None,
    "category_explanation": None,
    "funding_categories": [FundingCategory.EDUCATION],
    "funding_category_description": None,
    "agency_email_address": None,
    "agency_contact_description": "customer service",
    "applicant_types": [ApplicantType.PUBLIC_AND_STATE_INSTITUTIONS_OF_HIGHER_EDUCATION],
    "applicant_eligibility_description": "Not yet determined",
    "additional_info_url": None,
    "summary_description": None,
}

OPAL = build_opp_and_version(
    revision_number=1,
    opportunity_status=OpportunityStatus.POSTED,
    **base_opal_fields,
)

OPAL_STATUS = build_opp_and_version(
    revision_number=1,
    opportunity_status=OpportunityStatus.CLOSED,  # Opp Status update
    **base_opal_fields,
)

OPAL_REVISION_NUMB = build_opp_and_version(
    revision_number=2,  # non-tracked field update
    opportunity_status=OpportunityStatus.POSTED,
    **base_opal_fields,
)

base_topaz_fields = {
    "revision_number": 1,
    "opportunity_title": "Topaz 2025 Climate Research Grant",
    "forecasted_award_date": date(2026, 2, 1),
    "close_date": date(2025, 11, 30),
    "forecasted_project_start_date": date(2026, 4, 15),
    "fiscal_year": 2025,
    "estimated_total_program_funding": 10_000_000,
    "expected_number_of_awards": 7,
    "award_floor": 100_000,
    "award_ceiling": 2_500_000,
    "is_cost_sharing": True,
    "funding_instruments": [FundingInstrument.GRANT, FundingInstrument.COOPERATIVE_AGREEMENT],
    "category": OpportunityCategory.MANDATORY,
    "category_explanation": "Required under federal climate initiative mandate",
    "funding_categories": [
        FundingCategory.SCIENCE_TECHNOLOGY_AND_OTHER_RESEARCH_AND_DEVELOPMENT,
        FundingCategory.ENVIRONMENT,
    ],
    "funding_category_description": "Supports research in climate modeling and adaptation",
    "agency_email_address": None,
    "agency_contact_description": "customer service",
    "applicant_types": [ApplicantType.PUBLIC_AND_INDIAN_HOUSING_AUTHORITIES],
    "applicant_eligibility_description": "No income",
    "additional_info_url": None,
    "summary_description": "Summary",
}

TOPAZ = build_opp_and_version(
    opportunity_status=OpportunityStatus.FORECASTED,
    **base_topaz_fields,
)

TOPAZ_STATUS = build_opp_and_version(
    opportunity_status=OpportunityStatus.CLOSED,
    **base_topaz_fields,
)

<<<<<<< HEAD
TOPAZ_ALL = build_opp_and_version(
    revision_number=2,
    opportunity_title="Topaz 2025 Climate Research Grant",
    opportunity_status=OpportunityStatus.CLOSED,
    close_date=date(2025, 12, 31),
    forecasted_award_date=date(2026, 3, 15),
    forecasted_project_start_date=date(2026, 5, 1),
    fiscal_year=2026,
    estimated_total_program_funding=12_000_000,
    expected_number_of_awards=5,
    award_floor=200_000,
    award_ceiling=3_000_000,
    is_cost_sharing=False,
    funding_instruments=[FundingInstrument.GRANT],
    category=OpportunityCategory.DISCRETIONARY,
    category_explanation="Focus on clean energy startups and demonstration projects",
    funding_categories=[FundingCategory.ENERGY],
    funding_category_description="Accelerates early-stage renewable energy technology adoption",
    agency_email_address="john.smith@gmail.com",
    agency_contact_description="grant manager",
    applicant_types=[ApplicantType.PUBLIC_AND_STATE_INSTITUTIONS_OF_HIGHER_EDUCATION],
    applicant_eligibility_description="Charter Schools only",
    opportunity_attachments=[{"attachment_id": 3}],
    additional_info_url="simpler-grants.gov",
    summary_description="Climate research in mars",
)

=======
>>>>>>> aa864a06

class TestOpportunityNotification:
    @pytest.fixture
    def set_env_var_for_email_notification_config(self, monkeypatch):
        monkeypatch.setenv("AWS_PINPOINT_APP_ID", "test-app-id")
        monkeypatch.setenv("FRONTEND_BASE_URL", "http://testhost:3000")

    @pytest.fixture(autouse=True)
    def clear_data(self, db_session):
        """Clear all notification logs"""
        cascade_delete_from_db_table(db_session, UserNotificationLog)
        cascade_delete_from_db_table(db_session, Opportunity)
        cascade_delete_from_db_table(db_session, UserSavedOpportunity)

    @pytest.fixture(autouse=True)
    def user_with_email(self, db_session, user):
        return factories.LinkExternalUserFactory.create(user=user, email="test@example.com").user

    @pytest.fixture
    def set_truncation_threshold(self, monkeypatch):
        monkeypatch.setattr(
            "src.task.notifications.opportunity_notifcation.TRUNCATION_THRESHOLD", 50
        )

    def test_email_notifications_collection(
        self,
        db_session,
        search_client,
        user,
        caplog,
        set_env_var_for_email_notification_config,
    ):
        caplog.set_level(logging.INFO)

        """Test that latest opportunity version is collected for each saved opportunity"""
        # create a different user

        user_2 = factories.LinkExternalUserFactory.create().user

        # Create a saved opportunity that needs notification
        opp_1 = factories.OpportunityFactory.create(is_posted_summary=True)
        opp_2 = factories.OpportunityFactory.create(is_posted_summary=True)
        opp_3 = factories.OpportunityFactory.create(is_posted_summary=True)

        # create old versions  for opps
        factories.OpportunityVersionFactory.create(
            opportunity=opp_1,
        )
        factories.OpportunityVersionFactory.create(
            opportunity=opp_2,
        )
        factories.OpportunityVersionFactory.create(
            opportunity=opp_3,
        )

        # User saved opportunity records
        factories.UserSavedOpportunityFactory.create(
            user=user,
            opportunity=opp_1,
        )
        factories.UserSavedOpportunityFactory.create(
            user=user,
            opportunity=opp_2,
        )
        factories.UserSavedOpportunityFactory.create(
            user=user_2,
            opportunity=opp_1,
        )
        factories.UserSavedOpportunityFactory.create(
            user=user_2,
            opportunity=opp_3,
        )

        opp_1.current_opportunity_summary.opportunity_status = OpportunityStatus.CLOSED
        opp_2.current_opportunity_summary.opportunity_status = OpportunityStatus.ARCHIVED
        opp_3.current_opportunity_summary.opportunity_status = OpportunityStatus.FORECASTED

        # create new versions for opps
        factories.OpportunityVersionFactory.create(
            opportunity=opp_1, created_at=opp_1.created_at + timedelta(minutes=60)
        )
        opp_1_v_2 = factories.OpportunityVersionFactory.create(
            opportunity=opp_1, created_at=opp_1.created_at + timedelta(minutes=160)
        )
        opp_2_v_1 = factories.OpportunityVersionFactory.create(
            opportunity=opp_2, created_at=opp_2.created_at + timedelta(minutes=60)
        )
        factories.OpportunityVersionFactory.create(
            opportunity=opp_3, created_at=opp_3.created_at + timedelta(minutes=60)
        )
        opp_3_v_2 = factories.OpportunityVersionFactory.create(
            opportunity=opp_3, created_at=opp_3.created_at + timedelta(minutes=80)
        )

        _clear_mock_responses()

        # Instantiate the task
        task = OpportunityNotificationTask(db_session=db_session)

        results = task._get_latest_opportunity_versions()

        # assert that only the latest version is picked up for each user_saved_opportunity
        assert len(results) == 4

        for user_saved_opp, latest_opp_ver in results:
            opp_id = user_saved_opp.opportunity_id

            if opp_id == opp_1.opportunity_id:
                assert latest_opp_ver.opportunity_id == opp_1_v_2.opportunity_id
            elif opp_id == opp_2.opportunity_id:
                assert latest_opp_ver.opportunity_id == opp_2_v_1.opportunity_id
            elif opp_id == opp_3.opportunity_id:
                assert latest_opp_ver.opportunity_id == opp_3_v_2.opportunity_id

        # Run the notification task
        task = EmailNotificationTask(db_session, search_client)
        task.run()

        # Verify notification log was created
        notification_logs = (
            db_session.query(UserNotificationLog)
            .filter(
                UserNotificationLog.notification_reason == NotificationReason.OPPORTUNITY_UPDATES
            )
            .all()
        )
        assert len(notification_logs) == 2
        assert notification_logs[0].user_id == user.user_id
        assert notification_logs[1].user_id == user_2.user_id

        # Verify the log contains the correct metrics
        log_records = [
            r for r in caplog.records if "Successfully delivered notification to user" in r.message
        ]

        assert (
            len(
                [
                    log
                    for log in log_records
                    if log.__dict__["notification_reason"] == NotificationReason.OPPORTUNITY_UPDATES
                ]
            )
            == 2
        )

    def test_with_no_user_email_notification(
        self,
        db_session,
        set_env_var_for_email_notification_config,
    ):
        """Test that no notification is collected if the user has no linked email address."""
        # Create a saved opportunity that needs notification
        opportunity = factories.OpportunityFactory.create(no_current_summary=True)
        factories.OpportunityVersionFactory.create(
            opportunity=opportunity,
        )
        factories.UserSavedOpportunityFactory.create(
            opportunity=opportunity,
        )
        factories.OpportunityVersionFactory.create(
            opportunity=opportunity,
        )

        # Instantiate the task
        task = OpportunityNotificationTask(db_session=db_session)

        results = task.collect_email_notifications()

        assert len(results) == 0

    def test_with_no_prior_version_email_collections(
        self, db_session, user, set_env_var_for_email_notification_config
    ):
        """Test that no notification log is created when no prior version exist"""
        opportunity = factories.OpportunityFactory.create(no_current_summary=True)
        factories.UserSavedOpportunityFactory.create(
            user=user,
            opportunity=opportunity,
        )

        # Instantiate the task
        task = OpportunityNotificationTask(db_session=db_session)
        results = task.collect_email_notifications()

        assert len(results) == 0
        metrics = task.metrics
        assert metrics[Metrics.VERSIONLESS_OPPORTUNITY_COUNT] == 1

    def test_no_updates_email_collections(
        self, db_session, user, set_env_var_for_email_notification_config
    ):
        """Test that no notification is collected when there are no opportunity updates."""
        opportunity = factories.OpportunityFactory.create(no_current_summary=True)
        version = factories.OpportunityVersionFactory.create(opportunity=opportunity)
        factories.UserSavedOpportunityFactory.create(
            user=user,
            opportunity=opportunity,
            last_notified_at=version.created_at + timedelta(minutes=1),
        )

        # Instantiate the task
        task = OpportunityNotificationTask(db_session=db_session)

        results = task.collect_email_notifications()
        assert len(results) == 0

    def test_last_notified_version(
        self, db_session, user, set_env_var_for_email_notification_config
    ):
        """
         Test that `_get_last_notified_versions` correctly returns the most recent
        OpportunityVersion created *before* each user's `last_notified_at` timestamp for the given opportunity
        """
        # create a different user
        user_2 = factories.LinkExternalUserFactory.create(email="test@example.com").user

        v_1 = factories.OpportunityVersionFactory.create()
        opp = v_1.opportunity

        factories.UserSavedOpportunityFactory.create(
            user=user,
            opportunity=opp,
            last_notified_at=v_1.created_at + timedelta(minutes=1),
        )
        v_2 = factories.OpportunityVersionFactory.create(
            opportunity=opp, created_at=v_1.created_at + timedelta(minutes=60)
        )
        factories.UserSavedOpportunityFactory.create(
            user=user_2,
            opportunity=opp,
            last_notified_at=v_2.created_at + timedelta(minutes=1),
        )

        # Instantiate the task
        task = OpportunityNotificationTask(db_session=db_session)

        results = task._get_last_notified_versions(
            [
                (user.user_id, opp.opportunity_id),
                (user_2.user_id, opp.opportunity_id),
            ]
        )

        assert results[user.user_id, opp.opportunity_id] == v_1
        assert results[user_2.user_id, opp.opportunity_id] == v_2

    @pytest.mark.parametrize(
        "diff_dict,expected_dict",
        [
            (
                # Single field with nested name
                [{"field": "a.b", "before": "new", "after": "old"}],
                {"b": {"before": "new", "after": "old"}},
            ),
            (
                # Multiple fields
                [
                    {"field": "a.b.c", "before": 123, "after": None},
                    {"field": "c.d", "before": True, "after": False},
                ],
                {"c": {"before": 123, "after": None}, "d": {"before": True, "after": False}},
            ),
            (
                # Flat field name
                [{"field": "a", "before": [], "after": [1]}],
                {"a": {"before": [], "after": [1]}},
            ),
        ],
    )
    def test_flatten_and_extract_field_changes(
        self, db_session, diff_dict, expected_dict, set_env_var_for_email_notification_config
    ):
        # Instantiate the task
        task = OpportunityNotificationTask(db_session=db_session)
        res = task._flatten_and_extract_field_changes(diff_dict)

        assert res == expected_dict

    @pytest.mark.parametrize(
        "documents_diffs,expected_html",
        [
            (
                {
                    "opportunity_attachments": {
                        "before": None,
                        "after": [{"attachment_id": 2}],
                    }
                },
                '<p style="padding-left: 20px;">Documents</p><p style="padding-left: 40px;">•  One or more new documents were added.<br>',
            ),
            (
                {
                    "opportunity_attachments": {
                        "before": [{"attachment_id": 2}],
                        "after": [],
                    }
                },
                '<p style="padding-left: 20px;">Documents</p><p style="padding-left: 40px;">•  One or more new documents were removed.<br>',
            ),
            (
                {
                    "opportunity_attachments": {
                        "before": [{"attachment_id": 1}, {"attachment_id": 34}],
                        "after": [{"attachment_id": 2}],
                    }
                },
                '<p style="padding-left: 20px;">Documents</p><p style="padding-left: 40px;">•  One or more new documents were added.<br><p style="padding-left: 40px;">•  One or more new documents were removed.<br>',
            ),
            (
                {"additional_info_url": {"before": "grants.gov", "after": "simpler-grants.gov"}},
                '<p style="padding-left: 20px;">Documents</p><p style="padding-left: 40px;">•  A link to additional information was updated.<br>',
            ),
        ],
    )
    def test_build_documents_fields(
        self, db_session, documents_diffs, expected_html, set_env_var_for_email_notification_config
    ):
        # Instantiate the task
        task = OpportunityNotificationTask(db_session=db_session)
        res = task._build_documents_fields(documents_diffs)
        assert res == expected_html

    @pytest.mark.parametrize(
        "opp_status_diffs,expected_html",
        [
            (
                {"before": OpportunityStatus.POSTED, "after": OpportunityStatus.CLOSED},
                '<p style="padding-left: 20px;">Status</p><p style="padding-left: 40px;">•  The status changed from Open to Closed.<br>',
            ),
            (
                {"before": OpportunityStatus.FORECASTED, "after": OpportunityStatus.ARCHIVED},
                '<p style="padding-left: 20px;">Status</p><p style="padding-left: 40px;">•  The status changed from Forecasted to Archived.<br>',
            ),
        ],
    )
    def test_build_opportunity_status_content(
        self, db_session, opp_status_diffs, expected_html, set_env_var_for_email_notification_config
    ):
        # Instantiate the task
        task = OpportunityNotificationTask(db_session=db_session)
        res = task._build_opportunity_status_content(opp_status_diffs)

        assert res == expected_html

    @pytest.mark.parametrize(
        "imp_dates_diffs,expected_html",
        [
            # close_date
            (
                {"close_date": {"before": "2035-10-10", "after": "2035-10-30"}},
                '<p style="padding-left: 20px;">Important dates</p><p style="padding-left: 40px;">•  The application due date changed from October 10, 2035 to October 30, 2035.<br>',
            ),
            (
                {"close_date": {"before": "2025-10-10", "after": None}},
                '<p style="padding-left: 20px;">Important dates</p><p style="padding-left: 40px;">•  The application due date changed from October 10, 2025 to not specified.<br>',
            ),
            # forecasted_award_date
            (
                {"forecasted_award_date": {"before": "2030-1-6", "after": "2031-5-3"}},
                '<p style="padding-left: 20px;">Important dates</p><p style="padding-left: 40px;">•  The estimated award date changed from January 6, 2030 to May 3, 2031.<br>',
            ),
            (
                {"forecasted_award_date": {"before": None, "after": "2026-9-11"}},
                '<p style="padding-left: 20px;">Important dates</p><p style="padding-left: 40px;">•  The estimated award date changed from not specified to September 11, 2026.<br>',
            ),
            # forecasted_project_start_date
            (
                {
                    "forecasted_project_start_date": {
                        "before": "2027-1-7",
                        "after": "2031-5-3",
                    }
                },
                '<p style="padding-left: 20px;">Important dates</p><p style="padding-left: 40px;">•  The estimated project start date changed from January 7, 2027 to May 3, 2031.<br>',
            ),
            (
                {"forecasted_project_start_date": {"before": None, "after": "2028-1-7"}},
                '<p style="padding-left: 20px;">Important dates</p><p style="padding-left: 40px;">•  The estimated project start date changed from not specified to January 7, 2028.<br>',
            ),
            # fiscal_year
            (
                {"fiscal_year": {"before": 2050, "after": 2051}},
                '<p style="padding-left: 20px;">Important dates</p><p style="padding-left: 40px;">•  The fiscal year changed from 2050 to 2051.<br>',
            ),
            (
                {"fiscal_year": {"before": 2033, "after": None}},
                '<p style="padding-left: 20px;">Important dates</p><p style="padding-left: 40px;">•  The fiscal year changed from 2033 to not specified.<br>',
            ),
        ],
    )
    def test_build_important_dates_content(
        self, db_session, imp_dates_diffs, expected_html, set_env_var_for_email_notification_config
    ):
        # Instantiate the task
        task = OpportunityNotificationTask(db_session=db_session)
        res = task._build_important_dates_content(imp_dates_diffs)

        assert res == expected_html

    @pytest.mark.parametrize(
        "award_diffs,expected_html",
        [  # estimated_total_program_funding only
            (
                {"estimated_total_program_funding": {"before": 500_000, "after": None}},
                '<p style="padding-left: 20px;">Awards details</p><p style="padding-left: 40px;">•  Program funding changed from $500,000 to not specified.<br>',
            ),
            (
                {"expected_number_of_awards": {"before": None, "after": 3}},
                '<p style="padding-left: 20px;">Awards details</p><p style="padding-left: 40px;">•  The number of expected awards changed from not specified to 3.<br>',
            ),
            # multiple award fields
            (
                {
                    "award_floor": {"before": 500_000, "after": 200_000},
                    "award_ceiling": {"before": 1_000_000, "after": 500_000},
                },
                '<p style="padding-left: 20px;">Awards details</p><p style="padding-left: 40px;">•  The award minimum changed from $500,000 to $200,000.<br><p style="padding-left: 40px;">•  The award maximum changed from $1,000,000 to $500,000.<br>',
            ),
        ],
    )
    def test_build_award_fields_content(
        self, db_session, award_diffs, expected_html, set_env_var_for_email_notification_config
    ):
        # Instantiate the task
        task = OpportunityNotificationTask(db_session=db_session)
        res = task._build_award_fields_content(award_diffs)

        assert res == expected_html

    @pytest.mark.parametrize(
        "category_diff,expected_html",
        [
            (
                {"is_cost_sharing": {"before": True, "after": None}},
                '<p style="padding-left: 20px;">Categorization</p><p style="padding-left: 40px;">•  Cost sharing or matching requirement has changed from Yes to not specified.<br>',
            ),
            (
                {
                    "funding_instruments": {
                        "before": [FundingInstrument.GRANT],
                        "after": [FundingInstrument.OTHER],
                    }
                },
                '<p style="padding-left: 20px;">Categorization</p><p style="padding-left: 40px;">•  The funding instrument type has changed from Grant to Other.<br>',
            ),
            (
                {"category": {"before": OpportunityCategory.OTHER, "after": None}},
                '<p style="padding-left: 20px;">Categorization</p><p style="padding-left: 40px;">•  The opportunity category has changed from Other to not specified.<br>',
            ),
            (
                {"category_explanation": {"before": None, "after": "to be determined"}},
                '<p style="padding-left: 20px;">Categorization</p><p style="padding-left: 40px;">•  Opportunity category explanation has changed from not specified to To be determined.<br>',
            ),
            # Skip category_explanation if Category changes from Other to any other category or none
            (
                {
                    "category": {
                        "before": OpportunityCategory.OTHER,
                        "after": OpportunityCategory.MANDATORY,
                    },
                    "category_explanation": {"before": "to be determined", "after": None},
                },
                '<p style="padding-left: 20px;">Categorization</p><p style="padding-left: 40px;">•  The opportunity category has changed from Other to Mandatory.<br>',
            ),
            (
                {
                    "category": {"before": OpportunityCategory.OTHER, "after": None},
                    "category_explanation": {"before": "to be determined", "after": None},
                },
                '<p style="padding-left: 20px;">Categorization</p><p style="padding-left: 40px;">•  The opportunity category has changed from Other to not specified.<br>',
            ),
            (
                {
                    "category": {
                        "before": OpportunityCategory.DISCRETIONARY,
                        "after": OpportunityCategory.OTHER,
                    },
                    "category_explanation": {"before": None, "after": "To be determined"},
                },
                '<p style="padding-left: 20px;">Categorization</p>'
                '<p style="padding-left: 40px;">•  The opportunity category has changed from Discretionary to Other.<br>'
                '<p style="padding-left: 40px;">•  Opportunity category explanation has changed from not specified to To be determined.<br>',
            ),
            (
                {
                    "funding_categories": {
                        "before": [FundingCategory.OPPORTUNITY_ZONE_BENEFITS],
                        "after": [FundingCategory.OTHER],
                    }
                },
                '<p style="padding-left: 20px;">Categorization</p><p style="padding-left: 40px;">•  The category of funding activity has changed from Opportunity zone benefits to Other.<br>',
            ),
            # Skip category_explanation if funding_categories changes from Other to any other category or none
            (
                {
                    "funding_categories": {
                        "before": [FundingCategory.OTHER],
                        "after": [FundingCategory.ENERGY],
                    },
                    "funding_category_description": {"before": "to be determined", "after": None},
                },
                '<p style="padding-left: 20px;">Categorization</p><p style="padding-left: 40px;">•  The category of funding activity has changed from Other to Energy.<br>',
            ),
            (
                {
                    "funding_categories": {
                        "before": [FundingCategory.EDUCATION],
                        "after": [FundingCategory.OTHER],
                    },
                    "funding_category_description": {"before": None, "after": "To be determined"},
                },
                '<p style="padding-left: 20px;">Categorization</p>'
                '<p style="padding-left: 40px;">•  The category of funding activity has changed from Education to Other.<br>'
                '<p style="padding-left: 40px;">•  The funding activity category explanation has been changed from not specified to To be determined.<br>',
            ),
        ],
    )
    def test_build_categorization_fields_content(
        self, db_session, category_diff, expected_html, set_env_var_for_email_notification_config
    ):
        # Instantiate the task
        task = OpportunityNotificationTask(db_session=db_session)
        res = task._build_categorization_fields_content(category_diff)
        assert res == expected_html

    @pytest.mark.parametrize(
        "contact_diffs,expected_html",
        [
            (
                {"agency_email_address": {"before": None, "after": "contact@simpler.gov"}},
                '<p style="padding-left: 20px;">Grantor contact information</p>'
                '<p style="padding-left: 40px;">•  The updated email address is contact@simpler.gov.<br>',
            ),
            (
                {
                    "agency_contact_description": {
                        "before": "Email customer service for any enquiries",
                        "after": None,
                    }
                },
                '<p style="padding-left: 20px;">Grantor contact information</p><p style="padding-left: 40px;">•  New description: not specified.<br>',
            ),  # Truncate
            (
                {
                    "agency_contact_description": {
                        "before": None,
                        "after": "For additional information about this funding opportunity, please reach out to the Program Office by emailing researchgrants@exampleagency.gov or calling 1-800-555-0199.\n Assistance is available Monday through Friday, 8:30 AM–5:00 PM ET, excluding weekends and federal holidays.",
                    }
                },
                '<p style="padding-left: 20px;">Grantor contact information</p><p style="padding-left: 40px;">•  New description: For additional information about this funding opportunity, please reach out to the Program Office by emailing researchgrants@exampleagency.gov or calling 1-800-555-0199.<br> Assistance is available Monday through Friday, 8:30 AM–5:00 PM ET, excluding...<br>',
            ),
        ],
    )
    def test_build_grantor_contact_fields_content(
        self, db_session, contact_diffs, expected_html, set_env_var_for_email_notification_config
    ):
        # Instantiate the task
        task = OpportunityNotificationTask(db_session=db_session)
        res = task._build_grantor_contact_fields_content(contact_diffs)
        assert res == expected_html
        assert res == expected_html

    @pytest.mark.parametrize(
        "eligibility_diffs,expected_html",
        [
            # Removed and Added type
            (
                {
                    "applicant_types": {
                        "before": [
                            ApplicantType.PUBLIC_AND_STATE_INSTITUTIONS_OF_HIGHER_EDUCATION,
                            ApplicantType.OTHER,
                        ],
                        "after": [ApplicantType.STATE_GOVERNMENTS],
                    }
                },
                '<p style="padding-left: 20px;">Eligibility</p>'
                '<p style="padding-left: 40px;">•  Additional eligibility criteria include: [State governments].<br>'
                '<p style="padding-left: 40px;">•  Removed eligibility criteria include: [Other, Public and state institutions of higher education].<br>',
            ),
            # Add
            (
                {"applicant_eligibility_description": {"before": None, "after": "not decided"}},
                '<p style="padding-left: 20px;">Eligibility</p><p style="padding-left: 40px;">•  Additional information was added.<br>',
            ),
            # Update
            (
                {
                    "applicant_eligibility_description": {
                        "before": "business and personal ",
                        "after": "business only",
                    }
                },
                '<p style="padding-left: 20px;">Eligibility</p><p style="padding-left: 40px;">•  Additional information was changed.<br>',
            ),
            # Delete
            (
                {"applicant_eligibility_description": {"before": "Business", "after": None}},
                '<p style="padding-left: 20px;">Eligibility</p><p style="padding-left: 40px;">•  Additional information was deleted.<br>',
            ),
        ],
    )
    def test_build_eligibility_content(
        self,
        db_session,
        eligibility_diffs,
        expected_html,
        set_env_var_for_email_notification_config,
    ):
        # Instantiate the task
        task = OpportunityNotificationTask(db_session=db_session)
        res = task._build_eligibility_content(eligibility_diffs)

        assert res == expected_html

    @pytest.mark.parametrize(
<<<<<<< HEAD
        "html_str,expected_html",
        [
            # Truncate mid-text inside inline tag <strong>, no closing tags
            (
                "<p>This is a <strong>very big description here!!!!",
                "<p>This is a <strong>very big description here!!!!</strong>",
            ),
            # Truncate mid-text inside multiple inline tag
            (
                "<p>Some <strong>bold and <em>emphasized text here ",
                "<p>Some <strong>bold and <em>emphasized text here </em></strong>",
            ),
            # Truncate after closing an inline tag
            (
                "<p>This is a <strong>very long text that </strong>",
                "<p>This is a <strong>very long text that </strong>",
            ),
            # Truncate mid-text after closing an inline tag
            (
                "<p>This is a <strong>very long text</strong> that ",
                "<p>This is a <strong>very long text</strong> that ",
            ),
            # Self-closing tag inside truncated text (e.g. <br />)
            (
                "<div>This is a description<br/>with a break tag an",
                "<div>This is a description<br/>with a break tag an",
            ),
            # Deeply nested HTML tags
            (
                "<section><div><p>This is <span>a deeply <strong>ne",
                "<section><div><p>This is <span>a deeply <strong>ne</strong></span>",
            ),
            # Truncate after block level tag
            (
                "<section><p>Important text goes here</p></section>",
                "<section><p>Important text goes here",
            ),
        ],
    )
    def test_truncate_html_safe(
        self,
        db_session,
        html_str,
        expected_html,
        set_env_var_for_email_notification_config,
        set_truncation_threshold,
    ):

        # Instantiate the task
        task = OpportunityNotificationTask(db_session=db_session)
        res = task._truncate_html_safe(html_str)
        assert res == expected_html

    @pytest.mark.parametrize(
        "description_diffs,expected_html",
        [
            ({"before": "testing", "after": None}, ""),
            # Truncate
            (
                {
                    "before": "testing",
                    "after": "The Climate Innovation Research Grant supports groundbreaking projects aimed at reducing greenhouse gas emissions through renewable energy, sustainable agriculture, and carbon capture technologies. Open to institutions, nonprofits, and private entities.",
                },
                '<p style="padding-left: 20px;">Description</p><p style="padding-left: 40px;">•  <i>New Description:</i><div style="padding-left: 40px;">The Climate Innovation Research Grant supports groundbreaking projects aimed at reducing greenhouse gas emissions through renewable energy, sustainable agriculture, and carbon capture technologies. Open to institutions, nonprofits, and private entiti<a href=\'http://testhost:3000/opportunity/1\' style=\'color:blue;\'>...Read full description</a></div><br>',
            ),
            # Truncate with html tag
            (
                {
                    "before": "testing",
                    "after": '<p> The <strong>Climate Innovation Research Grant</strong> supports groundbreaking projects aimed at reducing <em>greenhouse gas</em> emissions through <a href="https://example.org/renewables">renewable energy</a>,<strong class="highlight"> sustainable agriculture</strong>, and <u>carbon capture technologies</u>. Open to institutions, nonprofits, and private entities.</p>',
                },
                '<p style="padding-left: 20px;">Description</p><p style="padding-left: 40px;">•  <i>New Description:</i><div style="padding-left: 40px;"><p> The <strong>Climate Innovation Research Grant</strong> supports groundbreaking projects aimed at reducing <em>greenhouse gas</em> emissions through <a href="https://example.org/renewables">renewable energy</a>,<strong class="highlight"> sustainab</strong><a href=\'http://testhost:3000/opportunity/1\' style=\'color:blue;\'>...Read full description</a></div><br>',
=======
        "description_diffs,expected_html",
        [
            ({"before": "testing", "after": None}, ""),
            (
                {"before": "testing", "after": "Updated description"},
                '<p style="padding-left: 20px;">Description</p><p style="padding-left: 40px;">•  The description has changed.<br>',
>>>>>>> aa864a06
            ),
        ],
    )
    def test_build_description_fields_content(
        self,
        db_session,
        description_diffs,
        expected_html,
        set_env_var_for_email_notification_config,
    ):
        # Instantiate the task
        task = OpportunityNotificationTask(db_session=db_session)
        res = task._build_description_fields_content(description_diffs, 1)
        assert res == expected_html

    @pytest.mark.parametrize(
        "version_change,expected_html",
        [
            # Status update
            (
                OpportunityVersionChange(
                    opportunity_id=OPAL.opportunity_id, previous=OPAL, latest=OPAL_STATUS
                ),
                '<p style="padding-left: 20px;">Status</p><p style="padding-left: 40px;">•  The status changed from Open to Closed.<br>',
            ),
            # Update non-tracked field
            (
                (
                    OpportunityVersionChange(
                        opportunity_id=OPAL.opportunity_id, previous=OPAL, latest=OPAL_REVISION_NUMB
                    ),
                    "",
                )
            ),
        ],
    )
    def test_build_sections(
        self, db_session, version_change, expected_html, set_env_var_for_email_notification_config
    ):
        # Instantiate the task
        task = OpportunityNotificationTask(db_session=db_session)
        res = task._build_sections(version_change)
        assert res == expected_html

    @pytest.mark.parametrize(
        "version_changes,expected",
        [
            # Multiple updates
            (
                [
                    OpportunityVersionChange(
                        opportunity_id=OPAL.opportunity_id, previous=OPAL, latest=OPAL_STATUS
                    ),
                    OpportunityVersionChange(
                        opportunity_id=TOPAZ.opportunity_id, previous=TOPAZ, latest=TOPAZ_STATUS
                    ),
                ],
                UserOpportunityUpdateContent(
                    subject="[This is a test email from the Simpler.Grants.gov alert system. No action is required] Your saved funding opportunities changed on Simpler.Grants.gov",
                    message=(
                        f"The following funding opportunities recently changed:<br><br><div>1. <a href='http://testhost:3000/opportunity/{OPAL.opportunity_id}' target='_blank'>Opal 2025 Awards</a><br><br>Here’s what changed:</div>"
                        '<p style="padding-left: 20px;">Status</p><p style="padding-left: 40px;">•  The status changed from Open to Closed.<br>'
                        f"<div>2. <a href='http://testhost:3000/opportunity/{TOPAZ.opportunity_id}' target='_blank'>Topaz 2025 Climate Research Grant</a><br><br>Here’s what changed:</div>"
                        '<p style="padding-left: 20px;">Status</p><p style="padding-left: 40px;">•  The status changed from Forecasted to Closed.<br>'
                        "<div><strong>Please carefully read the opportunity listing pages to review all changes.</strong><br><br>"
                        "<a href='http://testhost:3000' target='_blank' style='color:blue;'>Sign in to Simpler.Grants.gov to manage your saved opportunities.</a></div>"
                        "<div>If you have questions, please contact the Grants.gov Support Center:<br><br><a href='mailto:support@grants.gov'>support@grants.gov</a><br>1-800-518-4726<br>24 hours a day, 7 days a week<br>Closed on federal holidays</div>"
                    ),
                    updated_opportunity_ids=[OPAL.opportunity_id, TOPAZ.opportunity_id],
                ),
            ),
            # Relevant & none Relevant updates mix
            (
                [  # No relevant updates
                    OpportunityVersionChange(
                        opportunity_id=OPAL.opportunity_id, previous=OPAL, latest=OPAL_REVISION_NUMB
                    ),
                    OpportunityVersionChange(
                        opportunity_id=TOPAZ.opportunity_id, previous=TOPAZ, latest=TOPAZ_STATUS
                    ),
                ],
                UserOpportunityUpdateContent(
                    subject="[This is a test email from the Simpler.Grants.gov alert system. No action is required] Your saved funding opportunity changed on Simpler.Grants.gov",
                    message=(
                        f"The following funding opportunity recently changed:<br><br><div>1. <a href='http://testhost:3000/opportunity/{TOPAZ.opportunity_id}' target='_blank'>Topaz 2025 Climate Research Grant</a><br><br>Here’s what changed:</div>"
                        '<p style="padding-left: 20px;">Status</p><p style="padding-left: 40px;">•  The status changed from Forecasted to Closed.<br>'
                        "<div><strong>Please carefully read the opportunity listing pages to review all changes.</strong><br><br>"
                        "<a href='http://testhost:3000' target='_blank' style='color:blue;'>Sign in to Simpler.Grants.gov to manage your saved opportunities.</a></div>"
                        "<div>If you have questions, please contact the Grants.gov Support Center:<br><br><a href='mailto:support@grants.gov'>support@grants.gov</a><br>1-800-518-4726<br>24 hours a day, 7 days a week<br>Closed on federal holidays</div>"
                    ),
                    updated_opportunity_ids=[TOPAZ.opportunity_id],
                ),
            ),
            # None relevant updates only
            (
                [
                    OpportunityVersionChange(
                        opportunity_id=OPAL.opportunity_id, previous=OPAL, latest=OPAL_REVISION_NUMB
                    ),
                ],
                None,
            ),
<<<<<<< HEAD
            # All changes
            (
                [
                    OpportunityVersionChange(
                        opportunity_id=TOPAZ.opportunity_id, previous=TOPAZ, latest=TOPAZ_ALL
                    )
                ],
                UserOpportunityUpdateContent(
                    subject="[This is a test email from the Simpler.Grants.gov alert system. No action is required] Your saved funding opportunity changed on Simpler.Grants.gov",
                    message=(
                        f"The following funding opportunity recently changed:<br><br><div>1. <a href='http://testhost:3000/opportunity/{TOPAZ.opportunity_id}' target='_blank'>Topaz 2025 Climate Research Grant</a><br><br>Here’s what changed:</div>"
                        '<p style="padding-left: 20px;">Status</p><p style="padding-left: 40px;">•  The status changed from Forecasted to Closed.<br><br>'
                        '<p style="padding-left: 20px;">Important dates</p><p style="padding-left: 40px;">•  The application due date changed from November 30, 2025 to December 31, 2025.<br>'
                        '<p style="padding-left: 40px;">•  The estimated award date changed from February 1, 2026 to March 15, 2026.<br>'
                        '<p style="padding-left: 40px;">•  The estimated project start date changed from April 15, 2026 to May 1, 2026.<br>'
                        '<p style="padding-left: 40px;">•  The fiscal year changed from 2025 to 2026.<br><br>'
                        '<p style="padding-left: 20px;">Awards details</p><p style="padding-left: 40px;">•  Program funding changed from $10,000,000 to $12,000,000.<br>'
                        '<p style="padding-left: 40px;">•  The number of expected awards changed from 7 to 5.<br>'
                        '<p style="padding-left: 40px;">•  The award minimum changed from $100,000 to $200,000.<br>'
                        '<p style="padding-left: 40px;">•  The award maximum changed from $2,500,000 to $3,000,000.<br><br>'
                        '<p style="padding-left: 20px;">Categorization</p>'
                        '<p style="padding-left: 40px;">•  Cost sharing or matching requirement has changed from Yes to No.<br>'
                        '<p style="padding-left: 40px;">•  The funding instrument type has changed from Grant, Cooperative agreement to Grant.<br>'
                        '<p style="padding-left: 40px;">•  The opportunity category has changed from Mandatory to Discretionary.<br>'
                        '<p style="padding-left: 40px;">•  The category of funding activity has changed from Science technology and other research and development, Environment to Energy.<br><br>'
                        '<p style="padding-left: 20px;">Grantor contact information</p><p style="padding-left: 40px;">•  The updated email address is john.smith@gmail.com.<br>'
                        '<p style="padding-left: 40px;">•  New description: grant manager.<br><br>'
                        '<p style="padding-left: 20px;">Eligibility</p>'
                        '<p style="padding-left: 40px;">•  Additional eligibility criteria include: [Public and state institutions of higher education].<br>'
                        '<p style="padding-left: 40px;">•  Removed eligibility criteria include: [Public and indian housing authorities].<br>'
                        '<p style="padding-left: 40px;">•  Additional information was changed.<br><br>'
                        '<p style="padding-left: 20px;">Documents</p><p style="padding-left: 40px;">•  A link to additional information was updated.<br><br>'
                        '<p style="padding-left: 20px;">Description</p><p style="padding-left: 40px;">•  <i>New Description:</i>'
                        '<div style="padding-left: 40px;">Climate research in mars</div><br>'
                        "<div><strong>Please carefully read the opportunity listing pages to review all changes.</strong><br><br>"
                        "<a href='http://testhost:3000' target='_blank' style='color:blue;'>Sign in to Simpler.Grants.gov to manage your saved opportunities.</a></div>"
                        "<div>If you have questions, please contact the Grants.gov Support Center:<br><br><a href='mailto:support@grants.gov'>support@grants.gov</a><br>1-800-518-4726<br>24 hours a day, 7 days a week<br>Closed on federal holidays</div>"
                    ),
                    updated_opportunity_ids=[TOPAZ.opportunity_id],
                ),
            ),
=======
>>>>>>> aa864a06
        ],
    )
    def test_build_notification_content(
        self,
        db_session,
        version_changes,
        expected,
        set_env_var_for_email_notification_config,
    ):
        # Instantiate the task
        task = OpportunityNotificationTask(db_session=db_session)
        res = task._build_notification_content(version_changes)
        assert res == expected

    def test_build_notification_content_all_changes(
        self,
        db_session,
        enable_factory_create,
        set_env_var_for_email_notification_config,
    ):
        TOPZ_ALL = build_opp_and_version(
            revision_number=2,
            opportunity_title="Topaz 2025 Climate Research Grant",
            opportunity_status=OpportunityStatus.CLOSED,
            close_date=date(2025, 12, 31),
            forecasted_award_date=date(2026, 3, 15),
            forecasted_project_start_date=date(2026, 5, 1),
            fiscal_year=2026,
            estimated_total_program_funding=12_000_000,
            expected_number_of_awards=5,
            award_floor=200_000,
            award_ceiling=3_000_000,
            is_cost_sharing=False,
            funding_instruments=[FundingInstrument.GRANT],
            category=OpportunityCategory.DISCRETIONARY,
            category_explanation="Focus on clean energy startups and demonstration projects",
            funding_categories=[FundingCategory.ENERGY],
            funding_category_description="Accelerates early-stage renewable energy technology adoption",
            agency_email_address="john.smith@gmail.com",
            agency_contact_description="grant manager",
            applicant_types=[ApplicantType.PUBLIC_AND_STATE_INSTITUTIONS_OF_HIGHER_EDUCATION],
            applicant_eligibility_description="Charter Schools only",
            additional_info_url="simpler-grants.gov",
            summary_description="Climate research in mars",
            has_attachments=True,
            db_session=enable_factory_create,
        )

        expected = UserOpportunityUpdateContent(
            subject="[This is a test email from the Simpler.Grants.gov alert system. No action is required] Your saved funding opportunity changed on Simpler.Grants.gov",
            message=(
                f"The following funding opportunity recently changed:<br><br><div>1. <a href='http://testhost:3000/opportunity/{TOPAZ.opportunity_id}' target='_blank'>Topaz 2025 Climate Research Grant</a><br><br>Here’s what changed:</div>"
                '<p style="padding-left: 20px;">Status</p><p style="padding-left: 40px;">•  The status changed from Forecasted to Closed.<br><br>'
                '<p style="padding-left: 20px;">Important dates</p><p style="padding-left: 40px;">•  The application due date changed from November 30, 2025 to December 31, 2025.<br>'
                '<p style="padding-left: 40px;">•  The estimated award date changed from February 1, 2026 to March 15, 2026.<br>'
                '<p style="padding-left: 40px;">•  The estimated project start date changed from April 15, 2026 to May 1, 2026.<br>'
                '<p style="padding-left: 40px;">•  The fiscal year changed from 2025 to 2026.<br><br>'
                '<p style="padding-left: 20px;">Awards details</p><p style="padding-left: 40px;">•  Program funding changed from $10,000,000 to $12,000,000.<br>'
                '<p style="padding-left: 40px;">•  The number of expected awards changed from 7 to 5.<br>'
                '<p style="padding-left: 40px;">•  The award minimum changed from $100,000 to $200,000.<br>'
                '<p style="padding-left: 40px;">•  The award maximum changed from $2,500,000 to $3,000,000.<br><br>'
                '<p style="padding-left: 20px;">Categorization</p><p style="padding-left: 40px;">•  Cost sharing or matching requirement has changed from Yes to No.<br>'
                '<p style="padding-left: 40px;">•  The funding instrument type has changed from Grant, Cooperative agreement to Grant.<br>'
                '<p style="padding-left: 40px;">•  The opportunity category has changed from Mandatory to Discretionary.<br>'
                '<p style="padding-left: 40px;">•  The category of funding activity has changed from Science technology and other research and development, Environment to Energy.<br><br>'
                '<p style="padding-left: 20px;">Grantor contact information</p><p style="padding-left: 40px;">•  The updated email address is john.smith@gmail.com.<br>'
                '<p style="padding-left: 40px;">•  New description: grant manager.<br><br>'
                '<p style="padding-left: 20px;">Eligibility</p><p style="padding-left: 40px;">•  Additional eligibility criteria include: [Public and state institutions of higher education].<br>'
                '<p style="padding-left: 40px;">•  Removed eligibility criteria include: [Public and indian housing authorities].<br>'
                '<p style="padding-left: 40px;">•  Additional information was changed.<br><br>'
                '<p style="padding-left: 20px;">Documents</p><p style="padding-left: 40px;">•  A link to additional information was updated.<br><br>'
                '<p style="padding-left: 20px;">Description</p><p style="padding-left: 40px;">•  The description has changed.<br>'
                "<div><strong>Please carefully read the opportunity listing pages to review all changes.</strong><br><br>"
                "<a href='http://testhost:3000' target='_blank' style='color:blue;'>Sign in to Simpler.Grants.gov to manage your saved opportunities.</a></div>"
                "<div>If you have questions, please contact the Grants.gov Support Center:<br><br><a href='mailto:support@grants.gov'>support@grants.gov</a><br>1-800-518-4726<br>24 hours a day, 7 days a week<br>Closed on federal holidays</div>"
            ),
            updated_opportunity_ids=[TOPAZ.opportunity_id],
        )

        # Instantiate the task
        task = OpportunityNotificationTask(db_session=db_session)
        res = task._build_notification_content(
            [
                OpportunityVersionChange(
                    opportunity_id=TOPAZ.opportunity_id, previous=TOPAZ, latest=TOPZ_ALL
                )
            ]
        )
        assert res == expected<|MERGE_RESOLUTION|>--- conflicted
+++ resolved
@@ -50,11 +50,8 @@
     applicant_eligibility_description: str | None,
     additional_info_url: str | None,
     summary_description: str | None,
-<<<<<<< HEAD
-=======
     has_attachments: bool | None = None,
     db_session: db.Session | None = None,
->>>>>>> aa864a06
 ) -> OpportunityVersion:
     _ = db_session  # Prevent linter warning for unused variable
     opportunity = factories.OpportunityFactory.build(
@@ -85,7 +82,6 @@
         agency_contact_description=agency_contact_description,
         applicant_types=applicant_types,
         applicant_eligibility_description=applicant_eligibility_description,
-        summary_description=summary_description,
         additional_info_url=additional_info_url,
         summary_description=summary_description,
     )
@@ -181,36 +177,6 @@
     **base_topaz_fields,
 )
 
-<<<<<<< HEAD
-TOPAZ_ALL = build_opp_and_version(
-    revision_number=2,
-    opportunity_title="Topaz 2025 Climate Research Grant",
-    opportunity_status=OpportunityStatus.CLOSED,
-    close_date=date(2025, 12, 31),
-    forecasted_award_date=date(2026, 3, 15),
-    forecasted_project_start_date=date(2026, 5, 1),
-    fiscal_year=2026,
-    estimated_total_program_funding=12_000_000,
-    expected_number_of_awards=5,
-    award_floor=200_000,
-    award_ceiling=3_000_000,
-    is_cost_sharing=False,
-    funding_instruments=[FundingInstrument.GRANT],
-    category=OpportunityCategory.DISCRETIONARY,
-    category_explanation="Focus on clean energy startups and demonstration projects",
-    funding_categories=[FundingCategory.ENERGY],
-    funding_category_description="Accelerates early-stage renewable energy technology adoption",
-    agency_email_address="john.smith@gmail.com",
-    agency_contact_description="grant manager",
-    applicant_types=[ApplicantType.PUBLIC_AND_STATE_INSTITUTIONS_OF_HIGHER_EDUCATION],
-    applicant_eligibility_description="Charter Schools only",
-    opportunity_attachments=[{"attachment_id": 3}],
-    additional_info_url="simpler-grants.gov",
-    summary_description="Climate research in mars",
-)
-
-=======
->>>>>>> aa864a06
 
 class TestOpportunityNotification:
     @pytest.fixture
@@ -828,7 +794,28 @@
         assert res == expected_html
 
     @pytest.mark.parametrize(
-<<<<<<< HEAD
+        "description_diffs,expected_html",
+        [
+            ({"before": "testing", "after": None}, ""),
+            (
+                {"before": "testing", "after": "Updated description"},
+                '<p style="padding-left: 20px;">Description</p><p style="padding-left: 40px;">•  The description has changed.<br>',
+            ),
+        ],
+    )
+    def test_build_description_fields_content(
+        self,
+        db_session,
+        description_diffs,
+        expected_html,
+        set_env_var_for_email_notification_config,
+    ):
+        # Instantiate the task
+        task = OpportunityNotificationTask(db_session=db_session)
+        res = task._build_description_fields_content(description_diffs, 1)
+        assert res == expected_html
+
+    @pytest.mark.parametrize(
         "html_str,expected_html",
         [
             # Truncate mid-text inside inline tag <strong>, no closing tags
@@ -901,14 +888,6 @@
                     "after": '<p> The <strong>Climate Innovation Research Grant</strong> supports groundbreaking projects aimed at reducing <em>greenhouse gas</em> emissions through <a href="https://example.org/renewables">renewable energy</a>,<strong class="highlight"> sustainable agriculture</strong>, and <u>carbon capture technologies</u>. Open to institutions, nonprofits, and private entities.</p>',
                 },
                 '<p style="padding-left: 20px;">Description</p><p style="padding-left: 40px;">•  <i>New Description:</i><div style="padding-left: 40px;"><p> The <strong>Climate Innovation Research Grant</strong> supports groundbreaking projects aimed at reducing <em>greenhouse gas</em> emissions through <a href="https://example.org/renewables">renewable energy</a>,<strong class="highlight"> sustainab</strong><a href=\'http://testhost:3000/opportunity/1\' style=\'color:blue;\'>...Read full description</a></div><br>',
-=======
-        "description_diffs,expected_html",
-        [
-            ({"before": "testing", "after": None}, ""),
-            (
-                {"before": "testing", "after": "Updated description"},
-                '<p style="padding-left: 20px;">Description</p><p style="padding-left: 40px;">•  The description has changed.<br>',
->>>>>>> aa864a06
             ),
         ],
     )
@@ -1011,50 +990,6 @@
                 ],
                 None,
             ),
-<<<<<<< HEAD
-            # All changes
-            (
-                [
-                    OpportunityVersionChange(
-                        opportunity_id=TOPAZ.opportunity_id, previous=TOPAZ, latest=TOPAZ_ALL
-                    )
-                ],
-                UserOpportunityUpdateContent(
-                    subject="[This is a test email from the Simpler.Grants.gov alert system. No action is required] Your saved funding opportunity changed on Simpler.Grants.gov",
-                    message=(
-                        f"The following funding opportunity recently changed:<br><br><div>1. <a href='http://testhost:3000/opportunity/{TOPAZ.opportunity_id}' target='_blank'>Topaz 2025 Climate Research Grant</a><br><br>Here’s what changed:</div>"
-                        '<p style="padding-left: 20px;">Status</p><p style="padding-left: 40px;">•  The status changed from Forecasted to Closed.<br><br>'
-                        '<p style="padding-left: 20px;">Important dates</p><p style="padding-left: 40px;">•  The application due date changed from November 30, 2025 to December 31, 2025.<br>'
-                        '<p style="padding-left: 40px;">•  The estimated award date changed from February 1, 2026 to March 15, 2026.<br>'
-                        '<p style="padding-left: 40px;">•  The estimated project start date changed from April 15, 2026 to May 1, 2026.<br>'
-                        '<p style="padding-left: 40px;">•  The fiscal year changed from 2025 to 2026.<br><br>'
-                        '<p style="padding-left: 20px;">Awards details</p><p style="padding-left: 40px;">•  Program funding changed from $10,000,000 to $12,000,000.<br>'
-                        '<p style="padding-left: 40px;">•  The number of expected awards changed from 7 to 5.<br>'
-                        '<p style="padding-left: 40px;">•  The award minimum changed from $100,000 to $200,000.<br>'
-                        '<p style="padding-left: 40px;">•  The award maximum changed from $2,500,000 to $3,000,000.<br><br>'
-                        '<p style="padding-left: 20px;">Categorization</p>'
-                        '<p style="padding-left: 40px;">•  Cost sharing or matching requirement has changed from Yes to No.<br>'
-                        '<p style="padding-left: 40px;">•  The funding instrument type has changed from Grant, Cooperative agreement to Grant.<br>'
-                        '<p style="padding-left: 40px;">•  The opportunity category has changed from Mandatory to Discretionary.<br>'
-                        '<p style="padding-left: 40px;">•  The category of funding activity has changed from Science technology and other research and development, Environment to Energy.<br><br>'
-                        '<p style="padding-left: 20px;">Grantor contact information</p><p style="padding-left: 40px;">•  The updated email address is john.smith@gmail.com.<br>'
-                        '<p style="padding-left: 40px;">•  New description: grant manager.<br><br>'
-                        '<p style="padding-left: 20px;">Eligibility</p>'
-                        '<p style="padding-left: 40px;">•  Additional eligibility criteria include: [Public and state institutions of higher education].<br>'
-                        '<p style="padding-left: 40px;">•  Removed eligibility criteria include: [Public and indian housing authorities].<br>'
-                        '<p style="padding-left: 40px;">•  Additional information was changed.<br><br>'
-                        '<p style="padding-left: 20px;">Documents</p><p style="padding-left: 40px;">•  A link to additional information was updated.<br><br>'
-                        '<p style="padding-left: 20px;">Description</p><p style="padding-left: 40px;">•  <i>New Description:</i>'
-                        '<div style="padding-left: 40px;">Climate research in mars</div><br>'
-                        "<div><strong>Please carefully read the opportunity listing pages to review all changes.</strong><br><br>"
-                        "<a href='http://testhost:3000' target='_blank' style='color:blue;'>Sign in to Simpler.Grants.gov to manage your saved opportunities.</a></div>"
-                        "<div>If you have questions, please contact the Grants.gov Support Center:<br><br><a href='mailto:support@grants.gov'>support@grants.gov</a><br>1-800-518-4726<br>24 hours a day, 7 days a week<br>Closed on federal holidays</div>"
-                    ),
-                    updated_opportunity_ids=[TOPAZ.opportunity_id],
-                ),
-            ),
-=======
->>>>>>> aa864a06
         ],
     )
     def test_build_notification_content(
