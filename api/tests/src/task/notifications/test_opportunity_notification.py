import logging
from datetime import date, timedelta

import pytest

import tests.src.db.models.factories as factories
from src.adapters.aws.pinpoint_adapter import _clear_mock_responses
from src.constants.lookup_constants import (
    FundingCategory,
    FundingInstrument,
    OpportunityCategory,
    OpportunityStatus,
)
from src.db.models.opportunity_models import Opportunity, OpportunityVersion
from src.db.models.user_models import UserNotificationLog, UserSavedOpportunity
from src.task.notifications.constants import (
    Metrics,
    NotificationReason,
    OpportunityVersionChange,
    UserOpportunityUpdateContent,
)
from src.task.notifications.email_notification import EmailNotificationTask
from src.task.notifications.opportunity_notifcation import OpportunityNotificationTask
from tests.lib.db_testing import cascade_delete_from_db_table


def build_opp_and_version(
    revision_number: int | None,
    opportunity_title: str | None,
    opportunity_status: OpportunityStatus,
    close_date: date | None,
    forecasted_award_date: date | None,
    forecasted_project_start_date: date | None,
    fiscal_year: int | None,
    estimated_total_program_funding: int | None,
    expected_number_of_awards: int | None,
    award_floor: int | None,
    award_ceiling: int | None,
    is_cost_sharing: bool | None,
    funding_instruments: list[FundingInstrument],
    category: OpportunityCategory | None,
    category_explanation: str | None,
    funding_categories: list[FundingCategory],
    funding_category_description: str | None,
<<<<<<< HEAD
    summary_description: str | None,
=======
    agency_email_address: str | None,
    agency_contact_description: str | None,
>>>>>>> 21f27e93
) -> OpportunityVersion:
    opportunity = factories.OpportunityFactory.build(
        opportunity_title=opportunity_title,
        current_opportunity_summary=None,
        category=category,
        category_explanation=category_explanation,
        revision_number=revision_number,
    )

    opportunity_summary = factories.OpportunitySummaryFactory.build(
        opportunity=opportunity,
        close_date=close_date,
        forecasted_award_date=forecasted_award_date,
        forecasted_project_start_date=forecasted_project_start_date,
        fiscal_year=fiscal_year,
        estimated_total_program_funding=estimated_total_program_funding,
        expected_number_of_awards=expected_number_of_awards,
        award_floor=award_floor,
        award_ceiling=award_ceiling,
        is_cost_sharing=is_cost_sharing,
        funding_instruments=funding_instruments,
        funding_categories=funding_categories,
        funding_category_description=funding_category_description,
<<<<<<< HEAD
        summary_description=summary_description,
=======
        agency_email_address=agency_email_address,
        agency_contact_description=agency_contact_description,
>>>>>>> 21f27e93
    )

    opportunity.current_opportunity_summary = factories.CurrentOpportunitySummaryFactory.build(
        opportunity_status=opportunity_status,
        opportunity_summary=opportunity_summary,
        opportunity=opportunity,
    )

    version = factories.OpportunityVersionFactory.build(opportunity=opportunity)

    return version


base_opal_fields = {
    "opportunity_title": "Opal 2025 Awards",
    "close_date": date(2026, 9, 1),
    "forecasted_award_date": None,
    "forecasted_project_start_date": None,
    "fiscal_year": None,
    "estimated_total_program_funding": 15_000_000,
    "expected_number_of_awards": 3,
    "award_floor": 50_000,
    "award_ceiling": 5_000_000,
    "is_cost_sharing": True,
    "funding_instruments": [FundingInstrument.COOPERATIVE_AGREEMENT],
    "category": None,
    "category_explanation": None,
    "funding_categories": [FundingCategory.EDUCATION],
    "funding_category_description": None,
<<<<<<< HEAD
    "summary_description": None,
=======
    "agency_email_address": None,
    "agency_contact_description": "customer service",
>>>>>>> 21f27e93
}

OPAL = build_opp_and_version(
    revision_number=1,
    opportunity_status=OpportunityStatus.POSTED,
    **base_opal_fields,
)

OPAL_STATUS = build_opp_and_version(
    revision_number=1,
    opportunity_status=OpportunityStatus.CLOSED,  # Opp Status update
    **base_opal_fields,
)

OPAL_REVISION_NUMB = build_opp_and_version(
    revision_number=2,  # non-tracked field update
    opportunity_status=OpportunityStatus.POSTED,
    **base_opal_fields,
)

base_topaz_fields = {
    "revision_number": 1,
    "opportunity_title": "Topaz 2025 Climate Research Grant",
    "forecasted_award_date": date(2026, 2, 1),
    "close_date": date(2025, 11, 30),
    "forecasted_project_start_date": date(2026, 4, 15),
    "fiscal_year": 2025,
    "estimated_total_program_funding": 10_000_000,
    "expected_number_of_awards": 7,
    "award_floor": 100_000,
    "award_ceiling": 2_500_000,
    "is_cost_sharing": True,
    "funding_instruments": [FundingInstrument.GRANT, FundingInstrument.COOPERATIVE_AGREEMENT],
    "category": OpportunityCategory.MANDATORY,
    "category_explanation": "Required under federal climate initiative mandate",
    "funding_categories": [
        FundingCategory.SCIENCE_TECHNOLOGY_AND_OTHER_RESEARCH_AND_DEVELOPMENT,
        FundingCategory.ENVIRONMENT,
    ],
    "funding_category_description": "Supports research in climate modeling and adaptation",
<<<<<<< HEAD
    "summary_description": "Summary",
=======
    "agency_email_address": None,
    "agency_contact_description": "customer service",
>>>>>>> 21f27e93
}

TOPAZ = build_opp_and_version(
    opportunity_status=OpportunityStatus.FORECASTED,
    **base_topaz_fields,
)

TOPAZ_STATUS = build_opp_and_version(
    opportunity_status=OpportunityStatus.CLOSED,
    **base_topaz_fields,
)

TOPAZ_ALL = build_opp_and_version(
    revision_number=2,
    opportunity_title="Topaz 2025 Climate Research Grant",
    opportunity_status=OpportunityStatus.CLOSED,
    close_date=date(2025, 12, 31),
    forecasted_award_date=date(2026, 3, 15),
    forecasted_project_start_date=date(2026, 5, 1),
    fiscal_year=2026,
    estimated_total_program_funding=12_000_000,
    expected_number_of_awards=5,
    award_floor=200_000,
    award_ceiling=3_000_000,
    is_cost_sharing=False,
    funding_instruments=[FundingInstrument.GRANT],
    category=OpportunityCategory.DISCRETIONARY,
    category_explanation="Focus on clean energy startups and demonstration projects",
    funding_categories=[FundingCategory.ENERGY],
    funding_category_description="Accelerates early-stage renewable energy technology adoption",
<<<<<<< HEAD
    summary_description="Climate research in mars",
=======
    agency_email_address="john.smith@gmail.com",
    agency_contact_description="grant manager",
>>>>>>> 21f27e93
)


class TestOpportunityNotification:
    @pytest.fixture
    def set_env_var_for_email_notification_config(self, monkeypatch):
        monkeypatch.setenv("AWS_PINPOINT_APP_ID", "test-app-id")
        monkeypatch.setenv("FRONTEND_BASE_URL", "http://testhost:3000")

    @pytest.fixture(autouse=True)
    def clear_data(self, db_session):
        """Clear all notification logs"""
        cascade_delete_from_db_table(db_session, UserNotificationLog)
        cascade_delete_from_db_table(db_session, Opportunity)
        cascade_delete_from_db_table(db_session, UserSavedOpportunity)

    @pytest.fixture(autouse=True)
    def user_with_email(self, db_session, user):
        return factories.LinkExternalUserFactory.create(user=user, email="test@example.com").user

    def test_email_notifications_collection(
        self,
        db_session,
        search_client,
        user,
        caplog,
        set_env_var_for_email_notification_config,
    ):
        caplog.set_level(logging.INFO)

        """Test that latest opportunity version is collected for each saved opportunity"""
        # create a different user

        user_2 = factories.LinkExternalUserFactory.create().user

        # Create a saved opportunity that needs notification
        opp_1 = factories.OpportunityFactory.create(is_posted_summary=True)
        opp_2 = factories.OpportunityFactory.create(is_posted_summary=True)
        opp_3 = factories.OpportunityFactory.create(is_posted_summary=True)

        # create old versions  for opps
        factories.OpportunityVersionFactory.create(
            opportunity=opp_1,
        )
        factories.OpportunityVersionFactory.create(
            opportunity=opp_2,
        )
        factories.OpportunityVersionFactory.create(
            opportunity=opp_3,
        )

        # User saved opportunity records
        factories.UserSavedOpportunityFactory.create(
            user=user,
            opportunity=opp_1,
        )
        factories.UserSavedOpportunityFactory.create(
            user=user,
            opportunity=opp_2,
        )
        factories.UserSavedOpportunityFactory.create(
            user=user_2,
            opportunity=opp_1,
        )
        factories.UserSavedOpportunityFactory.create(
            user=user_2,
            opportunity=opp_3,
        )

        opp_1.current_opportunity_summary.opportunity_status = OpportunityStatus.CLOSED
        opp_2.current_opportunity_summary.opportunity_status = OpportunityStatus.ARCHIVED
        opp_3.current_opportunity_summary.opportunity_status = OpportunityStatus.FORECASTED

        # create new versions for opps
        factories.OpportunityVersionFactory.create(
            opportunity=opp_1, created_at=opp_1.created_at + timedelta(minutes=60)
        )
        opp_1_v_2 = factories.OpportunityVersionFactory.create(
            opportunity=opp_1, created_at=opp_1.created_at + timedelta(minutes=160)
        )
        opp_2_v_1 = factories.OpportunityVersionFactory.create(
            opportunity=opp_2, created_at=opp_2.created_at + timedelta(minutes=60)
        )
        factories.OpportunityVersionFactory.create(
            opportunity=opp_3, created_at=opp_3.created_at + timedelta(minutes=60)
        )
        opp_3_v_2 = factories.OpportunityVersionFactory.create(
            opportunity=opp_3, created_at=opp_3.created_at + timedelta(minutes=80)
        )

        _clear_mock_responses()

        # Instantiate the task
        task = OpportunityNotificationTask(db_session=db_session)

        results = task._get_latest_opportunity_versions()

        # assert that only the latest version is picked up for each user_saved_opportunity
        assert len(results) == 4

        for user_saved_opp, latest_opp_ver in results:
            opp_id = user_saved_opp.opportunity_id

            if opp_id == opp_1.opportunity_id:
                assert latest_opp_ver.opportunity_id == opp_1_v_2.opportunity_id
            elif opp_id == opp_2.opportunity_id:
                assert latest_opp_ver.opportunity_id == opp_2_v_1.opportunity_id
            elif opp_id == opp_3.opportunity_id:
                assert latest_opp_ver.opportunity_id == opp_3_v_2.opportunity_id

        # Run the notification task
        task = EmailNotificationTask(db_session, search_client)
        task.run()

        # Verify notification log was created
        notification_logs = (
            db_session.query(UserNotificationLog)
            .filter(
                UserNotificationLog.notification_reason == NotificationReason.OPPORTUNITY_UPDATES
            )
            .all()
        )
        assert len(notification_logs) == 2
        assert notification_logs[0].user_id == user.user_id
        assert notification_logs[1].user_id == user_2.user_id

        # Verify the log contains the correct metrics
        log_records = [
            r for r in caplog.records if "Successfully delivered notification to user" in r.message
        ]

        assert (
            len(
                [
                    log
                    for log in log_records
                    if log.__dict__["notification_reason"] == NotificationReason.OPPORTUNITY_UPDATES
                ]
            )
            == 2
        )

    def test_with_no_user_email_notification(
        self,
        db_session,
        set_env_var_for_email_notification_config,
    ):
        """Test that no notification is collected if the user has no linked email address."""
        # Create a saved opportunity that needs notification
        opportunity = factories.OpportunityFactory.create(no_current_summary=True)
        factories.OpportunityVersionFactory.create(
            opportunity=opportunity,
        )
        factories.UserSavedOpportunityFactory.create(
            opportunity=opportunity,
        )
        factories.OpportunityVersionFactory.create(
            opportunity=opportunity,
        )

        # Instantiate the task
        task = OpportunityNotificationTask(db_session=db_session)

        results = task.collect_email_notifications()

        assert len(results) == 0

    def test_with_no_prior_version_email_collections(
        self, db_session, user, set_env_var_for_email_notification_config
    ):
        """Test that no notification log is created when no prior version exist"""
        opportunity = factories.OpportunityFactory.create(no_current_summary=True)
        factories.UserSavedOpportunityFactory.create(
            user=user,
            opportunity=opportunity,
        )

        # Instantiate the task
        task = OpportunityNotificationTask(db_session=db_session)
        results = task.collect_email_notifications()

        assert len(results) == 0
        metrics = task.metrics
        assert metrics[Metrics.VERSIONLESS_OPPORTUNITY_COUNT] == 1

    def test_no_updates_email_collections(
        self, db_session, user, set_env_var_for_email_notification_config
    ):
        """Test that no notification is collected when there are no opportunity updates."""
        opportunity = factories.OpportunityFactory.create(no_current_summary=True)
        version = factories.OpportunityVersionFactory.create(opportunity=opportunity)
        factories.UserSavedOpportunityFactory.create(
            user=user,
            opportunity=opportunity,
            last_notified_at=version.created_at + timedelta(minutes=1),
        )

        # Instantiate the task
        task = OpportunityNotificationTask(db_session=db_session)

        results = task.collect_email_notifications()
        assert len(results) == 0

    def test_last_notified_version(
        self, db_session, user, set_env_var_for_email_notification_config
    ):
        """
         Test that `_get_last_notified_versions` correctly returns the most recent
        OpportunityVersion created *before* each user's `last_notified_at` timestamp for the given opportunity
        """
        # create a different user
        user_2 = factories.LinkExternalUserFactory.create(email="test@example.com").user

        v_1 = factories.OpportunityVersionFactory.create()
        opp = v_1.opportunity

        factories.UserSavedOpportunityFactory.create(
            user=user,
            opportunity=opp,
            last_notified_at=v_1.created_at + timedelta(minutes=1),
        )
        v_2 = factories.OpportunityVersionFactory.create(
            opportunity=opp, created_at=v_1.created_at + timedelta(minutes=60)
        )
        factories.UserSavedOpportunityFactory.create(
            user=user_2,
            opportunity=opp,
            last_notified_at=v_2.created_at + timedelta(minutes=1),
        )

        # Instantiate the task
        task = OpportunityNotificationTask(db_session=db_session)

        results = task._get_last_notified_versions(
            [
                (user.user_id, opp.opportunity_id),
                (user_2.user_id, opp.opportunity_id),
            ]
        )

        assert results[user.user_id, opp.opportunity_id] == v_1
        assert results[user_2.user_id, opp.opportunity_id] == v_2

    @pytest.mark.parametrize(
        "diff_dict,expected_dict",
        [
            (
                # Single field with nested name
                [{"field": "a.b", "before": "new", "after": "old"}],
                {"b": {"before": "new", "after": "old"}},
            ),
            (
                # Multiple fields
                [
                    {"field": "a.b.c", "before": 123, "after": None},
                    {"field": "c.d", "before": True, "after": False},
                ],
                {"c": {"before": 123, "after": None}, "d": {"before": True, "after": False}},
            ),
            (
                # Flat field name
                [{"field": "a", "before": [], "after": [1]}],
                {"a": {"before": [], "after": [1]}},
            ),
        ],
    )
    def test_flatten_and_extract_field_changes(
        self, db_session, diff_dict, expected_dict, set_env_var_for_email_notification_config
    ):
        # Instantiate the task
        task = OpportunityNotificationTask(db_session=db_session)
        res = task._flatten_and_extract_field_changes(diff_dict)

        assert res == expected_dict

    @pytest.mark.parametrize(
        "opp_status_diffs,expected_html",
        [
            (
                {"before": OpportunityStatus.POSTED, "after": OpportunityStatus.CLOSED},
                '<p style="padding-left: 20px;">Status</p><p style="padding-left: 40px;">•  The status changed from Open to Closed.<br>',
            ),
            (
                {"before": OpportunityStatus.FORECASTED, "after": OpportunityStatus.ARCHIVED},
                '<p style="padding-left: 20px;">Status</p><p style="padding-left: 40px;">•  The status changed from Forecasted to Archived.<br>',
            ),
        ],
    )
    def test_build_opportunity_status_content(
        self, db_session, opp_status_diffs, expected_html, set_env_var_for_email_notification_config
    ):
        # Instantiate the task
        task = OpportunityNotificationTask(db_session=db_session)
        res = task._build_opportunity_status_content(opp_status_diffs)

        assert res == expected_html

    @pytest.mark.parametrize(
        "imp_dates_diffs,expected_html",
        [
            # close_date
            (
                {"close_date": {"before": "2035-10-10", "after": "2035-10-30"}},
                '<p style="padding-left: 20px;">Important dates</p><p style="padding-left: 40px;">•  The application due date changed from October 10, 2035 to October 30, 2035.<br>',
            ),
            (
                {"close_date": {"before": "2025-10-10", "after": None}},
                '<p style="padding-left: 20px;">Important dates</p><p style="padding-left: 40px;">•  The application due date changed from October 10, 2025 to not specified.<br>',
            ),
            # forecasted_award_date
            (
                {"forecasted_award_date": {"before": "2030-1-6", "after": "2031-5-3"}},
                '<p style="padding-left: 20px;">Important dates</p><p style="padding-left: 40px;">•  The estimated award date changed from January 6, 2030 to May 3, 2031.<br>',
            ),
            (
                {"forecasted_award_date": {"before": None, "after": "2026-9-11"}},
                '<p style="padding-left: 20px;">Important dates</p><p style="padding-left: 40px;">•  The estimated award date changed from not specified to September 11, 2026.<br>',
            ),
            # forecasted_project_start_date
            (
                {
                    "forecasted_project_start_date": {
                        "before": "2027-1-7",
                        "after": "2031-5-3",
                    }
                },
                '<p style="padding-left: 20px;">Important dates</p><p style="padding-left: 40px;">•  The estimated project start date changed from January 7, 2027 to May 3, 2031.<br>',
            ),
            (
                {"forecasted_project_start_date": {"before": None, "after": "2028-1-7"}},
                '<p style="padding-left: 20px;">Important dates</p><p style="padding-left: 40px;">•  The estimated project start date changed from not specified to January 7, 2028.<br>',
            ),
            # fiscal_year
            (
                {"fiscal_year": {"before": 2050, "after": 2051}},
                '<p style="padding-left: 20px;">Important dates</p><p style="padding-left: 40px;">•  The fiscal year changed from 2050 to 2051.<br>',
            ),
            (
                {"fiscal_year": {"before": 2033, "after": None}},
                '<p style="padding-left: 20px;">Important dates</p><p style="padding-left: 40px;">•  The fiscal year changed from 2033 to not specified.<br>',
            ),
        ],
    )
    def test_build_important_dates_content(
        self, db_session, imp_dates_diffs, expected_html, set_env_var_for_email_notification_config
    ):
        # Instantiate the task
        task = OpportunityNotificationTask(db_session=db_session)
        res = task._build_important_dates_content(imp_dates_diffs)

        assert res == expected_html

    @pytest.mark.parametrize(
        "award_diffs,expected_html",
        [  # estimated_total_program_funding only
            (
                {"estimated_total_program_funding": {"before": 500_000, "after": None}},
                '<p style="padding-left: 20px;">Awards details</p><p style="padding-left: 40px;">•  Program funding changed from $500,000 to not specified.<br>',
            ),
            (
                {"expected_number_of_awards": {"before": None, "after": 3}},
                '<p style="padding-left: 20px;">Awards details</p><p style="padding-left: 40px;">•  The number of expected awards changed from not specified to 3.<br>',
            ),
            # multiple award fields
            (
                {
                    "award_floor": {"before": 500_000, "after": 200_000},
                    "award_ceiling": {"before": 1_000_000, "after": 500_000},
                },
                '<p style="padding-left: 20px;">Awards details</p><p style="padding-left: 40px;">•  The award minimum changed from $500,000 to $200,000.<br><p style="padding-left: 40px;">•  The award maximum changed from $1,000,000 to $500,000.<br>',
            ),
        ],
    )
    def test_build_award_fields_content(
        self, db_session, award_diffs, expected_html, set_env_var_for_email_notification_config
    ):
        # Instantiate the task
        task = OpportunityNotificationTask(db_session=db_session)
        res = task._build_award_fields_content(award_diffs)

        assert res == expected_html

    @pytest.mark.parametrize(
        "category_diff,expected_html",
        [
            (
                {"is_cost_sharing": {"before": True, "after": None}},
                '<p style="padding-left: 20px;">Categorization</p><p style="padding-left: 40px;">•  Cost sharing or matching requirement has changed from Yes to not specified.<br>',
            ),
            (
                {
                    "funding_instruments": {
                        "before": [FundingInstrument.GRANT],
                        "after": [FundingInstrument.OTHER],
                    }
                },
                '<p style="padding-left: 20px;">Categorization</p><p style="padding-left: 40px;">•  The funding instrument type has changed from Grant to Other.<br>',
            ),
            (
                {"category": {"before": OpportunityCategory.OTHER, "after": None}},
                '<p style="padding-left: 20px;">Categorization</p><p style="padding-left: 40px;">•  The opportunity category has changed from Other to not specified.<br>',
            ),
            (
                {"category_explanation": {"before": None, "after": "to be determined"}},
                '<p style="padding-left: 20px;">Categorization</p><p style="padding-left: 40px;">•  Opportunity category explanation has changed from not specified to To be determined.<br>',
            ),
            # Skip category_explanation if Category changes from Other to any other category or none
            (
                {
                    "category": {
                        "before": OpportunityCategory.OTHER,
                        "after": OpportunityCategory.MANDATORY,
                    },
                    "category_explanation": {"before": "to be determined", "after": None},
                },
                '<p style="padding-left: 20px;">Categorization</p><p style="padding-left: 40px;">•  The opportunity category has changed from Other to Mandatory.<br>',
            ),
            (
                {
                    "category": {"before": OpportunityCategory.OTHER, "after": None},
                    "category_explanation": {"before": "to be determined", "after": None},
                },
                '<p style="padding-left: 20px;">Categorization</p><p style="padding-left: 40px;">•  The opportunity category has changed from Other to not specified.<br>',
            ),
            (
                {
                    "category": {
                        "before": OpportunityCategory.DISCRETIONARY,
                        "after": OpportunityCategory.OTHER,
                    },
                    "category_explanation": {"before": None, "after": "To be determined"},
                },
                '<p style="padding-left: 20px;">Categorization</p>'
                '<p style="padding-left: 40px;">•  The opportunity category has changed from Discretionary to Other.<br>'
                '<p style="padding-left: 40px;">•  Opportunity category explanation has changed from not specified to To be determined.<br>',
            ),
            (
                {
                    "funding_categories": {
                        "before": [FundingCategory.OPPORTUNITY_ZONE_BENEFITS],
                        "after": [FundingCategory.OTHER],
                    }
                },
                '<p style="padding-left: 20px;">Categorization</p><p style="padding-left: 40px;">•  The category of funding activity has changed from Opportunity zone benefits to Other.<br>',
            ),
            # Skip category_explanation if funding_categories changes from Other to any other category or none
            (
                {
                    "funding_categories": {
                        "before": [FundingCategory.OTHER],
                        "after": [FundingCategory.ENERGY],
                    },
                    "funding_category_description": {"before": "to be determined", "after": None},
                },
                '<p style="padding-left: 20px;">Categorization</p><p style="padding-left: 40px;">•  The category of funding activity has changed from Other to Energy.<br>',
            ),
            (
                {
                    "funding_categories": {
                        "before": [FundingCategory.EDUCATION],
                        "after": [FundingCategory.OTHER],
                    },
                    "funding_category_description": {"before": None, "after": "To be determined"},
                },
                '<p style="padding-left: 20px;">Categorization</p>'
                '<p style="padding-left: 40px;">•  The category of funding activity has changed from Education to Other.<br>'
                '<p style="padding-left: 40px;">•  The funding activity category explanation has been changed from not specified to To be determined.<br>',
            ),
        ],
    )
    def test_build_categorization_fields_content(
        self, db_session, category_diff, expected_html, set_env_var_for_email_notification_config
    ):
        # Instantiate the task
        task = OpportunityNotificationTask(db_session=db_session)
        res = task._build_categorization_fields_content(category_diff)
        assert res == expected_html

    @pytest.mark.parametrize(
<<<<<<< HEAD
        "description_diffs,expected_html",
        [
            ({"before": "testing", "after": None}, ""),
            (
                {
                    "before": "testing",
                    "after": "The Climate Innovation Research Grant supports groundbreaking projects aimed at reducing greenhouse gas emissions through renewable energy, sustainable agriculture, and carbon capture technologies. Open to institutions, nonprofits, and private entities.",
                },
                "<p style=\"padding-left: 20px;\">Description</p><p style=\"padding-left: 40px;\">•  <i>New Description:</i> The Climate Innovation Research Grant supports groundbreaking projects aimed at reducing greenhouse gas emissions through renewable energy, sustainable agriculture, and carbon capture technologies. Open to institutions, nonprofits, and private entities.<a href='http://testhost:3000/opportunity/1' style='color:blue;'>...Read full description</a><br>",
            ),
        ],
    )
    def test_build_description_fields_content(
        self,
        db_session,
        description_diffs,
        expected_html,
        set_env_var_for_email_notification_config,
    ):
        # Instantiate the task
        task = OpportunityNotificationTask(db_session=db_session)
        res = task._build_description_fields_content(description_diffs, 1)
=======
        "contact_diffs,expected_html",
        [
            (
                {"agency_email_address": {"before": None, "after": "contact@simpler.gov"}},
                '<p style="padding-left: 20px;">Grantor contact information</p>'
                '<p style="padding-left: 40px;">•  The updated email address is contact@simpler.gov.<br>',
            ),
            (
                {
                    "agency_contact_description": {
                        "before": "Email customer service for any enquiries",
                        "after": None,
                    }
                },
                '<p style="padding-left: 20px;">Grantor contact information</p><p style="padding-left: 40px;">•  New description: not specified.<br>',
            ),  # Truncate
            (
                {
                    "agency_contact_description": {
                        "before": None,
                        "after": "For additional information about this funding opportunity, please reach out to the Program Office by emailing researchgrants@exampleagency.gov or calling 1-800-555-0199.\n Assistance is available Monday through Friday, 8:30 AM–5:00 PM ET, excluding weekends and federal holidays.",
                    }
                },
                '<p style="padding-left: 20px;">Grantor contact information</p><p style="padding-left: 40px;">•  New description: For additional information about this funding opportunity, please reach out to the Program Office by emailing researchgrants@exampleagency.gov or calling 1-800-555-0199.<br> Assistance is available Monday through Friday, 8:30 AM–5:00 PM ET, excluding...<br>',
            ),
        ],
    )
    def test_build_grantor_contact_fields_content(
        self, db_session, contact_diffs, expected_html, set_env_var_for_email_notification_config
    ):
        # Instantiate the task
        task = OpportunityNotificationTask(db_session=db_session)
        res = task._build_grantor_contact_fields_content(contact_diffs)
        assert res == expected_html
>>>>>>> 21f27e93
        assert res == expected_html

    @pytest.mark.parametrize(
        "version_change,expected_html",
        [
            # Status update
            (
                OpportunityVersionChange(
                    opportunity_id=OPAL.opportunity_id, previous=OPAL, latest=OPAL_STATUS
                ),
                '<p style="padding-left: 20px;">Status</p><p style="padding-left: 40px;">•  The status changed from Open to Closed.<br>',
            ),
            # Update non-tracked field
            (
                (
                    OpportunityVersionChange(
                        opportunity_id=OPAL.opportunity_id, previous=OPAL, latest=OPAL_REVISION_NUMB
                    ),
                    "",
                )
            ),
        ],
    )
    def test_build_sections(
        self, db_session, version_change, expected_html, set_env_var_for_email_notification_config
    ):
        # Instantiate the task
        task = OpportunityNotificationTask(db_session=db_session)
        res = task._build_sections(version_change)
        assert res == expected_html

    @pytest.mark.parametrize(
        "version_changes,expected",
        [
            # Multiple updates
            (
                [
                    OpportunityVersionChange(
                        opportunity_id=OPAL.opportunity_id, previous=OPAL, latest=OPAL_STATUS
                    ),
                    OpportunityVersionChange(
                        opportunity_id=TOPAZ.opportunity_id, previous=TOPAZ, latest=TOPAZ_STATUS
                    ),
                ],
                UserOpportunityUpdateContent(
                    subject="Your saved funding opportunities changed on <a href='http://testhost:3000' target='_blank' style='color:blue;'>Simpler.Grants.gov</a>",
                    message=(
                        f"The following funding opportunities recently changed:<br><br><div>1. <a href='http://testhost:3000/opportunity/{OPAL.opportunity_id}' target='_blank'>Opal 2025 Awards</a><br><br>Here’s what changed:</div>"
                        '<p style="padding-left: 20px;">Status</p><p style="padding-left: 40px;">•  The status changed from Open to Closed.<br>'
                        f"<div>2. <a href='http://testhost:3000/opportunity/{TOPAZ.opportunity_id}' target='_blank'>Topaz 2025 Climate Research Grant</a><br><br>Here’s what changed:</div>"
                        '<p style="padding-left: 20px;">Status</p><p style="padding-left: 40px;">•  The status changed from Forecasted to Closed.<br>'
                        "<div><strong>Please carefully read the opportunity listing pages to review all changes.</strong><br><br>"
                        "<a href='http://testhost:3000' target='_blank' style='color:blue;'>Sign in to Simpler.Grants.gov to manage your saved opportunities.</a></div>"
                        "<div>If you have questions, please contact the Grants.gov Support Center:<br><br><a href='mailto:support@grants.gov'>support@grants.gov</a><br>1-800-518-4726<br>24 hours a day, 7 days a week<br>Closed on federal holidays</div>"
                    ),
                    updated_opportunity_ids=[OPAL.opportunity_id, TOPAZ.opportunity_id],
                ),
            ),
            # Relevant & none Relevant updates mix
            (
                [  # No relevant updates
                    OpportunityVersionChange(
                        opportunity_id=OPAL.opportunity_id, previous=OPAL, latest=OPAL_REVISION_NUMB
                    ),
                    OpportunityVersionChange(
                        opportunity_id=TOPAZ.opportunity_id, previous=TOPAZ, latest=TOPAZ_STATUS
                    ),
                ],
                UserOpportunityUpdateContent(
                    subject="Your saved funding opportunity changed on <a href='http://testhost:3000' target='_blank' style='color:blue;'>Simpler.Grants.gov</a>",
                    message=(
                        f"The following funding opportunity recently changed:<br><br><div>1. <a href='http://testhost:3000/opportunity/{TOPAZ.opportunity_id}' target='_blank'>Topaz 2025 Climate Research Grant</a><br><br>Here’s what changed:</div>"
                        '<p style="padding-left: 20px;">Status</p><p style="padding-left: 40px;">•  The status changed from Forecasted to Closed.<br>'
                        "<div><strong>Please carefully read the opportunity listing pages to review all changes.</strong><br><br>"
                        "<a href='http://testhost:3000' target='_blank' style='color:blue;'>Sign in to Simpler.Grants.gov to manage your saved opportunities.</a></div>"
                        "<div>If you have questions, please contact the Grants.gov Support Center:<br><br><a href='mailto:support@grants.gov'>support@grants.gov</a><br>1-800-518-4726<br>24 hours a day, 7 days a week<br>Closed on federal holidays</div>"
                    ),
                    updated_opportunity_ids=[TOPAZ.opportunity_id],
                ),
            ),
            # None relevant updates only
            (
                [
                    OpportunityVersionChange(
                        opportunity_id=OPAL.opportunity_id, previous=OPAL, latest=OPAL_REVISION_NUMB
                    ),
                ],
                None,
            ),
            # All changes
            (
                [
                    OpportunityVersionChange(
                        opportunity_id=TOPAZ.opportunity_id, previous=TOPAZ, latest=TOPAZ_ALL
                    )
                ],
                UserOpportunityUpdateContent(
                    subject="Your saved funding opportunity changed on <a href='http://testhost:3000' target='_blank' style='color:blue;'>Simpler.Grants.gov</a>",
                    message=(
                        f"The following funding opportunity recently changed:<br><br><div>1. <a href='http://testhost:3000/opportunity/{TOPAZ.opportunity_id}' target='_blank'>Topaz 2025 Climate Research Grant</a><br><br>Here’s what changed:</div>"
                        '<p style="padding-left: 20px;">Status</p><p style="padding-left: 40px;">•  The status changed from Forecasted to Closed.<br><br>'
                        '<p style="padding-left: 20px;">Important dates</p><p style="padding-left: 40px;">•  The application due date changed from November 30, 2025 to December 31, 2025.<br>'
                        '<p style="padding-left: 40px;">•  The estimated award date changed from February 1, 2026 to March 15, 2026.<br>'
                        '<p style="padding-left: 40px;">•  The estimated project start date changed from April 15, 2026 to May 1, 2026.<br>'
                        '<p style="padding-left: 40px;">•  The fiscal year changed from 2025 to 2026.<br><br>'
                        '<p style="padding-left: 20px;">Awards details</p><p style="padding-left: 40px;">•  Program funding changed from $10,000,000 to $12,000,000.<br>'
                        '<p style="padding-left: 40px;">•  The number of expected awards changed from 7 to 5.<br>'
                        '<p style="padding-left: 40px;">•  The award minimum changed from $100,000 to $200,000.<br>'
                        '<p style="padding-left: 40px;">•  The award maximum changed from $2,500,000 to $3,000,000.<br><br>'
                        '<p style="padding-left: 20px;">Categorization</p>'
                        '<p style="padding-left: 40px;">•  Cost sharing or matching requirement has changed from Yes to No.<br>'
                        '<p style="padding-left: 40px;">•  The funding instrument type has changed from Grant, Cooperative agreement to Grant.<br>'
                        '<p style="padding-left: 40px;">•  The opportunity category has changed from Mandatory to Discretionary.<br>'
                        '<p style="padding-left: 40px;">•  The category of funding activity has changed from Science technology and other research and development, Environment to Energy.<br><br>'
<<<<<<< HEAD
                        '<p style="padding-left: 20px;">Description</p><p style="padding-left: 40px;">•  <i>New Description:</i> Climate research in mars<br>'
=======
                        '<p style="padding-left: 20px;">Grantor contact information</p><p style="padding-left: 40px;">•  The updated email address is john.smith@gmail.com.<br>'
                        '<p style="padding-left: 40px;">•  New description: grant manager.<br>'
>>>>>>> 21f27e93
                        "<div><strong>Please carefully read the opportunity listing pages to review all changes.</strong><br><br>"
                        "<a href='http://testhost:3000' target='_blank' style='color:blue;'>Sign in to Simpler.Grants.gov to manage your saved opportunities.</a></div>"
                        "<div>If you have questions, please contact the Grants.gov Support Center:<br><br><a href='mailto:support@grants.gov'>support@grants.gov</a><br>1-800-518-4726<br>24 hours a day, 7 days a week<br>Closed on federal holidays</div>"
                    ),
                    updated_opportunity_ids=[TOPAZ.opportunity_id],
                ),
            ),
        ],
    )
    def test_build_notification_content(
        self,
        db_session,
        version_changes,
        expected,
        set_env_var_for_email_notification_config,
    ):
        # Instantiate the task
        task = OpportunityNotificationTask(db_session=db_session)
        res = task._build_notification_content(version_changes)
        assert res == expected<|MERGE_RESOLUTION|>--- conflicted
+++ resolved
@@ -42,12 +42,9 @@
     category_explanation: str | None,
     funding_categories: list[FundingCategory],
     funding_category_description: str | None,
-<<<<<<< HEAD
-    summary_description: str | None,
-=======
     agency_email_address: str | None,
     agency_contact_description: str | None,
->>>>>>> 21f27e93
+    summary_description: str | None,
 ) -> OpportunityVersion:
     opportunity = factories.OpportunityFactory.build(
         opportunity_title=opportunity_title,
@@ -71,12 +68,9 @@
         funding_instruments=funding_instruments,
         funding_categories=funding_categories,
         funding_category_description=funding_category_description,
-<<<<<<< HEAD
-        summary_description=summary_description,
-=======
         agency_email_address=agency_email_address,
         agency_contact_description=agency_contact_description,
->>>>>>> 21f27e93
+        summary_description=summary_description,
     )
 
     opportunity.current_opportunity_summary = factories.CurrentOpportunitySummaryFactory.build(
@@ -106,12 +100,9 @@
     "category_explanation": None,
     "funding_categories": [FundingCategory.EDUCATION],
     "funding_category_description": None,
-<<<<<<< HEAD
-    "summary_description": None,
-=======
     "agency_email_address": None,
     "agency_contact_description": "customer service",
->>>>>>> 21f27e93
+    "summary_description": None,
 }
 
 OPAL = build_opp_and_version(
@@ -152,12 +143,9 @@
         FundingCategory.ENVIRONMENT,
     ],
     "funding_category_description": "Supports research in climate modeling and adaptation",
-<<<<<<< HEAD
-    "summary_description": "Summary",
-=======
     "agency_email_address": None,
     "agency_contact_description": "customer service",
->>>>>>> 21f27e93
+    "summary_description": "Summary",
 }
 
 TOPAZ = build_opp_and_version(
@@ -188,12 +176,9 @@
     category_explanation="Focus on clean energy startups and demonstration projects",
     funding_categories=[FundingCategory.ENERGY],
     funding_category_description="Accelerates early-stage renewable energy technology adoption",
-<<<<<<< HEAD
-    summary_description="Climate research in mars",
-=======
     agency_email_address="john.smith@gmail.com",
     agency_contact_description="grant manager",
->>>>>>> 21f27e93
+    summary_description="Climate research in mars",
 )
 
 
@@ -673,7 +658,43 @@
         assert res == expected_html
 
     @pytest.mark.parametrize(
-<<<<<<< HEAD
+        "contact_diffs,expected_html",
+        [
+            (
+                {"agency_email_address": {"before": None, "after": "contact@simpler.gov"}},
+                '<p style="padding-left: 20px;">Grantor contact information</p>'
+                '<p style="padding-left: 40px;">•  The updated email address is contact@simpler.gov.<br>',
+            ),
+            (
+                {
+                    "agency_contact_description": {
+                        "before": "Email customer service for any enquiries",
+                        "after": None,
+                    }
+                },
+                '<p style="padding-left: 20px;">Grantor contact information</p><p style="padding-left: 40px;">•  New description: not specified.<br>',
+            ),  # Truncate
+            (
+                {
+                    "agency_contact_description": {
+                        "before": None,
+                        "after": "For additional information about this funding opportunity, please reach out to the Program Office by emailing researchgrants@exampleagency.gov or calling 1-800-555-0199.\n Assistance is available Monday through Friday, 8:30 AM–5:00 PM ET, excluding weekends and federal holidays.",
+                    }
+                },
+                '<p style="padding-left: 20px;">Grantor contact information</p><p style="padding-left: 40px;">•  New description: For additional information about this funding opportunity, please reach out to the Program Office by emailing researchgrants@exampleagency.gov or calling 1-800-555-0199.<br> Assistance is available Monday through Friday, 8:30 AM–5:00 PM ET, excluding...<br>',
+            ),
+        ],
+    )
+    def test_build_grantor_contact_fields_content(
+        self, db_session, contact_diffs, expected_html, set_env_var_for_email_notification_config
+    ):
+        # Instantiate the task
+        task = OpportunityNotificationTask(db_session=db_session)
+        res = task._build_grantor_contact_fields_content(contact_diffs)
+        assert res == expected_html
+        assert res == expected_html
+
+    @pytest.mark.parametrize(
         "description_diffs,expected_html",
         [
             ({"before": "testing", "after": None}, ""),
@@ -696,42 +717,6 @@
         # Instantiate the task
         task = OpportunityNotificationTask(db_session=db_session)
         res = task._build_description_fields_content(description_diffs, 1)
-=======
-        "contact_diffs,expected_html",
-        [
-            (
-                {"agency_email_address": {"before": None, "after": "contact@simpler.gov"}},
-                '<p style="padding-left: 20px;">Grantor contact information</p>'
-                '<p style="padding-left: 40px;">•  The updated email address is contact@simpler.gov.<br>',
-            ),
-            (
-                {
-                    "agency_contact_description": {
-                        "before": "Email customer service for any enquiries",
-                        "after": None,
-                    }
-                },
-                '<p style="padding-left: 20px;">Grantor contact information</p><p style="padding-left: 40px;">•  New description: not specified.<br>',
-            ),  # Truncate
-            (
-                {
-                    "agency_contact_description": {
-                        "before": None,
-                        "after": "For additional information about this funding opportunity, please reach out to the Program Office by emailing researchgrants@exampleagency.gov or calling 1-800-555-0199.\n Assistance is available Monday through Friday, 8:30 AM–5:00 PM ET, excluding weekends and federal holidays.",
-                    }
-                },
-                '<p style="padding-left: 20px;">Grantor contact information</p><p style="padding-left: 40px;">•  New description: For additional information about this funding opportunity, please reach out to the Program Office by emailing researchgrants@exampleagency.gov or calling 1-800-555-0199.<br> Assistance is available Monday through Friday, 8:30 AM–5:00 PM ET, excluding...<br>',
-            ),
-        ],
-    )
-    def test_build_grantor_contact_fields_content(
-        self, db_session, contact_diffs, expected_html, set_env_var_for_email_notification_config
-    ):
-        # Instantiate the task
-        task = OpportunityNotificationTask(db_session=db_session)
-        res = task._build_grantor_contact_fields_content(contact_diffs)
-        assert res == expected_html
->>>>>>> 21f27e93
         assert res == expected_html
 
     @pytest.mark.parametrize(
@@ -846,12 +831,9 @@
                         '<p style="padding-left: 40px;">•  The funding instrument type has changed from Grant, Cooperative agreement to Grant.<br>'
                         '<p style="padding-left: 40px;">•  The opportunity category has changed from Mandatory to Discretionary.<br>'
                         '<p style="padding-left: 40px;">•  The category of funding activity has changed from Science technology and other research and development, Environment to Energy.<br><br>'
-<<<<<<< HEAD
+                        '<p style="padding-left: 20px;">Grantor contact information</p><p style="padding-left: 40px;">•  The updated email address is john.smith@gmail.com.<br>'
+                        '<p style="padding-left: 40px;">•  New description: grant manager.<br><br>'
                         '<p style="padding-left: 20px;">Description</p><p style="padding-left: 40px;">•  <i>New Description:</i> Climate research in mars<br>'
-=======
-                        '<p style="padding-left: 20px;">Grantor contact information</p><p style="padding-left: 40px;">•  The updated email address is john.smith@gmail.com.<br>'
-                        '<p style="padding-left: 40px;">•  New description: grant manager.<br>'
->>>>>>> 21f27e93
                         "<div><strong>Please carefully read the opportunity listing pages to review all changes.</strong><br><br>"
                         "<a href='http://testhost:3000' target='_blank' style='color:blue;'>Sign in to Simpler.Grants.gov to manage your saved opportunities.</a></div>"
                         "<div>If you have questions, please contact the Grants.gov Support Center:<br><br><a href='mailto:support@grants.gov'>support@grants.gov</a><br>1-800-518-4726<br>24 hours a day, 7 days a week<br>Closed on federal holidays</div>"
