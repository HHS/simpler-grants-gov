import logging
from datetime import date, timedelta

import pytest

import tests.src.db.models.factories as factories
from src.adapters.aws.pinpoint_adapter import _clear_mock_responses
from src.constants.lookup_constants import (
    ApplicantType,
    FundingCategory,
    FundingInstrument,
    OpportunityCategory,
    OpportunityStatus,
)
from src.db.models.opportunity_models import Opportunity, OpportunityVersion
from src.db.models.user_models import UserNotificationLog, UserSavedOpportunity
from src.task.notifications.constants import (
    Metrics,
    NotificationReason,
    OpportunityVersionChange,
    UserOpportunityUpdateContent,
)
from src.task.notifications.email_notification import EmailNotificationTask
from src.task.notifications.opportunity_notifcation import OpportunityNotificationTask
from tests.lib.db_testing import cascade_delete_from_db_table


def build_opp_and_version(
    revision_number: int | None,
    opportunity_title: str | None,
    opportunity_status: OpportunityStatus,
    close_date: date | None,
    forecasted_award_date: date | None,
    forecasted_project_start_date: date | None,
    fiscal_year: int | None,
    estimated_total_program_funding: int | None,
    expected_number_of_awards: int | None,
    award_floor: int | None,
    award_ceiling: int | None,
    is_cost_sharing: bool | None,
    funding_instruments: list[FundingInstrument],
    category: OpportunityCategory | None,
    category_explanation: str | None,
    funding_categories: list[FundingCategory],
    funding_category_description: str | None,
    agency_email_address: str | None,
    agency_contact_description: str | None,
<<<<<<< HEAD
    opportunity_attachments: list,
    additional_info_url: str | None,
=======
    applicant_types: list[ApplicantType],
    applicant_eligibility_description: str | None,
>>>>>>> 1f770082
) -> OpportunityVersion:
    opportunity = factories.OpportunityFactory.build(
        opportunity_title=opportunity_title,
        current_opportunity_summary=None,
        category=category,
        category_explanation=category_explanation,
        revision_number=revision_number,
        opportunity_attachments=opportunity_attachments,
    )

    opportunity_summary = factories.OpportunitySummaryFactory.build(
        opportunity=opportunity,
        close_date=close_date,
        forecasted_award_date=forecasted_award_date,
        forecasted_project_start_date=forecasted_project_start_date,
        fiscal_year=fiscal_year,
        estimated_total_program_funding=estimated_total_program_funding,
        expected_number_of_awards=expected_number_of_awards,
        award_floor=award_floor,
        award_ceiling=award_ceiling,
        is_cost_sharing=is_cost_sharing,
        funding_instruments=funding_instruments,
        funding_categories=funding_categories,
        funding_category_description=funding_category_description,
        agency_email_address=agency_email_address,
        agency_contact_description=agency_contact_description,
<<<<<<< HEAD
        additional_info_url=additional_info_url,
=======
        applicant_types=applicant_types,
        applicant_eligibility_description=applicant_eligibility_description,
>>>>>>> 1f770082
    )

    opportunity.current_opportunity_summary = factories.CurrentOpportunitySummaryFactory.build(
        opportunity_status=opportunity_status,
        opportunity_summary=opportunity_summary,
        opportunity=opportunity,
    )

    version = factories.OpportunityVersionFactory.build(opportunity=opportunity)

    return version


base_opal_fields = {
    "opportunity_title": "Opal 2025 Awards",
    "close_date": date(2026, 9, 1),
    "forecasted_award_date": None,
    "forecasted_project_start_date": None,
    "fiscal_year": None,
    "estimated_total_program_funding": 15_000_000,
    "expected_number_of_awards": 3,
    "award_floor": 50_000,
    "award_ceiling": 5_000_000,
    "is_cost_sharing": True,
    "funding_instruments": [FundingInstrument.COOPERATIVE_AGREEMENT],
    "category": None,
    "category_explanation": None,
    "funding_categories": [FundingCategory.EDUCATION],
    "funding_category_description": None,
    "agency_email_address": None,
    "agency_contact_description": "customer service",
<<<<<<< HEAD
    "opportunity_attachments": [],
    "additional_info_url": None,
=======
    "applicant_types": [ApplicantType.PUBLIC_AND_STATE_INSTITUTIONS_OF_HIGHER_EDUCATION],
    "applicant_eligibility_description": "Not yet determined",
>>>>>>> 1f770082
}

OPAL = build_opp_and_version(
    revision_number=1,
    opportunity_status=OpportunityStatus.POSTED,
    **base_opal_fields,
)

OPAL_STATUS = build_opp_and_version(
    revision_number=1,
    opportunity_status=OpportunityStatus.CLOSED,  # Opp Status update
    **base_opal_fields,
)

OPAL_REVISION_NUMB = build_opp_and_version(
    revision_number=2,  # non-tracked field update
    opportunity_status=OpportunityStatus.POSTED,
    **base_opal_fields,
)

base_topaz_fields = {
    "revision_number": 1,
    "opportunity_title": "Topaz 2025 Climate Research Grant",
    "forecasted_award_date": date(2026, 2, 1),
    "close_date": date(2025, 11, 30),
    "forecasted_project_start_date": date(2026, 4, 15),
    "fiscal_year": 2025,
    "estimated_total_program_funding": 10_000_000,
    "expected_number_of_awards": 7,
    "award_floor": 100_000,
    "award_ceiling": 2_500_000,
    "is_cost_sharing": True,
    "funding_instruments": [FundingInstrument.GRANT, FundingInstrument.COOPERATIVE_AGREEMENT],
    "category": OpportunityCategory.MANDATORY,
    "category_explanation": "Required under federal climate initiative mandate",
    "funding_categories": [
        FundingCategory.SCIENCE_TECHNOLOGY_AND_OTHER_RESEARCH_AND_DEVELOPMENT,
        FundingCategory.ENVIRONMENT,
    ],
    "funding_category_description": "Supports research in climate modeling and adaptation",
    "agency_email_address": None,
    "agency_contact_description": "customer service",
<<<<<<< HEAD
    "opportunity_attachments": [],
    "additional_info_url": None,
=======
    "applicant_types": [ApplicantType.PUBLIC_AND_INDIAN_HOUSING_AUTHORITIES],
    "applicant_eligibility_description": "No income",
>>>>>>> 1f770082
}

TOPAZ = build_opp_and_version(
    opportunity_status=OpportunityStatus.FORECASTED,
    **base_topaz_fields,
)

TOPAZ_STATUS = build_opp_and_version(
    opportunity_status=OpportunityStatus.CLOSED,
    **base_topaz_fields,
)

TOPAZ_ALL = build_opp_and_version(
    revision_number=2,
    opportunity_title="Topaz 2025 Climate Research Grant",
    opportunity_status=OpportunityStatus.CLOSED,
    close_date=date(2025, 12, 31),
    forecasted_award_date=date(2026, 3, 15),
    forecasted_project_start_date=date(2026, 5, 1),
    fiscal_year=2026,
    estimated_total_program_funding=12_000_000,
    expected_number_of_awards=5,
    award_floor=200_000,
    award_ceiling=3_000_000,
    is_cost_sharing=False,
    funding_instruments=[FundingInstrument.GRANT],
    category=OpportunityCategory.DISCRETIONARY,
    category_explanation="Focus on clean energy startups and demonstration projects",
    funding_categories=[FundingCategory.ENERGY],
    funding_category_description="Accelerates early-stage renewable energy technology adoption",
    agency_email_address="john.smith@gmail.com",
    agency_contact_description="grant manager",
<<<<<<< HEAD
    opportunity_attachments=[{"attachment_id": 3}],
    additional_info_url="simpler-grants.gov",
=======
    applicant_types=[ApplicantType.PUBLIC_AND_STATE_INSTITUTIONS_OF_HIGHER_EDUCATION],
    applicant_eligibility_description="Charter Schools only",
>>>>>>> 1f770082
)


class TestOpportunityNotification:
    @pytest.fixture
    def set_env_var_for_email_notification_config(self, monkeypatch):
        monkeypatch.setenv("AWS_PINPOINT_APP_ID", "test-app-id")
        monkeypatch.setenv("FRONTEND_BASE_URL", "http://testhost:3000")

    @pytest.fixture(autouse=True)
    def clear_data(self, db_session):
        """Clear all notification logs"""
        cascade_delete_from_db_table(db_session, UserNotificationLog)
        cascade_delete_from_db_table(db_session, Opportunity)
        cascade_delete_from_db_table(db_session, UserSavedOpportunity)

    @pytest.fixture(autouse=True)
    def user_with_email(self, db_session, user):
        return factories.LinkExternalUserFactory.create(user=user, email="test@example.com").user

    def test_email_notifications_collection(
        self,
        db_session,
        search_client,
        user,
        caplog,
        set_env_var_for_email_notification_config,
    ):
        caplog.set_level(logging.INFO)

        """Test that latest opportunity version is collected for each saved opportunity"""
        # create a different user

        user_2 = factories.LinkExternalUserFactory.create().user

        # Create a saved opportunity that needs notification
        opp_1 = factories.OpportunityFactory.create(is_posted_summary=True)
        opp_2 = factories.OpportunityFactory.create(is_posted_summary=True)
        opp_3 = factories.OpportunityFactory.create(is_posted_summary=True)

        # create old versions  for opps
        factories.OpportunityVersionFactory.create(
            opportunity=opp_1,
        )
        factories.OpportunityVersionFactory.create(
            opportunity=opp_2,
        )
        factories.OpportunityVersionFactory.create(
            opportunity=opp_3,
        )

        # User saved opportunity records
        factories.UserSavedOpportunityFactory.create(
            user=user,
            opportunity=opp_1,
        )
        factories.UserSavedOpportunityFactory.create(
            user=user,
            opportunity=opp_2,
        )
        factories.UserSavedOpportunityFactory.create(
            user=user_2,
            opportunity=opp_1,
        )
        factories.UserSavedOpportunityFactory.create(
            user=user_2,
            opportunity=opp_3,
        )

        opp_1.current_opportunity_summary.opportunity_status = OpportunityStatus.CLOSED
        opp_2.current_opportunity_summary.opportunity_status = OpportunityStatus.ARCHIVED
        opp_3.current_opportunity_summary.opportunity_status = OpportunityStatus.FORECASTED

        # create new versions for opps
        factories.OpportunityVersionFactory.create(
            opportunity=opp_1, created_at=opp_1.created_at + timedelta(minutes=60)
        )
        opp_1_v_2 = factories.OpportunityVersionFactory.create(
            opportunity=opp_1, created_at=opp_1.created_at + timedelta(minutes=160)
        )
        opp_2_v_1 = factories.OpportunityVersionFactory.create(
            opportunity=opp_2, created_at=opp_2.created_at + timedelta(minutes=60)
        )
        factories.OpportunityVersionFactory.create(
            opportunity=opp_3, created_at=opp_3.created_at + timedelta(minutes=60)
        )
        opp_3_v_2 = factories.OpportunityVersionFactory.create(
            opportunity=opp_3, created_at=opp_3.created_at + timedelta(minutes=80)
        )

        _clear_mock_responses()

        # Instantiate the task
        task = OpportunityNotificationTask(db_session=db_session)

        results = task._get_latest_opportunity_versions()

        # assert that only the latest version is picked up for each user_saved_opportunity
        assert len(results) == 4

        for user_saved_opp, latest_opp_ver in results:
            opp_id = user_saved_opp.opportunity_id

            if opp_id == opp_1.opportunity_id:
                assert latest_opp_ver.opportunity_id == opp_1_v_2.opportunity_id
            elif opp_id == opp_2.opportunity_id:
                assert latest_opp_ver.opportunity_id == opp_2_v_1.opportunity_id
            elif opp_id == opp_3.opportunity_id:
                assert latest_opp_ver.opportunity_id == opp_3_v_2.opportunity_id

        # Run the notification task
        task = EmailNotificationTask(db_session, search_client)
        task.run()

        # Verify notification log was created
        notification_logs = (
            db_session.query(UserNotificationLog)
            .filter(
                UserNotificationLog.notification_reason == NotificationReason.OPPORTUNITY_UPDATES
            )
            .all()
        )
        assert len(notification_logs) == 2
        assert notification_logs[0].user_id == user.user_id
        assert notification_logs[1].user_id == user_2.user_id

        # Verify the log contains the correct metrics
        log_records = [
            r for r in caplog.records if "Successfully delivered notification to user" in r.message
        ]

        assert (
            len(
                [
                    log
                    for log in log_records
                    if log.__dict__["notification_reason"] == NotificationReason.OPPORTUNITY_UPDATES
                ]
            )
            == 2
        )

    def test_with_no_user_email_notification(
        self,
        db_session,
        set_env_var_for_email_notification_config,
    ):
        """Test that no notification is collected if the user has no linked email address."""
        # Create a saved opportunity that needs notification
        opportunity = factories.OpportunityFactory.create(no_current_summary=True)
        factories.OpportunityVersionFactory.create(
            opportunity=opportunity,
        )
        factories.UserSavedOpportunityFactory.create(
            opportunity=opportunity,
        )
        factories.OpportunityVersionFactory.create(
            opportunity=opportunity,
        )

        # Instantiate the task
        task = OpportunityNotificationTask(db_session=db_session)

        results = task.collect_email_notifications()

        assert len(results) == 0

    def test_with_no_prior_version_email_collections(
        self, db_session, user, set_env_var_for_email_notification_config
    ):
        """Test that no notification log is created when no prior version exist"""
        opportunity = factories.OpportunityFactory.create(no_current_summary=True)
        factories.UserSavedOpportunityFactory.create(
            user=user,
            opportunity=opportunity,
        )

        # Instantiate the task
        task = OpportunityNotificationTask(db_session=db_session)
        results = task.collect_email_notifications()

        assert len(results) == 0
        metrics = task.metrics
        assert metrics[Metrics.VERSIONLESS_OPPORTUNITY_COUNT] == 1

    def test_no_updates_email_collections(
        self, db_session, user, set_env_var_for_email_notification_config
    ):
        """Test that no notification is collected when there are no opportunity updates."""
        opportunity = factories.OpportunityFactory.create(no_current_summary=True)
        version = factories.OpportunityVersionFactory.create(opportunity=opportunity)
        factories.UserSavedOpportunityFactory.create(
            user=user,
            opportunity=opportunity,
            last_notified_at=version.created_at + timedelta(minutes=1),
        )

        # Instantiate the task
        task = OpportunityNotificationTask(db_session=db_session)

        results = task.collect_email_notifications()
        assert len(results) == 0

    def test_last_notified_version(
        self, db_session, user, set_env_var_for_email_notification_config
    ):
        """
         Test that `_get_last_notified_versions` correctly returns the most recent
        OpportunityVersion created *before* each user's `last_notified_at` timestamp for the given opportunity
        """
        # create a different user
        user_2 = factories.LinkExternalUserFactory.create(email="test@example.com").user

        v_1 = factories.OpportunityVersionFactory.create()
        opp = v_1.opportunity

        factories.UserSavedOpportunityFactory.create(
            user=user,
            opportunity=opp,
            last_notified_at=v_1.created_at + timedelta(minutes=1),
        )
        v_2 = factories.OpportunityVersionFactory.create(
            opportunity=opp, created_at=v_1.created_at + timedelta(minutes=60)
        )
        factories.UserSavedOpportunityFactory.create(
            user=user_2,
            opportunity=opp,
            last_notified_at=v_2.created_at + timedelta(minutes=1),
        )

        # Instantiate the task
        task = OpportunityNotificationTask(db_session=db_session)

        results = task._get_last_notified_versions(
            [
                (user.user_id, opp.opportunity_id),
                (user_2.user_id, opp.opportunity_id),
            ]
        )

        assert results[user.user_id, opp.opportunity_id] == v_1
        assert results[user_2.user_id, opp.opportunity_id] == v_2

    @pytest.mark.parametrize(
        "diff_dict,expected_dict",
        [
            (
                # Single field with nested name
                [{"field": "a.b", "before": "new", "after": "old"}],
                {"b": {"before": "new", "after": "old"}},
            ),
            (
                # Multiple fields
                [
                    {"field": "a.b.c", "before": 123, "after": None},
                    {"field": "c.d", "before": True, "after": False},
                ],
                {"c": {"before": 123, "after": None}, "d": {"before": True, "after": False}},
            ),
            (
                # Flat field name
                [{"field": "a", "before": [], "after": [1]}],
                {"a": {"before": [], "after": [1]}},
            ),
        ],
    )
    def test_flatten_and_extract_field_changes(
        self, db_session, diff_dict, expected_dict, set_env_var_for_email_notification_config
    ):
        # Instantiate the task
        task = OpportunityNotificationTask(db_session=db_session)
        res = task._flatten_and_extract_field_changes(diff_dict)

        assert res == expected_dict

    @pytest.mark.parametrize(
        "documents_diffs,expected_html",
        [
            (
                {
                    "attachments": {
                        "before": [{"attachment_id": 1}, {"attachment_id": 34}],
                        "after": [{"attachment_id": 2}],
                    }
                },
                '<p style="padding-left: 20px;">Documents</p><p style="padding-left: 40px;">•  One or more new documents were added.<br><p style="padding-left: 40px;">•  One or more new documents were removed.<br>',
            ),
            (
                {"additional_info_url": {"before": "grants.gov", "after": "simpler-grants.gov"}},
                '<p style="padding-left: 20px;">Documents</p><p style="padding-left: 40px;">•  A link to additional information was updated.<br>',
            ),
        ],
    )
    def test_build_documents_fields(
        self, db_session, documents_diffs, expected_html, set_env_var_for_email_notification_config
    ):
        # Instantiate the task
        task = OpportunityNotificationTask(db_session=db_session)
        res = task._build_documents_fields(documents_diffs)

        assert res == expected_html

    @pytest.mark.parametrize(
        "opp_status_diffs,expected_html",
        [
            (
                {"before": OpportunityStatus.POSTED, "after": OpportunityStatus.CLOSED},
                '<p style="padding-left: 20px;">Status</p><p style="padding-left: 40px;">•  The status changed from Open to Closed.<br>',
            ),
            (
                {"before": OpportunityStatus.FORECASTED, "after": OpportunityStatus.ARCHIVED},
                '<p style="padding-left: 20px;">Status</p><p style="padding-left: 40px;">•  The status changed from Forecasted to Archived.<br>',
            ),
        ],
    )
    def test_build_opportunity_status_content(
        self, db_session, opp_status_diffs, expected_html, set_env_var_for_email_notification_config
    ):
        # Instantiate the task
        task = OpportunityNotificationTask(db_session=db_session)
        res = task._build_opportunity_status_content(opp_status_diffs)

        assert res == expected_html

    @pytest.mark.parametrize(
        "imp_dates_diffs,expected_html",
        [
            # close_date
            (
                {"close_date": {"before": "2035-10-10", "after": "2035-10-30"}},
                '<p style="padding-left: 20px;">Important dates</p><p style="padding-left: 40px;">•  The application due date changed from October 10, 2035 to October 30, 2035.<br>',
            ),
            (
                {"close_date": {"before": "2025-10-10", "after": None}},
                '<p style="padding-left: 20px;">Important dates</p><p style="padding-left: 40px;">•  The application due date changed from October 10, 2025 to not specified.<br>',
            ),
            # forecasted_award_date
            (
                {"forecasted_award_date": {"before": "2030-1-6", "after": "2031-5-3"}},
                '<p style="padding-left: 20px;">Important dates</p><p style="padding-left: 40px;">•  The estimated award date changed from January 6, 2030 to May 3, 2031.<br>',
            ),
            (
                {"forecasted_award_date": {"before": None, "after": "2026-9-11"}},
                '<p style="padding-left: 20px;">Important dates</p><p style="padding-left: 40px;">•  The estimated award date changed from not specified to September 11, 2026.<br>',
            ),
            # forecasted_project_start_date
            (
                {
                    "forecasted_project_start_date": {
                        "before": "2027-1-7",
                        "after": "2031-5-3",
                    }
                },
                '<p style="padding-left: 20px;">Important dates</p><p style="padding-left: 40px;">•  The estimated project start date changed from January 7, 2027 to May 3, 2031.<br>',
            ),
            (
                {"forecasted_project_start_date": {"before": None, "after": "2028-1-7"}},
                '<p style="padding-left: 20px;">Important dates</p><p style="padding-left: 40px;">•  The estimated project start date changed from not specified to January 7, 2028.<br>',
            ),
            # fiscal_year
            (
                {"fiscal_year": {"before": 2050, "after": 2051}},
                '<p style="padding-left: 20px;">Important dates</p><p style="padding-left: 40px;">•  The fiscal year changed from 2050 to 2051.<br>',
            ),
            (
                {"fiscal_year": {"before": 2033, "after": None}},
                '<p style="padding-left: 20px;">Important dates</p><p style="padding-left: 40px;">•  The fiscal year changed from 2033 to not specified.<br>',
            ),
        ],
    )
    def test_build_important_dates_content(
        self, db_session, imp_dates_diffs, expected_html, set_env_var_for_email_notification_config
    ):
        # Instantiate the task
        task = OpportunityNotificationTask(db_session=db_session)
        res = task._build_important_dates_content(imp_dates_diffs)

        assert res == expected_html

    @pytest.mark.parametrize(
        "award_diffs,expected_html",
        [  # estimated_total_program_funding only
            (
                {"estimated_total_program_funding": {"before": 500_000, "after": None}},
                '<p style="padding-left: 20px;">Awards details</p><p style="padding-left: 40px;">•  Program funding changed from $500,000 to not specified.<br>',
            ),
            (
                {"expected_number_of_awards": {"before": None, "after": 3}},
                '<p style="padding-left: 20px;">Awards details</p><p style="padding-left: 40px;">•  The number of expected awards changed from not specified to 3.<br>',
            ),
            # multiple award fields
            (
                {
                    "award_floor": {"before": 500_000, "after": 200_000},
                    "award_ceiling": {"before": 1_000_000, "after": 500_000},
                },
                '<p style="padding-left: 20px;">Awards details</p><p style="padding-left: 40px;">•  The award minimum changed from $500,000 to $200,000.<br><p style="padding-left: 40px;">•  The award maximum changed from $1,000,000 to $500,000.<br>',
            ),
        ],
    )
    def test_build_award_fields_content(
        self, db_session, award_diffs, expected_html, set_env_var_for_email_notification_config
    ):
        # Instantiate the task
        task = OpportunityNotificationTask(db_session=db_session)
        res = task._build_award_fields_content(award_diffs)

        assert res == expected_html

    @pytest.mark.parametrize(
        "category_diff,expected_html",
        [
            (
                {"is_cost_sharing": {"before": True, "after": None}},
                '<p style="padding-left: 20px;">Categorization</p><p style="padding-left: 40px;">•  Cost sharing or matching requirement has changed from Yes to not specified.<br>',
            ),
            (
                {
                    "funding_instruments": {
                        "before": [FundingInstrument.GRANT],
                        "after": [FundingInstrument.OTHER],
                    }
                },
                '<p style="padding-left: 20px;">Categorization</p><p style="padding-left: 40px;">•  The funding instrument type has changed from Grant to Other.<br>',
            ),
            (
                {"category": {"before": OpportunityCategory.OTHER, "after": None}},
                '<p style="padding-left: 20px;">Categorization</p><p style="padding-left: 40px;">•  The opportunity category has changed from Other to not specified.<br>',
            ),
            (
                {"category_explanation": {"before": None, "after": "to be determined"}},
                '<p style="padding-left: 20px;">Categorization</p><p style="padding-left: 40px;">•  Opportunity category explanation has changed from not specified to To be determined.<br>',
            ),
            # Skip category_explanation if Category changes from Other to any other category or none
            (
                {
                    "category": {
                        "before": OpportunityCategory.OTHER,
                        "after": OpportunityCategory.MANDATORY,
                    },
                    "category_explanation": {"before": "to be determined", "after": None},
                },
                '<p style="padding-left: 20px;">Categorization</p><p style="padding-left: 40px;">•  The opportunity category has changed from Other to Mandatory.<br>',
            ),
            (
                {
                    "category": {"before": OpportunityCategory.OTHER, "after": None},
                    "category_explanation": {"before": "to be determined", "after": None},
                },
                '<p style="padding-left: 20px;">Categorization</p><p style="padding-left: 40px;">•  The opportunity category has changed from Other to not specified.<br>',
            ),
            (
                {
                    "category": {
                        "before": OpportunityCategory.DISCRETIONARY,
                        "after": OpportunityCategory.OTHER,
                    },
                    "category_explanation": {"before": None, "after": "To be determined"},
                },
                '<p style="padding-left: 20px;">Categorization</p>'
                '<p style="padding-left: 40px;">•  The opportunity category has changed from Discretionary to Other.<br>'
                '<p style="padding-left: 40px;">•  Opportunity category explanation has changed from not specified to To be determined.<br>',
            ),
            (
                {
                    "funding_categories": {
                        "before": [FundingCategory.OPPORTUNITY_ZONE_BENEFITS],
                        "after": [FundingCategory.OTHER],
                    }
                },
                '<p style="padding-left: 20px;">Categorization</p><p style="padding-left: 40px;">•  The category of funding activity has changed from Opportunity zone benefits to Other.<br>',
            ),
            # Skip category_explanation if funding_categories changes from Other to any other category or none
            (
                {
                    "funding_categories": {
                        "before": [FundingCategory.OTHER],
                        "after": [FundingCategory.ENERGY],
                    },
                    "funding_category_description": {"before": "to be determined", "after": None},
                },
                '<p style="padding-left: 20px;">Categorization</p><p style="padding-left: 40px;">•  The category of funding activity has changed from Other to Energy.<br>',
            ),
            (
                {
                    "funding_categories": {
                        "before": [FundingCategory.EDUCATION],
                        "after": [FundingCategory.OTHER],
                    },
                    "funding_category_description": {"before": None, "after": "To be determined"},
                },
                '<p style="padding-left: 20px;">Categorization</p>'
                '<p style="padding-left: 40px;">•  The category of funding activity has changed from Education to Other.<br>'
                '<p style="padding-left: 40px;">•  The funding activity category explanation has been changed from not specified to To be determined.<br>',
            ),
        ],
    )
    def test_build_categorization_fields_content(
        self, db_session, category_diff, expected_html, set_env_var_for_email_notification_config
    ):
        # Instantiate the task
        task = OpportunityNotificationTask(db_session=db_session)
        res = task._build_categorization_fields_content(category_diff)
        assert res == expected_html

    @pytest.mark.parametrize(
        "contact_diffs,expected_html",
        [
            (
                {"agency_email_address": {"before": None, "after": "contact@simpler.gov"}},
                '<p style="padding-left: 20px;">Grantor contact information</p>'
                '<p style="padding-left: 40px;">•  The updated email address is contact@simpler.gov.<br>',
            ),
            (
                {
                    "agency_contact_description": {
                        "before": "Email customer service for any enquiries",
                        "after": None,
                    }
                },
                '<p style="padding-left: 20px;">Grantor contact information</p><p style="padding-left: 40px;">•  New description: not specified.<br>',
            ),  # Truncate
            (
                {
                    "agency_contact_description": {
                        "before": None,
                        "after": "For additional information about this funding opportunity, please reach out to the Program Office by emailing researchgrants@exampleagency.gov or calling 1-800-555-0199.\n Assistance is available Monday through Friday, 8:30 AM–5:00 PM ET, excluding weekends and federal holidays.",
                    }
                },
                '<p style="padding-left: 20px;">Grantor contact information</p><p style="padding-left: 40px;">•  New description: For additional information about this funding opportunity, please reach out to the Program Office by emailing researchgrants@exampleagency.gov or calling 1-800-555-0199.<br> Assistance is available Monday through Friday, 8:30 AM–5:00 PM ET, excluding...<br>',
            ),
        ],
    )
    def test_build_grantor_contact_fields_content(
        self, db_session, contact_diffs, expected_html, set_env_var_for_email_notification_config
    ):
        # Instantiate the task
        task = OpportunityNotificationTask(db_session=db_session)
        res = task._build_grantor_contact_fields_content(contact_diffs)
        assert res == expected_html
        assert res == expected_html

    @pytest.mark.parametrize(
        "eligibility_diffs,expected_html",
        [
            # Removed and Added type
            (
                {
                    "applicant_types": {
                        "before": [
                            ApplicantType.PUBLIC_AND_STATE_INSTITUTIONS_OF_HIGHER_EDUCATION,
                            ApplicantType.OTHER,
                        ],
                        "after": [ApplicantType.STATE_GOVERNMENTS],
                    }
                },
                '<p style="padding-left: 20px;">Eligibility</p>'
                "<p style=\"padding-left: 40px;\">•  Additional eligibility criteria include: ['State governments'].<br>"
                "<p style=\"padding-left: 40px;\">•  Removed eligibility criteria include: ['Other', 'Public and state institutions of higher education'].<br>",
            ),
            # Add
            (
                {"applicant_eligibility_description": {"before": None, "after": "not decided"}},
                '<p style="padding-left: 20px;">Eligibility</p><p style="padding-left: 40px;">•  Additional information was added.<br>',
            ),
            # Update
            (
                {
                    "applicant_eligibility_description": {
                        "before": "business and personal ",
                        "after": "business only",
                    }
                },
                '<p style="padding-left: 20px;">Eligibility</p><p style="padding-left: 40px;">•  Additional information was changed.<br>',
            ),
            # Delete
            (
                {"applicant_eligibility_description": {"before": "Business", "after": None}},
                '<p style="padding-left: 20px;">Eligibility</p><p style="padding-left: 40px;">•  Additional information was deleted.<br>',
            ),
        ],
    )
    def test_build_eligibility_content(
        self,
        db_session,
        eligibility_diffs,
        expected_html,
        set_env_var_for_email_notification_config,
    ):
        # Instantiate the task
        task = OpportunityNotificationTask(db_session=db_session)
        res = task._build_eligibility_content(eligibility_diffs)

        assert res == expected_html

    @pytest.mark.parametrize(
        "version_change,expected_html",
        [
            # Status update
            (
                OpportunityVersionChange(
                    opportunity_id=OPAL.opportunity_id, previous=OPAL, latest=OPAL_STATUS
                ),
                '<p style="padding-left: 20px;">Status</p><p style="padding-left: 40px;">•  The status changed from Open to Closed.<br>',
            ),
            # Update non-tracked field
            (
                (
                    OpportunityVersionChange(
                        opportunity_id=OPAL.opportunity_id, previous=OPAL, latest=OPAL_REVISION_NUMB
                    ),
                    "",
                )
            ),
        ],
    )
    def test_build_sections(
        self, db_session, version_change, expected_html, set_env_var_for_email_notification_config
    ):
        # Instantiate the task
        task = OpportunityNotificationTask(db_session=db_session)
        res = task._build_sections(version_change)
        assert res == expected_html

    @pytest.mark.parametrize(
        "version_changes,expected",
        [
            # Multiple updates
            (
                [
                    OpportunityVersionChange(
                        opportunity_id=OPAL.opportunity_id, previous=OPAL, latest=OPAL_STATUS
                    ),
                    OpportunityVersionChange(
                        opportunity_id=TOPAZ.opportunity_id, previous=TOPAZ, latest=TOPAZ_STATUS
                    ),
                ],
                UserOpportunityUpdateContent(
                    subject="Your saved funding opportunities changed on <a href='http://testhost:3000' target='_blank' style='color:blue;'>Simpler.Grants.gov</a>",
                    message=(
                        f"The following funding opportunities recently changed:<br><br><div>1. <a href='http://testhost:3000/opportunity/{OPAL.opportunity_id}' target='_blank'>Opal 2025 Awards</a><br><br>Here’s what changed:</div>"
                        '<p style="padding-left: 20px;">Status</p><p style="padding-left: 40px;">•  The status changed from Open to Closed.<br>'
                        f"<div>2. <a href='http://testhost:3000/opportunity/{TOPAZ.opportunity_id}' target='_blank'>Topaz 2025 Climate Research Grant</a><br><br>Here’s what changed:</div>"
                        '<p style="padding-left: 20px;">Status</p><p style="padding-left: 40px;">•  The status changed from Forecasted to Closed.<br>'
                        "<div><strong>Please carefully read the opportunity listing pages to review all changes.</strong><br><br>"
                        "<a href='http://testhost:3000' target='_blank' style='color:blue;'>Sign in to Simpler.Grants.gov to manage your saved opportunities.</a></div>"
                        "<div>If you have questions, please contact the Grants.gov Support Center:<br><br><a href='mailto:support@grants.gov'>support@grants.gov</a><br>1-800-518-4726<br>24 hours a day, 7 days a week<br>Closed on federal holidays</div>"
                    ),
                    updated_opportunity_ids=[OPAL.opportunity_id, TOPAZ.opportunity_id],
                ),
            ),
            # Relevant & none Relevant updates mix
            (
                [  # No relevant updates
                    OpportunityVersionChange(
                        opportunity_id=OPAL.opportunity_id, previous=OPAL, latest=OPAL_REVISION_NUMB
                    ),
                    OpportunityVersionChange(
                        opportunity_id=TOPAZ.opportunity_id, previous=TOPAZ, latest=TOPAZ_STATUS
                    ),
                ],
                UserOpportunityUpdateContent(
                    subject="Your saved funding opportunity changed on <a href='http://testhost:3000' target='_blank' style='color:blue;'>Simpler.Grants.gov</a>",
                    message=(
                        f"The following funding opportunity recently changed:<br><br><div>1. <a href='http://testhost:3000/opportunity/{TOPAZ.opportunity_id}' target='_blank'>Topaz 2025 Climate Research Grant</a><br><br>Here’s what changed:</div>"
                        '<p style="padding-left: 20px;">Status</p><p style="padding-left: 40px;">•  The status changed from Forecasted to Closed.<br>'
                        "<div><strong>Please carefully read the opportunity listing pages to review all changes.</strong><br><br>"
                        "<a href='http://testhost:3000' target='_blank' style='color:blue;'>Sign in to Simpler.Grants.gov to manage your saved opportunities.</a></div>"
                        "<div>If you have questions, please contact the Grants.gov Support Center:<br><br><a href='mailto:support@grants.gov'>support@grants.gov</a><br>1-800-518-4726<br>24 hours a day, 7 days a week<br>Closed on federal holidays</div>"
                    ),
                    updated_opportunity_ids=[TOPAZ.opportunity_id],
                ),
            ),
            # None relevant updates only
            (
                [
                    OpportunityVersionChange(
                        opportunity_id=OPAL.opportunity_id, previous=OPAL, latest=OPAL_REVISION_NUMB
                    ),
                ],
                None,
            ),
            # All changes
            (
                [
                    OpportunityVersionChange(
                        opportunity_id=TOPAZ.opportunity_id, previous=TOPAZ, latest=TOPAZ_ALL
                    )
                ],
                UserOpportunityUpdateContent(
                    subject="Your saved funding opportunity changed on <a href='http://testhost:3000' target='_blank' style='color:blue;'>Simpler.Grants.gov</a>",
                    message=(
                        f"The following funding opportunity recently changed:<br><br><div>1. <a href='http://testhost:3000/opportunity/{TOPAZ.opportunity_id}' target='_blank'>Topaz 2025 Climate Research Grant</a><br><br>Here’s what changed:</div>"
                        '<p style="padding-left: 20px;">Status</p><p style="padding-left: 40px;">•  The status changed from Forecasted to Closed.<br><br>'
                        '<p style="padding-left: 20px;">Important dates</p><p style="padding-left: 40px;">•  The application due date changed from November 30, 2025 to December 31, 2025.<br>'
                        '<p style="padding-left: 40px;">•  The estimated award date changed from February 1, 2026 to March 15, 2026.<br>'
                        '<p style="padding-left: 40px;">•  The estimated project start date changed from April 15, 2026 to May 1, 2026.<br>'
                        '<p style="padding-left: 40px;">•  The fiscal year changed from 2025 to 2026.<br><br>'
                        '<p style="padding-left: 20px;">Awards details</p><p style="padding-left: 40px;">•  Program funding changed from $10,000,000 to $12,000,000.<br>'
                        '<p style="padding-left: 40px;">•  The number of expected awards changed from 7 to 5.<br>'
                        '<p style="padding-left: 40px;">•  The award minimum changed from $100,000 to $200,000.<br>'
                        '<p style="padding-left: 40px;">•  The award maximum changed from $2,500,000 to $3,000,000.<br><br>'
                        '<p style="padding-left: 20px;">Categorization</p>'
                        '<p style="padding-left: 40px;">•  Cost sharing or matching requirement has changed from Yes to No.<br>'
                        '<p style="padding-left: 40px;">•  The funding instrument type has changed from Grant, Cooperative agreement to Grant.<br>'
                        '<p style="padding-left: 40px;">•  The opportunity category has changed from Mandatory to Discretionary.<br>'
                        '<p style="padding-left: 40px;">•  The category of funding activity has changed from Science technology and other research and development, Environment to Energy.<br><br>'
                        '<p style="padding-left: 20px;">Grantor contact information</p><p style="padding-left: 40px;">•  The updated email address is john.smith@gmail.com.<br>'
                        '<p style="padding-left: 40px;">•  New description: grant manager.<br><br>'
<<<<<<< HEAD
                        '<p style="padding-left: 20px;">Documents</p><p style="padding-left: 40px;">•  A link to additional information was updated.<br>'
=======
                        '<p style="padding-left: 20px;">Eligibility</p>'
                        "<p style=\"padding-left: 40px;\">•  Additional eligibility criteria include: ['Public and state institutions of higher education'].<br>"
                        "<p style=\"padding-left: 40px;\">•  Removed eligibility criteria include: ['Public and indian housing authorities'].<br>"
                        '<p style="padding-left: 40px;">•  Additional information was changed.<br>'
>>>>>>> 1f770082
                        "<div><strong>Please carefully read the opportunity listing pages to review all changes.</strong><br><br>"
                        "<a href='http://testhost:3000' target='_blank' style='color:blue;'>Sign in to Simpler.Grants.gov to manage your saved opportunities.</a></div>"
                        "<div>If you have questions, please contact the Grants.gov Support Center:<br><br><a href='mailto:support@grants.gov'>support@grants.gov</a><br>1-800-518-4726<br>24 hours a day, 7 days a week<br>Closed on federal holidays</div>"
                    ),
                    updated_opportunity_ids=[TOPAZ.opportunity_id],
                ),
            ),
        ],
    )
    def test_build_notification_content(
        self,
        db_session,
        version_changes,
        expected,
        set_env_var_for_email_notification_config,
    ):
        # Instantiate the task
        task = OpportunityNotificationTask(db_session=db_session)
        res = task._build_notification_content(version_changes)
        assert res == expected<|MERGE_RESOLUTION|>--- conflicted
+++ resolved
@@ -45,13 +45,10 @@
     funding_category_description: str | None,
     agency_email_address: str | None,
     agency_contact_description: str | None,
-<<<<<<< HEAD
+    applicant_types: list[ApplicantType],
+    applicant_eligibility_description: str | None,
     opportunity_attachments: list,
     additional_info_url: str | None,
-=======
-    applicant_types: list[ApplicantType],
-    applicant_eligibility_description: str | None,
->>>>>>> 1f770082
 ) -> OpportunityVersion:
     opportunity = factories.OpportunityFactory.build(
         opportunity_title=opportunity_title,
@@ -78,12 +75,9 @@
         funding_category_description=funding_category_description,
         agency_email_address=agency_email_address,
         agency_contact_description=agency_contact_description,
-<<<<<<< HEAD
-        additional_info_url=additional_info_url,
-=======
         applicant_types=applicant_types,
         applicant_eligibility_description=applicant_eligibility_description,
->>>>>>> 1f770082
+        additional_info_url=additional_info_url,
     )
 
     opportunity.current_opportunity_summary = factories.CurrentOpportunitySummaryFactory.build(
@@ -115,13 +109,10 @@
     "funding_category_description": None,
     "agency_email_address": None,
     "agency_contact_description": "customer service",
-<<<<<<< HEAD
+    "applicant_types": [ApplicantType.PUBLIC_AND_STATE_INSTITUTIONS_OF_HIGHER_EDUCATION],
+    "applicant_eligibility_description": "Not yet determined",
     "opportunity_attachments": [],
     "additional_info_url": None,
-=======
-    "applicant_types": [ApplicantType.PUBLIC_AND_STATE_INSTITUTIONS_OF_HIGHER_EDUCATION],
-    "applicant_eligibility_description": "Not yet determined",
->>>>>>> 1f770082
 }
 
 OPAL = build_opp_and_version(
@@ -164,13 +155,10 @@
     "funding_category_description": "Supports research in climate modeling and adaptation",
     "agency_email_address": None,
     "agency_contact_description": "customer service",
-<<<<<<< HEAD
+    "applicant_types": [ApplicantType.PUBLIC_AND_INDIAN_HOUSING_AUTHORITIES],
+    "applicant_eligibility_description": "No income",
     "opportunity_attachments": [],
     "additional_info_url": None,
-=======
-    "applicant_types": [ApplicantType.PUBLIC_AND_INDIAN_HOUSING_AUTHORITIES],
-    "applicant_eligibility_description": "No income",
->>>>>>> 1f770082
 }
 
 TOPAZ = build_opp_and_version(
@@ -203,13 +191,10 @@
     funding_category_description="Accelerates early-stage renewable energy technology adoption",
     agency_email_address="john.smith@gmail.com",
     agency_contact_description="grant manager",
-<<<<<<< HEAD
+    applicant_types=[ApplicantType.PUBLIC_AND_STATE_INSTITUTIONS_OF_HIGHER_EDUCATION],
+    applicant_eligibility_description="Charter Schools only",
     opportunity_attachments=[{"attachment_id": 3}],
     additional_info_url="simpler-grants.gov",
-=======
-    applicant_types=[ApplicantType.PUBLIC_AND_STATE_INSTITUTIONS_OF_HIGHER_EDUCATION],
-    applicant_eligibility_description="Charter Schools only",
->>>>>>> 1f770082
 )
 
 
@@ -919,14 +904,11 @@
                         '<p style="padding-left: 40px;">•  The category of funding activity has changed from Science technology and other research and development, Environment to Energy.<br><br>'
                         '<p style="padding-left: 20px;">Grantor contact information</p><p style="padding-left: 40px;">•  The updated email address is john.smith@gmail.com.<br>'
                         '<p style="padding-left: 40px;">•  New description: grant manager.<br><br>'
-<<<<<<< HEAD
-                        '<p style="padding-left: 20px;">Documents</p><p style="padding-left: 40px;">•  A link to additional information was updated.<br>'
-=======
                         '<p style="padding-left: 20px;">Eligibility</p>'
                         "<p style=\"padding-left: 40px;\">•  Additional eligibility criteria include: ['Public and state institutions of higher education'].<br>"
                         "<p style=\"padding-left: 40px;\">•  Removed eligibility criteria include: ['Public and indian housing authorities'].<br>"
-                        '<p style="padding-left: 40px;">•  Additional information was changed.<br>'
->>>>>>> 1f770082
+                        '<p style="padding-left: 40px;">•  Additional information was changed.<br><br>'
+                        '<p style="padding-left: 20px;">Documents</p><p style="padding-left: 40px;">•  A link to additional information was updated.<br>'
                         "<div><strong>Please carefully read the opportunity listing pages to review all changes.</strong><br><br>"
                         "<a href='http://testhost:3000' target='_blank' style='color:blue;'>Sign in to Simpler.Grants.gov to manage your saved opportunities.</a></div>"
                         "<div>If you have questions, please contact the Grants.gov Support Center:<br><br><a href='mailto:support@grants.gov'>support@grants.gov</a><br>1-800-518-4726<br>24 hours a day, 7 days a week<br>Closed on federal holidays</div>"
