from datetime import date, timedelta

import pytest

import tests.src.db.models.factories as factories
from src.adapters.aws.pinpoint_adapter import _clear_mock_responses
<<<<<<< HEAD
from src.constants.lookup_constants import (
    FundingCategory,
    FundingInstrument,
    OpportunityCategory,
    OpportunityStatus,
)
from src.db.models.opportunity_models import Opportunity, OpportunityVersion
from src.db.models.user_models import UserNotificationLog, UserSavedOpportunity
from src.task.notifications.config import EmailNotificationConfig
from src.task.notifications.constants import (
    Metrics,
    NotificationReason,
    OpportunityVersionChange,
    UserOpportunityUpdateContent,
)
=======
from src.constants.lookup_constants import OpportunityCategory
from src.db.models.opportunity_models import Opportunity
from src.db.models.user_models import UserNotificationLog, UserSavedOpportunity
from src.task.notifications.constants import Metrics, NotificationReason
>>>>>>> e8d23300
from src.task.notifications.email_notification import EmailNotificationTask
from src.task.notifications.opportunity_notifcation import OpportunityNotificationTask
from tests.lib.db_testing import cascade_delete_from_db_table


<<<<<<< HEAD
def build_opp_and_version(
    revision_number: int | None,
    opportunity_title: str | None,
    opportunity_status: OpportunityStatus,
    close_date: date | None,
    forecasted_award_date: date | None,
    forecasted_project_start_date: date | None,
    fiscal_year: int | None,
    estimated_total_program_funding: int | None,
    expected_number_of_awards: int | None,
    award_floor: int | None,
    award_ceiling: int | None,
    is_cost_sharing: bool | None,
    funding_instruments: list[FundingInstrument],
    category: OpportunityCategory | None,
    category_explanation: str | None,
    funding_categories: list[FundingCategory],
    funding_category_description: str | None,
) -> OpportunityVersion:
    opportunity = factories.OpportunityFactory.build(
        opportunity_title=opportunity_title,
        current_opportunity_summary=None,
        category=category,
        category_explanation=category_explanation,
        revision_number=revision_number,
    )

    opportunity_summary = factories.OpportunitySummaryFactory.build(
        opportunity=opportunity,
        close_date=close_date,
        forecasted_award_date=forecasted_award_date,
        forecasted_project_start_date=forecasted_project_start_date,
        fiscal_year=fiscal_year,
        estimated_total_program_funding=estimated_total_program_funding,
        expected_number_of_awards=expected_number_of_awards,
        award_floor=award_floor,
        award_ceiling=award_ceiling,
        is_cost_sharing=is_cost_sharing,
        funding_instruments=funding_instruments,
        funding_categories=funding_categories,
        funding_category_description=funding_category_description,
    )

    opportunity.current_opportunity_summary = factories.CurrentOpportunitySummaryFactory.build(
        opportunity_status=opportunity_status,
        opportunity_summary=opportunity_summary,
        opportunity=opportunity,
    )

    version = factories.OpportunityVersionFactory.build(opportunity=opportunity)

    return version


OPAL_V1 = build_opp_and_version(
    revision_number=1,
    opportunity_title="Opal 2025 award",
    opportunity_status=OpportunityStatus.POSTED,
    close_date=date(2026, 9, 1),
    forecasted_award_date=None,
    forecasted_project_start_date=None,
    fiscal_year=None,
    estimated_total_program_funding=15_000_000,
    expected_number_of_awards=3,
    award_floor=50_000,
    award_ceiling=5_000_000,
    is_cost_sharing=True,
    funding_instruments=[FundingInstrument.COOPERATIVE_AGREEMENT],
    category=None,
    category_explanation=None,
    funding_categories=[FundingCategory.EDUCATION],
    funding_category_description=None,
)

OPAL_V2 = build_opp_and_version(
    revision_number=1,
    opportunity_title="Opal 2025 Awards",
    opportunity_status=OpportunityStatus.CLOSED,
    close_date=date(2026, 10, 15),
    forecasted_award_date=date(2026, 12, 1),
    forecasted_project_start_date=date(2027, 1, 15),
    fiscal_year=2026,
    estimated_total_program_funding=20_000_000,
    expected_number_of_awards=5,
    award_floor=100_000,
    award_ceiling=6_000_000,
    is_cost_sharing=False,
    funding_instruments=[FundingInstrument.GRANT],
    category=OpportunityCategory.DISCRETIONARY,
    category_explanation="Supports education innovation",
    funding_categories=[FundingCategory.HEALTH],
    funding_category_description="Health and wellness-related initiatives",
)
OPAL_V3 = build_opp_and_version(
    revision_number=2,  # non-tracked field
    opportunity_title="Opal 2025 award",
    opportunity_status=OpportunityStatus.POSTED,
    close_date=date(2026, 9, 1),
    forecasted_award_date=None,
    forecasted_project_start_date=None,
    fiscal_year=None,
    estimated_total_program_funding=15_000_000,
    expected_number_of_awards=3,
    award_floor=50_000,
    award_ceiling=5_000_000,
    is_cost_sharing=True,
    funding_instruments=[FundingInstrument.COOPERATIVE_AGREEMENT],
    category=None,
    category_explanation=None,
    funding_categories=[FundingCategory.EDUCATION],
    funding_category_description=None,
)

TOPAZ_V1 = build_opp_and_version(
    revision_number=0,
    opportunity_title="Topaz 2025 Climate Research Grant",
    opportunity_status=OpportunityStatus.FORECASTED,
    close_date=date(2025, 11, 30),
    forecasted_award_date=date(2026, 2, 1),
    forecasted_project_start_date=date(2026, 4, 15),
    fiscal_year=2025,
    estimated_total_program_funding=10_000_000,
    expected_number_of_awards=7,
    award_floor=100_000,
    award_ceiling=2_500_000,
    is_cost_sharing=True,
    funding_instruments=[
        FundingInstrument.GRANT,
        FundingInstrument.COOPERATIVE_AGREEMENT,
    ],
    category=OpportunityCategory.MANDATORY,
    category_explanation="Required under federal climate initiative mandate",
    funding_categories=[
        FundingCategory.SCIENCE_TECHNOLOGY_AND_OTHER_RESEARCH_AND_DEVELOPMENT,
        FundingCategory.ENVIRONMENT,
    ],
    funding_category_description="Supports research in climate modeling and adaptation",
)
TOPAZ_V2 = build_opp_and_version(
    revision_number=2,
    opportunity_title="Topaz 2026 Renewable Energy Grant",
    opportunity_status=OpportunityStatus.CLOSED,
    close_date=date(2025, 12, 31),
    forecasted_award_date=date(2026, 3, 15),
    forecasted_project_start_date=date(2026, 5, 1),
    fiscal_year=2026,
    estimated_total_program_funding=12_000_000,
    expected_number_of_awards=5,
    award_floor=200_000,
    award_ceiling=3_000_000,
    is_cost_sharing=False,
    funding_instruments=[FundingInstrument.GRANT],
    category=OpportunityCategory.DISCRETIONARY,
    category_explanation="Focus on clean energy startups and demonstration projects",  # New explanation
    funding_categories=[FundingCategory.ENERGY],
    funding_category_description="Accelerates early-stage renewable energy technology adoption",  # New description
)


def link_user_with_email(user):
    factories.LinkExternalUserFactory.create(user=user, email="test@example.com")
    return user


class TestOpportunityNotification:

    @pytest.fixture
    def email_notification_task(self, db_session, search_client, monkeypatch):
        monkeypatch.setenv("AWS_PINPOINT_APP_ID", "test-app-id")
        monkeypatch.setenv("FRONTEND_BASE_URL", "http://testhost:3000")
        monkeypatch.setenv("ENABLE_OPPORTUNITY_NOTIFICATIONS", "true")
        monkeypatch.setenv("ENABLE_SEARCH_NOTIFICATIONS", "false")
        monkeypatch.setenv("ENABLE_CLOSING_DATE_NOTIFICATIONS", "false")

        config = EmailNotificationConfig()
        return EmailNotificationTask(db_session, search_client, config)
=======
def link_user_with_email(user):
    factories.LinkExternalUserFactory.create(user=user, email="test@example.com")
    return user


class TestOpportunityNotification:
    @pytest.fixture
    def set_env_var_for_email_notification_config(self, monkeypatch):
        monkeypatch.setenv("AWS_PINPOINT_APP_ID", "test-app-id")
        monkeypatch.setenv("FRONTEND_BASE_URL", "http://testhost:3000")
>>>>>>> e8d23300

    @pytest.fixture(autouse=True)
    def clear_data(self, db_session):
        """Clear all notification logs"""
        cascade_delete_from_db_table(db_session, UserNotificationLog)
        cascade_delete_from_db_table(db_session, Opportunity)
        cascade_delete_from_db_table(db_session, UserSavedOpportunity)

<<<<<<< HEAD
    @pytest.fixture
=======
    @pytest.fixture(autouse=True)
>>>>>>> e8d23300
    def user_with_email(self, db_session, user, monkeypatch):
        return link_user_with_email(user)

    def test_email_notifications_collection(
        self,
<<<<<<< HEAD
        cli_runner,
        db_session,
        enable_factory_create,
        user,
        user_with_email,
        caplog,
        email_notification_task,
    ):
        """Test that latest opportunity version is collected for each saved opportunity"""
        # create a different user
        user_2 = factories.LinkExternalUserFactory.create(email="test@example.com").user

        # Create a saved opportunity that needs notification
        opp_1 = factories.OpportunityFactory.create(is_posted_summary=True)
        opp_2 = factories.OpportunityFactory.create(is_posted_summary=True)
        opp_3 = factories.OpportunityFactory.create(is_posted_summary=True)
=======
        db_session,
        cli_runner,
        search_client,
        enable_factory_create,
        user,
        caplog,
        set_env_var_for_email_notification_config,
    ):
        """Test that latest opportunity version is collected for each saved opportunity"""
        # create a different user

        user_2 = factories.LinkExternalUserFactory.create(email="test@example.com").user

        # Create a saved opportunity that needs notification
        opp_1 = factories.OpportunityFactory.create(category=OpportunityCategory.OTHER)
        opp_2 = factories.OpportunityFactory.create(category=OpportunityCategory.OTHER)
        opp_3 = factories.OpportunityFactory.create(category=OpportunityCategory.OTHER)
>>>>>>> e8d23300

        # create old versions  for opps
        factories.OpportunityVersionFactory.create(
            opportunity=opp_1,
        )
        factories.OpportunityVersionFactory.create(
            opportunity=opp_2,
        )
        factories.OpportunityVersionFactory.create(
            opportunity=opp_3,
        )

        # User saved opportunity records
        factories.UserSavedOpportunityFactory.create(
            user=user,
            opportunity=opp_1,
        )
        factories.UserSavedOpportunityFactory.create(
            user=user,
            opportunity=opp_2,
        )
        factories.UserSavedOpportunityFactory.create(
            user=user_2,
            opportunity=opp_1,
        )
        factories.UserSavedOpportunityFactory.create(
            user=user_2,
            opportunity=opp_3,
        )

<<<<<<< HEAD
        opp_1.current_opportunity_summary.opportunity_status = OpportunityStatus.CLOSED
        opp_2.current_opportunity_summary.opportunity_status = OpportunityStatus.ARCHIVED
        opp_3.current_opportunity_summary.opportunity_status = OpportunityStatus.FORECASTED

=======
>>>>>>> e8d23300
        # create new versions for opps
        factories.OpportunityVersionFactory.create(
            opportunity=opp_1, created_at=opp_1.created_at + timedelta(minutes=60)
        )
        opp_1_v_2 = factories.OpportunityVersionFactory.create(
            opportunity=opp_1, created_at=opp_1.created_at + timedelta(minutes=160)
        )
        opp_2_v_1 = factories.OpportunityVersionFactory.create(
            opportunity=opp_2, created_at=opp_2.created_at + timedelta(minutes=60)
        )
        factories.OpportunityVersionFactory.create(
            opportunity=opp_3, created_at=opp_3.created_at + timedelta(minutes=60)
        )
        opp_3_v_2 = factories.OpportunityVersionFactory.create(
            opportunity=opp_3, created_at=opp_3.created_at + timedelta(minutes=80)
        )

        _clear_mock_responses()

        # Instantiate the task
        task = OpportunityNotificationTask(db_session=db_session)

        results = task._get_latest_opportunity_versions()

        # assert that only the latest version is picked up for each user_saved_opportunity
        assert len(results) == 4

        for user_saved_opp, latest_opp_ver in results:
            opp_id = user_saved_opp.opportunity_id

            if opp_id == opp_1.opportunity_id:
<<<<<<< HEAD
                assert latest_opp_ver == opp_1_v_2
            elif opp_id == opp_2.opportunity_id:
                assert latest_opp_ver == opp_2_v_1
            elif opp_id == opp_3.opportunity_id:
                assert latest_opp_ver == opp_3_v_2

        # Run the notification task
        email_notification_task.run()
=======
                assert latest_opp_ver.opportunity_id == opp_1_v_2.opportunity_id
            elif opp_id == opp_2.opportunity_id:
                assert latest_opp_ver.opportunity_id == opp_2_v_1.opportunity_id
            elif opp_id == opp_3.opportunity_id:
                assert latest_opp_ver.opportunity_id == opp_3_v_2.opportunity_id

        # Run the notification task
        task = EmailNotificationTask(db_session, search_client)
        task.run()
>>>>>>> e8d23300

        # Verify notification log was created
        notification_logs = (
            db_session.query(UserNotificationLog)
            .filter(
                UserNotificationLog.notification_reason == NotificationReason.OPPORTUNITY_UPDATES
            )
            .all()
        )
        assert len(notification_logs) == 2
        assert notification_logs[0].user_id == user.user_id
        assert notification_logs[1].user_id == user_2.user_id

        # Verify the log contains the correct metrics
        log_records = [
            r for r in caplog.records if "Successfully delivered notification to user" in r.message
        ]
<<<<<<< HEAD
        assert len(log_records) == 2
        assert (
            log_records[0].__dict__["notification_reason"] == NotificationReason.OPPORTUNITY_UPDATES
        )

    def test_with_no_user_email_notification(
        self,
        db_session,
        enable_factory_create,
        user,
        email_notification_task,
    ):
        """Test that no notification is collected if the user has no linked email address."""
=======

        assert (
            len(
                [
                    log
                    for log in log_records
                    if log.__dict__["notification_reason"] == NotificationReason.OPPORTUNITY_UPDATES
                ]
            )
            == 2
        )

    def test_with_no_user_email_notification(
        self, db_session, enable_factory_create, set_env_var_for_email_notification_config
    ):
        """Test that no notification is collected if the user has no linked email address."""
        user = factories.UserFactory.create()
>>>>>>> e8d23300
        # Create a saved opportunity that needs notification
        opportunity = factories.OpportunityFactory.create(no_current_summary=True)
        factories.OpportunityVersionFactory.create(
            opportunity=opportunity,
        )
        factories.UserSavedOpportunityFactory.create(
            user=user,
            opportunity=opportunity,
        )
        factories.OpportunityVersionFactory.create(
            opportunity=opportunity,
        )

        # Instantiate the task
        task = OpportunityNotificationTask(db_session=db_session)

        results = task.collect_email_notifications()

        assert len(results) == 0

    def test_with_no_prior_version_email_collections(
<<<<<<< HEAD
        self,
        db_session,
        enable_factory_create,
        user,
        email_notification_task,
=======
        self, db_session, enable_factory_create, user, set_env_var_for_email_notification_config
>>>>>>> e8d23300
    ):
        """Test that no notification log is created when no prior version exist"""
        opportunity = factories.OpportunityFactory.create(no_current_summary=True)
        factories.UserSavedOpportunityFactory.create(
            user=user,
            opportunity=opportunity,
        )

        # Instantiate the task
        task = OpportunityNotificationTask(db_session=db_session)
        results = task.collect_email_notifications()

        assert len(results) == 0
        metrics = task.metrics
        assert metrics[Metrics.VERSIONLESS_OPPORTUNITY_COUNT] == 1

    def test_no_updates_email_collections(
<<<<<<< HEAD
        self,
        db_session,
        enable_factory_create,
        user,
        email_notification_task,
=======
        self, db_session, enable_factory_create, user, set_env_var_for_email_notification_config
>>>>>>> e8d23300
    ):
        """Test that no notification is collected when there are no opportunity updates."""
        opportunity = factories.OpportunityFactory.create(no_current_summary=True)
        version = factories.OpportunityVersionFactory.create(opportunity=opportunity)
        factories.UserSavedOpportunityFactory.create(
            user=user,
            opportunity=opportunity,
            last_notified_at=version.created_at + timedelta(minutes=1),
        )

        # Instantiate the task
        task = OpportunityNotificationTask(db_session=db_session)

        results = task.collect_email_notifications()
        assert len(results) == 0

    def test_last_notified_version(
<<<<<<< HEAD
        self,
        db_session,
        enable_factory_create,
        user,
        monkeypatch,
        email_notification_task,
=======
        self, db_session, enable_factory_create, user, set_env_var_for_email_notification_config
>>>>>>> e8d23300
    ):
        """
         Test that `_get_last_notified_versions` correctly returns the most recent
        OpportunityVersion created *before* each user's `last_notified_at` timestamp for the given opportunity
        """
        # create a different user
<<<<<<< HEAD
        user_2 = factories.UserFactory.create()
        user_2 = link_user_with_email(user_2)
=======
        user_2 = factories.LinkExternalUserFactory.create(email="test@example.com").user
>>>>>>> e8d23300

        v_1 = factories.OpportunityVersionFactory.create()
        opp = v_1.opportunity

        factories.UserSavedOpportunityFactory.create(
            user=user,
            opportunity=opp,
            last_notified_at=v_1.created_at + timedelta(minutes=1),
        )
        v_2 = factories.OpportunityVersionFactory.create(
            opportunity=opp, created_at=v_1.created_at + timedelta(minutes=60)
        )
        factories.UserSavedOpportunityFactory.create(
            user=user_2,
            opportunity=opp,
            last_notified_at=v_2.created_at + timedelta(minutes=1),
        )

        # Instantiate the task
        task = OpportunityNotificationTask(db_session=db_session)

        results = task._get_last_notified_versions(
            [
                (user.user_id, opp.opportunity_id),
                (user_2.user_id, opp.opportunity_id),
            ]
        )

        assert results[user.user_id, opp.opportunity_id] == v_1
<<<<<<< HEAD
        assert results[user_2.user_id, opp.opportunity_id] == v_2

    @pytest.mark.parametrize(
        "diff_dict,expected_dict",
        [
            (
                # qSingle field with nested name
                [{"field": "a.b", "before": "new", "after": "old"}],
                {"b": {"before": "new", "after": "old"}},
            ),
            (
                # Multiple fields
                [
                    {"field": "a.b.c", "before": 123, "after": None},
                    {"field": "c.d", "before": True, "after": False},
                ],
                {"c": {"before": 123, "after": None}, "d": {"before": True, "after": False}},
            ),
            (
                # Flat field name
                [{"field": "a", "before": [], "after": [1]}],
                {"a": {"before": [], "after": [1]}},
            ),
        ],
    )
    def test_flatten_and_extract_field_changes(
        self, db_session, diff_dict, expected_dict, email_notification_task
    ):
        # Instantiate the task
        task = OpportunityNotificationTask(db_session=db_session)
        res = task._flatten_and_extract_field_changes(diff_dict)

        assert res == expected_dict

    @pytest.mark.parametrize(
        "opp_status_diffs,expected_html",
        [
            (
                {"before": OpportunityStatus.POSTED, "after": OpportunityStatus.CLOSED},
                '<p style="margin-left: 20px;">Status</p><p style="margin-left: 40px;">•  The status changed from Open to Closed.<br>',
            ),
            (
                {"before": OpportunityStatus.FORECASTED, "after": OpportunityStatus.ARCHIVED},
                '<p style="margin-left: 20px;">Status</p><p style="margin-left: 40px;">•  The status changed from Forecasted to Archived.<br>',
            ),
        ],
    )
    def test_build_opportunity_status_content(
        self, db_session, opp_status_diffs, expected_html, email_notification_task
    ):
        # Instantiate the task
        task = OpportunityNotificationTask(db_session=db_session)
        res = task._build_opportunity_status_content(opp_status_diffs)

        assert res == expected_html

    @pytest.mark.parametrize(
        "version_change,expected_html",
        [
            (
                OpportunityVersionChange(
                    opportunity_id=OPAL_V1.opportunity_id, previous=OPAL_V1, latest=OPAL_V2
                ),
                '<p style="margin-left: 20px;">Status</p><p style="margin-left: 40px;">•  The status changed from Open to Closed.<br>',
            ),
            # Update non-tracked field
            (
                (
                    OpportunityVersionChange(
                        opportunity_id=OPAL_V1.opportunity_id, previous=OPAL_V1, latest=OPAL_V3
                    ),
                    "",
                )
            ),
        ],
    )
    def test_build_sections(
        self, email_notification_task, db_session, version_change, expected_html
    ):
        # Instantiate the task
        task = OpportunityNotificationTask(db_session=db_session)
        res = task._build_sections(version_change)
        assert res == expected_html

    @pytest.mark.parametrize(
        "version_changes,expected_html",
        [
            # # Multiple updates
            (
                [
                    OpportunityVersionChange(
                        opportunity_id=OPAL_V1.opportunity_id, previous=OPAL_V1, latest=OPAL_V2
                    ),
                    OpportunityVersionChange(
                        opportunity_id=TOPAZ_V1.opportunity_id, previous=TOPAZ_V1, latest=TOPAZ_V2
                    ),
                ],
                UserOpportunityUpdateContent(
                    subject="Your saved funding opportunities changed on <a href='None' target='_blank' style='color:blue;'>Simpler.Grants.gov</a>",
                    message=f"The following funding opportunities recently changed:<br><br><div>1. <a href='None/opportunity/{OPAL_V1.opportunity_id}' target='_blank'>Opal 2025 award</a><br><br>Here’s what changed:</div><p style=\"margin-left: 20px;\">Status</p><p style=\"margin-left: 40px;\">•  The status changed from Open to Closed.<br><div>2. <a href='None/opportunity/{TOPAZ_V1.opportunity_id}' target='_blank'>Topaz 2025 Climate Research Grant</a><br><br>Here’s what changed:</div><p style=\"margin-left: 20px;\">Status</p><p style=\"margin-left: 40px;\">•  The status changed from Forecasted to Closed.<br><div><strong>Please carefully read the opportunity listing pages to review all changes.</strong> <br><br><a href='None' target='_blank' style='color:blue;'>Sign in to Simpler.Grants.gov to manage your saved opportunities.</a></div><div>If you have questions, please contact the Grants.gov Support Center:<br><br><a href='mailto:support@grants.gov'>support@grants.gov</a><br>1-800-518-4726<br>24 hours a day, 7 days a week<br>Closed on federal holidays</div>",
                    updated_opportunity_ids=[OPAL_V1.opportunity_id, TOPAZ_V1.opportunity_id],
                ),
            ),
            # Relevant & none Relevant updates mix
            (
                [
                    OpportunityVersionChange(
                        opportunity_id=OPAL_V1.opportunity_id, previous=OPAL_V1, latest=OPAL_V3
                    ),  # No relevant updates
                    OpportunityVersionChange(
                        opportunity_id=TOPAZ_V1.opportunity_id, previous=TOPAZ_V1, latest=TOPAZ_V2
                    ),
                ],
                UserOpportunityUpdateContent(
                    subject="Your saved funding opportunity changed on <a href='None' target='_blank' style='color:blue;'>Simpler.Grants.gov</a>",
                    message=f"The following funding opportunity recently changed:<br><br><div>1. <a href='None/opportunity/{TOPAZ_V1.opportunity_id}' target='_blank'>Topaz 2025 Climate Research Grant</a><br><br>Here’s what changed:</div><p style=\"margin-left: 20px;\">Status</p><p style=\"margin-left: 40px;\">•  The status changed from Forecasted to Closed.<br><div><strong>Please carefully read the opportunity listing pages to review all changes.</strong> <br><br><a href='None' target='_blank' style='color:blue;'>Sign in to Simpler.Grants.gov to manage your saved opportunities.</a></div><div>If you have questions, please contact the Grants.gov Support Center:<br><br><a href='mailto:support@grants.gov'>support@grants.gov</a><br>1-800-518-4726<br>24 hours a day, 7 days a week<br>Closed on federal holidays</div>",
                    updated_opportunity_ids=[TOPAZ_V1.opportunity_id],
                ),
            ),
            # None relevant updates only
            (
                [
                    OpportunityVersionChange(
                        opportunity_id=OPAL_V1.opportunity_id, previous=OPAL_V1, latest=OPAL_V3
                    ),
                ],
                None,
            ),
        ],
    )
    def test_build_notification_content(
        self,
        db_session,
        enable_factory_create,
        user,
        email_notification_task,
        version_changes,
        expected_html,
    ):
        # Instantiate the task
        task = OpportunityNotificationTask(db_session=db_session)
        res = task._build_notification_content(version_changes)

        assert res == expected_html
=======
        assert results[user_2.user_id, opp.opportunity_id] == v_2
>>>>>>> e8d23300
<|MERGE_RESOLUTION|>--- conflicted
+++ resolved
@@ -4,7 +4,10 @@
 
 import tests.src.db.models.factories as factories
 from src.adapters.aws.pinpoint_adapter import _clear_mock_responses
-<<<<<<< HEAD
+from src.constants.lookup_constants import OpportunityCategory
+from src.db.models.opportunity_models import Opportunity
+from src.db.models.user_models import UserNotificationLog, UserSavedOpportunity
+from src.task.notifications.constants import Metrics, NotificationReason
 from src.constants.lookup_constants import (
     FundingCategory,
     FundingInstrument,
@@ -20,18 +23,11 @@
     OpportunityVersionChange,
     UserOpportunityUpdateContent,
 )
-=======
-from src.constants.lookup_constants import OpportunityCategory
-from src.db.models.opportunity_models import Opportunity
-from src.db.models.user_models import UserNotificationLog, UserSavedOpportunity
-from src.task.notifications.constants import Metrics, NotificationReason
->>>>>>> e8d23300
 from src.task.notifications.email_notification import EmailNotificationTask
 from src.task.notifications.opportunity_notifcation import OpportunityNotificationTask
 from tests.lib.db_testing import cascade_delete_from_db_table
 
 
-<<<<<<< HEAD
 def build_opp_and_version(
     revision_number: int | None,
     opportunity_title: str | None,
@@ -190,25 +186,6 @@
     funding_category_description="Accelerates early-stage renewable energy technology adoption",  # New description
 )
 
-
-def link_user_with_email(user):
-    factories.LinkExternalUserFactory.create(user=user, email="test@example.com")
-    return user
-
-
-class TestOpportunityNotification:
-
-    @pytest.fixture
-    def email_notification_task(self, db_session, search_client, monkeypatch):
-        monkeypatch.setenv("AWS_PINPOINT_APP_ID", "test-app-id")
-        monkeypatch.setenv("FRONTEND_BASE_URL", "http://testhost:3000")
-        monkeypatch.setenv("ENABLE_OPPORTUNITY_NOTIFICATIONS", "true")
-        monkeypatch.setenv("ENABLE_SEARCH_NOTIFICATIONS", "false")
-        monkeypatch.setenv("ENABLE_CLOSING_DATE_NOTIFICATIONS", "false")
-
-        config = EmailNotificationConfig()
-        return EmailNotificationTask(db_session, search_client, config)
-=======
 def link_user_with_email(user):
     factories.LinkExternalUserFactory.create(user=user, email="test@example.com")
     return user
@@ -219,7 +196,6 @@
     def set_env_var_for_email_notification_config(self, monkeypatch):
         monkeypatch.setenv("AWS_PINPOINT_APP_ID", "test-app-id")
         monkeypatch.setenv("FRONTEND_BASE_URL", "http://testhost:3000")
->>>>>>> e8d23300
 
     @pytest.fixture(autouse=True)
     def clear_data(self, db_session):
@@ -228,34 +204,12 @@
         cascade_delete_from_db_table(db_session, Opportunity)
         cascade_delete_from_db_table(db_session, UserSavedOpportunity)
 
-<<<<<<< HEAD
-    @pytest.fixture
-=======
     @pytest.fixture(autouse=True)
->>>>>>> e8d23300
     def user_with_email(self, db_session, user, monkeypatch):
         return link_user_with_email(user)
 
     def test_email_notifications_collection(
         self,
-<<<<<<< HEAD
-        cli_runner,
-        db_session,
-        enable_factory_create,
-        user,
-        user_with_email,
-        caplog,
-        email_notification_task,
-    ):
-        """Test that latest opportunity version is collected for each saved opportunity"""
-        # create a different user
-        user_2 = factories.LinkExternalUserFactory.create(email="test@example.com").user
-
-        # Create a saved opportunity that needs notification
-        opp_1 = factories.OpportunityFactory.create(is_posted_summary=True)
-        opp_2 = factories.OpportunityFactory.create(is_posted_summary=True)
-        opp_3 = factories.OpportunityFactory.create(is_posted_summary=True)
-=======
         db_session,
         cli_runner,
         search_client,
@@ -273,7 +227,6 @@
         opp_1 = factories.OpportunityFactory.create(category=OpportunityCategory.OTHER)
         opp_2 = factories.OpportunityFactory.create(category=OpportunityCategory.OTHER)
         opp_3 = factories.OpportunityFactory.create(category=OpportunityCategory.OTHER)
->>>>>>> e8d23300
 
         # create old versions  for opps
         factories.OpportunityVersionFactory.create(
@@ -304,13 +257,6 @@
             opportunity=opp_3,
         )
 
-<<<<<<< HEAD
-        opp_1.current_opportunity_summary.opportunity_status = OpportunityStatus.CLOSED
-        opp_2.current_opportunity_summary.opportunity_status = OpportunityStatus.ARCHIVED
-        opp_3.current_opportunity_summary.opportunity_status = OpportunityStatus.FORECASTED
-
-=======
->>>>>>> e8d23300
         # create new versions for opps
         factories.OpportunityVersionFactory.create(
             opportunity=opp_1, created_at=opp_1.created_at + timedelta(minutes=60)
@@ -342,16 +288,6 @@
             opp_id = user_saved_opp.opportunity_id
 
             if opp_id == opp_1.opportunity_id:
-<<<<<<< HEAD
-                assert latest_opp_ver == opp_1_v_2
-            elif opp_id == opp_2.opportunity_id:
-                assert latest_opp_ver == opp_2_v_1
-            elif opp_id == opp_3.opportunity_id:
-                assert latest_opp_ver == opp_3_v_2
-
-        # Run the notification task
-        email_notification_task.run()
-=======
                 assert latest_opp_ver.opportunity_id == opp_1_v_2.opportunity_id
             elif opp_id == opp_2.opportunity_id:
                 assert latest_opp_ver.opportunity_id == opp_2_v_1.opportunity_id
@@ -361,7 +297,6 @@
         # Run the notification task
         task = EmailNotificationTask(db_session, search_client)
         task.run()
->>>>>>> e8d23300
 
         # Verify notification log was created
         notification_logs = (
@@ -379,21 +314,6 @@
         log_records = [
             r for r in caplog.records if "Successfully delivered notification to user" in r.message
         ]
-<<<<<<< HEAD
-        assert len(log_records) == 2
-        assert (
-            log_records[0].__dict__["notification_reason"] == NotificationReason.OPPORTUNITY_UPDATES
-        )
-
-    def test_with_no_user_email_notification(
-        self,
-        db_session,
-        enable_factory_create,
-        user,
-        email_notification_task,
-    ):
-        """Test that no notification is collected if the user has no linked email address."""
-=======
 
         assert (
             len(
@@ -411,7 +331,6 @@
     ):
         """Test that no notification is collected if the user has no linked email address."""
         user = factories.UserFactory.create()
->>>>>>> e8d23300
         # Create a saved opportunity that needs notification
         opportunity = factories.OpportunityFactory.create(no_current_summary=True)
         factories.OpportunityVersionFactory.create(
@@ -433,15 +352,7 @@
         assert len(results) == 0
 
     def test_with_no_prior_version_email_collections(
-<<<<<<< HEAD
-        self,
-        db_session,
-        enable_factory_create,
-        user,
-        email_notification_task,
-=======
         self, db_session, enable_factory_create, user, set_env_var_for_email_notification_config
->>>>>>> e8d23300
     ):
         """Test that no notification log is created when no prior version exist"""
         opportunity = factories.OpportunityFactory.create(no_current_summary=True)
@@ -459,15 +370,7 @@
         assert metrics[Metrics.VERSIONLESS_OPPORTUNITY_COUNT] == 1
 
     def test_no_updates_email_collections(
-<<<<<<< HEAD
-        self,
-        db_session,
-        enable_factory_create,
-        user,
-        email_notification_task,
-=======
         self, db_session, enable_factory_create, user, set_env_var_for_email_notification_config
->>>>>>> e8d23300
     ):
         """Test that no notification is collected when there are no opportunity updates."""
         opportunity = factories.OpportunityFactory.create(no_current_summary=True)
@@ -485,28 +388,14 @@
         assert len(results) == 0
 
     def test_last_notified_version(
-<<<<<<< HEAD
-        self,
-        db_session,
-        enable_factory_create,
-        user,
-        monkeypatch,
-        email_notification_task,
-=======
         self, db_session, enable_factory_create, user, set_env_var_for_email_notification_config
->>>>>>> e8d23300
     ):
         """
          Test that `_get_last_notified_versions` correctly returns the most recent
         OpportunityVersion created *before* each user's `last_notified_at` timestamp for the given opportunity
         """
         # create a different user
-<<<<<<< HEAD
-        user_2 = factories.UserFactory.create()
-        user_2 = link_user_with_email(user_2)
-=======
         user_2 = factories.LinkExternalUserFactory.create(email="test@example.com").user
->>>>>>> e8d23300
 
         v_1 = factories.OpportunityVersionFactory.create()
         opp = v_1.opportunity
@@ -536,10 +425,9 @@
         )
 
         assert results[user.user_id, opp.opportunity_id] == v_1
-<<<<<<< HEAD
         assert results[user_2.user_id, opp.opportunity_id] == v_2
 
-    @pytest.mark.parametrize(
+ @pytest.mark.parametrize(
         "diff_dict,expected_dict",
         [
             (
@@ -667,6 +555,7 @@
             ),
         ],
     )
+
     def test_build_notification_content(
         self,
         db_session,
@@ -680,7 +569,4 @@
         task = OpportunityNotificationTask(db_session=db_session)
         res = task._build_notification_content(version_changes)
 
-        assert res == expected_html
-=======
-        assert results[user_2.user_id, opp.opportunity_id] == v_2
->>>>>>> e8d23300
+        assert res == expected_html