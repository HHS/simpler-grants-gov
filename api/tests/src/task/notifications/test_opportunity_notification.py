import logging
from datetime import date, timedelta

import pytest

import tests.src.db.models.factories as factories
from src.adapters.aws.pinpoint_adapter import _clear_mock_responses
from src.constants.lookup_constants import (
    FundingCategory,
    FundingInstrument,
    OpportunityCategory,
    OpportunityStatus,
)
from src.db.models.opportunity_models import Opportunity, OpportunityVersion
from src.db.models.user_models import UserNotificationLog, UserSavedOpportunity
from src.task.notifications.constants import (
    Metrics,
    NotificationReason,
    OpportunityVersionChange,
    UserOpportunityUpdateContent,
)
from src.task.notifications.email_notification import EmailNotificationTask
from src.task.notifications.opportunity_notifcation import OpportunityNotificationTask
from tests.lib.db_testing import cascade_delete_from_db_table


def build_opp_and_version(
    revision_number: int | None,
    opportunity_title: str | None,
    opportunity_status: OpportunityStatus,
    close_date: date | None,
    forecasted_award_date: date | None,
    forecasted_project_start_date: date | None,
    fiscal_year: int | None,
    estimated_total_program_funding: int | None,
    expected_number_of_awards: int | None,
    award_floor: int | None,
    award_ceiling: int | None,
    is_cost_sharing: bool | None,
    funding_instruments: list[FundingInstrument],
    category: OpportunityCategory | None,
    category_explanation: str | None,
    funding_categories: list[FundingCategory],
    funding_category_description: str | None,
) -> OpportunityVersion:
    opportunity = factories.OpportunityFactory.build(
        opportunity_title=opportunity_title,
        current_opportunity_summary=None,
        category=category,
        category_explanation=category_explanation,
        revision_number=revision_number,
    )

    opportunity_summary = factories.OpportunitySummaryFactory.build(
        opportunity=opportunity,
        close_date=close_date,
        forecasted_award_date=forecasted_award_date,
        forecasted_project_start_date=forecasted_project_start_date,
        fiscal_year=fiscal_year,
        estimated_total_program_funding=estimated_total_program_funding,
        expected_number_of_awards=expected_number_of_awards,
        award_floor=award_floor,
        award_ceiling=award_ceiling,
        is_cost_sharing=is_cost_sharing,
        funding_instruments=funding_instruments,
        funding_categories=funding_categories,
        funding_category_description=funding_category_description,
    )

    opportunity.current_opportunity_summary = factories.CurrentOpportunitySummaryFactory.build(
        opportunity_status=opportunity_status,
        opportunity_summary=opportunity_summary,
        opportunity=opportunity,
    )

    version = factories.OpportunityVersionFactory.build(opportunity=opportunity)

    return version


base_opal_fields = {
     "opportunity_title": "Opal 2025 Awards",
    "close_date": date(2026, 9, 1),
    "forecasted_award_date": None,
    "forecasted_project_start_date": None,
    "fiscal_year": None,
    "estimated_total_program_funding": 15_000_000,
    "expected_number_of_awards": 3,
    "award_floor": 50_000,
    "award_ceiling": 5_000_000,
    "is_cost_sharing": True,
    "funding_instruments": [FundingInstrument.COOPERATIVE_AGREEMENT],
    "category": None,
    "category_explanation": None,
    "funding_categories": [FundingCategory.EDUCATION],
    "funding_category_description": None,
}

OPAL = build_opp_and_version(
    revision_number=1,
    opportunity_status=OpportunityStatus.POSTED,
    **base_opal_fields,
)

OPAL_STATUS = build_opp_and_version(
    revision_number=1,
    opportunity_status=OpportunityStatus.CLOSED,  # Opp Status update
    **base_opal_fields,
)

OPAL_REVISION_NUMB = build_opp_and_version(
    revision_number=2,  # non-tracked field update
    opportunity_status=OpportunityStatus.POSTED,
    **base_opal_fields,
)

base_topaz_fields = {
     "revision_number": 1,
    "opportunity_title": "Topaz 2025 Climate Research Grant",
    "forecasted_award_date": date(2026, 2, 1),
    "close_date": date(2025, 11, 30),
    "forecasted_project_start_date": date(2026, 4, 15),
    "fiscal_year": 2025,
    "estimated_total_program_funding": 10_000_000,
    "expected_number_of_awards": 7,
    "award_floor": 100_000,
    "award_ceiling": 2_500_000,
    "is_cost_sharing": True,
    "funding_instruments": [FundingInstrument.GRANT, FundingInstrument.COOPERATIVE_AGREEMENT],
    "category": OpportunityCategory.MANDATORY,
    "category_explanation": "Required under federal climate initiative mandate",
    "funding_categories": [
        FundingCategory.SCIENCE_TECHNOLOGY_AND_OTHER_RESEARCH_AND_DEVELOPMENT,
        FundingCategory.ENVIRONMENT,
    ],
    "funding_category_description": "Supports research in climate modeling and adaptation",
}

TOPAZ = build_opp_and_version(
    opportunity_status=OpportunityStatus.FORECASTED,
    **base_topaz_fields,
)

TOPAZ_STATUS = build_opp_and_version(
    opportunity_status=OpportunityStatus.CLOSED,
    **base_topaz_fields,
)

TOPAZ_ALL = build_opp_and_version(
    revision_number=2,
    opportunity_title="Topaz 2025 Climate Research Grant",
    opportunity_status=OpportunityStatus.CLOSED,
    close_date=date(2025, 12, 31),
    forecasted_award_date=date(2026, 3, 15),
    forecasted_project_start_date=date(2026, 5, 1),
    fiscal_year=2026,
    estimated_total_program_funding=12_000_000,
    expected_number_of_awards=5,
    award_floor=200_000,
    award_ceiling=3_000_000,
    is_cost_sharing=False,
    funding_instruments=[FundingInstrument.GRANT],
    category=OpportunityCategory.DISCRETIONARY,
    category_explanation="Focus on clean energy startups and demonstration projects",
    funding_categories=[FundingCategory.ENERGY],
    funding_category_description="Accelerates early-stage renewable energy technology adoption",
)


class TestOpportunityNotification:
    @pytest.fixture
    def set_env_var_for_email_notification_config(self, monkeypatch):
        monkeypatch.setenv("AWS_PINPOINT_APP_ID", "test-app-id")
        monkeypatch.setenv("FRONTEND_BASE_URL", "http://testhost:3000")

    @pytest.fixture(autouse=True)
    def clear_data(self, db_session):
        """Clear all notification logs"""
        cascade_delete_from_db_table(db_session, UserNotificationLog)
        cascade_delete_from_db_table(db_session, Opportunity)
        cascade_delete_from_db_table(db_session, UserSavedOpportunity)

    @pytest.fixture(autouse=True)
    def user_with_email(self, db_session, user):
        return factories.LinkExternalUserFactory.create(user=user, email="test@example.com").user

    def test_email_notifications_collection(
        self,
        db_session,
        search_client,
        user,
        caplog,
        set_env_var_for_email_notification_config,
    ):
        caplog.set_level(logging.INFO)

        """Test that latest opportunity version is collected for each saved opportunity"""
        # create a different user

        user_2 = factories.LinkExternalUserFactory.create().user

        # Create a saved opportunity that needs notification
        opp_1 = factories.OpportunityFactory.create(is_posted_summary=True)
        opp_2 = factories.OpportunityFactory.create(is_posted_summary=True)
        opp_3 = factories.OpportunityFactory.create(is_posted_summary=True)

        # create old versions  for opps
        factories.OpportunityVersionFactory.create(
            opportunity=opp_1,
        )
        factories.OpportunityVersionFactory.create(
            opportunity=opp_2,
        )
        factories.OpportunityVersionFactory.create(
            opportunity=opp_3,
        )

        # User saved opportunity records
        factories.UserSavedOpportunityFactory.create(
            user=user,
            opportunity=opp_1,
        )
        factories.UserSavedOpportunityFactory.create(
            user=user,
            opportunity=opp_2,
        )
        factories.UserSavedOpportunityFactory.create(
            user=user_2,
            opportunity=opp_1,
        )
        factories.UserSavedOpportunityFactory.create(
            user=user_2,
            opportunity=opp_3,
        )

        opp_1.current_opportunity_summary.opportunity_status = OpportunityStatus.CLOSED
        opp_2.current_opportunity_summary.opportunity_status = OpportunityStatus.ARCHIVED
        opp_3.current_opportunity_summary.opportunity_status = OpportunityStatus.FORECASTED

        # create new versions for opps
        factories.OpportunityVersionFactory.create(
            opportunity=opp_1, created_at=opp_1.created_at + timedelta(minutes=60)
        )
        opp_1_v_2 = factories.OpportunityVersionFactory.create(
            opportunity=opp_1, created_at=opp_1.created_at + timedelta(minutes=160)
        )
        opp_2_v_1 = factories.OpportunityVersionFactory.create(
            opportunity=opp_2, created_at=opp_2.created_at + timedelta(minutes=60)
        )
        factories.OpportunityVersionFactory.create(
            opportunity=opp_3, created_at=opp_3.created_at + timedelta(minutes=60)
        )
        opp_3_v_2 = factories.OpportunityVersionFactory.create(
            opportunity=opp_3, created_at=opp_3.created_at + timedelta(minutes=80)
        )

        _clear_mock_responses()

        # Instantiate the task
        task = OpportunityNotificationTask(db_session=db_session)

        results = task._get_latest_opportunity_versions()

        # assert that only the latest version is picked up for each user_saved_opportunity
        assert len(results) == 4

        for user_saved_opp, latest_opp_ver in results:
            opp_id = user_saved_opp.opportunity_id

            if opp_id == opp_1.opportunity_id:
                assert latest_opp_ver.opportunity_id == opp_1_v_2.opportunity_id
            elif opp_id == opp_2.opportunity_id:
                assert latest_opp_ver.opportunity_id == opp_2_v_1.opportunity_id
            elif opp_id == opp_3.opportunity_id:
                assert latest_opp_ver.opportunity_id == opp_3_v_2.opportunity_id

        # Run the notification task
        task = EmailNotificationTask(db_session, search_client)
        task.run()

        # Verify notification log was created
        notification_logs = (
            db_session.query(UserNotificationLog)
            .filter(
                UserNotificationLog.notification_reason == NotificationReason.OPPORTUNITY_UPDATES
            )
            .all()
        )
        assert len(notification_logs) == 2
        assert notification_logs[0].user_id == user.user_id
        assert notification_logs[1].user_id == user_2.user_id

        # Verify the log contains the correct metrics
        log_records = [
            r for r in caplog.records if "Successfully delivered notification to user" in r.message
        ]

        assert (
            len(
                [
                    log
                    for log in log_records
                    if log.__dict__["notification_reason"] == NotificationReason.OPPORTUNITY_UPDATES
                ]
            )
            == 2
        )

    def test_with_no_user_email_notification(
        self,
        db_session,
        set_env_var_for_email_notification_config,
    ):
        """Test that no notification is collected if the user has no linked email address."""
        # Create a saved opportunity that needs notification
        opportunity = factories.OpportunityFactory.create(no_current_summary=True)
        factories.OpportunityVersionFactory.create(
            opportunity=opportunity,
        )
        factories.UserSavedOpportunityFactory.create(
            opportunity=opportunity,
        )
        factories.OpportunityVersionFactory.create(
            opportunity=opportunity,
        )

        # Instantiate the task
        task = OpportunityNotificationTask(db_session=db_session)

        results = task.collect_email_notifications()

        assert len(results) == 0

    def test_with_no_prior_version_email_collections(
        self, db_session, user, set_env_var_for_email_notification_config
    ):
        """Test that no notification log is created when no prior version exist"""
        opportunity = factories.OpportunityFactory.create(no_current_summary=True)
        factories.UserSavedOpportunityFactory.create(
            user=user,
            opportunity=opportunity,
        )

        # Instantiate the task
        task = OpportunityNotificationTask(db_session=db_session)
        results = task.collect_email_notifications()

        assert len(results) == 0
        metrics = task.metrics
        assert metrics[Metrics.VERSIONLESS_OPPORTUNITY_COUNT] == 1

    def test_no_updates_email_collections(
        self, db_session, user, set_env_var_for_email_notification_config
    ):
        """Test that no notification is collected when there are no opportunity updates."""
        opportunity = factories.OpportunityFactory.create(no_current_summary=True)
        version = factories.OpportunityVersionFactory.create(opportunity=opportunity)
        factories.UserSavedOpportunityFactory.create(
            user=user,
            opportunity=opportunity,
            last_notified_at=version.created_at + timedelta(minutes=1),
        )

        # Instantiate the task
        task = OpportunityNotificationTask(db_session=db_session)

        results = task.collect_email_notifications()
        assert len(results) == 0

    def test_last_notified_version(
        self, db_session, user, set_env_var_for_email_notification_config
    ):
        """
         Test that `_get_last_notified_versions` correctly returns the most recent
        OpportunityVersion created *before* each user's `last_notified_at` timestamp for the given opportunity
        """
        # create a different user
        user_2 = factories.LinkExternalUserFactory.create(email="test@example.com").user

        v_1 = factories.OpportunityVersionFactory.create()
        opp = v_1.opportunity

        factories.UserSavedOpportunityFactory.create(
            user=user,
            opportunity=opp,
            last_notified_at=v_1.created_at + timedelta(minutes=1),
        )
        v_2 = factories.OpportunityVersionFactory.create(
            opportunity=opp, created_at=v_1.created_at + timedelta(minutes=60)
        )
        factories.UserSavedOpportunityFactory.create(
            user=user_2,
            opportunity=opp,
            last_notified_at=v_2.created_at + timedelta(minutes=1),
        )

        # Instantiate the task
        task = OpportunityNotificationTask(db_session=db_session)

        results = task._get_last_notified_versions(
            [
                (user.user_id, opp.opportunity_id),
                (user_2.user_id, opp.opportunity_id),
            ]
        )

        assert results[user.user_id, opp.opportunity_id] == v_1
        assert results[user_2.user_id, opp.opportunity_id] == v_2

    @pytest.mark.parametrize(
        "diff_dict,expected_dict",
        [
            (
                # Single field with nested name
                [{"field": "a.b", "before": "new", "after": "old"}],
                {"b": {"before": "new", "after": "old"}},
            ),
            (
                # Multiple fields
                [
                    {"field": "a.b.c", "before": 123, "after": None},
                    {"field": "c.d", "before": True, "after": False},
                ],
                {"c": {"before": 123, "after": None}, "d": {"before": True, "after": False}},
            ),
            (
                # Flat field name
                [{"field": "a", "before": [], "after": [1]}],
                {"a": {"before": [], "after": [1]}},
            ),
        ],
    )
    def test_flatten_and_extract_field_changes(
        self, db_session, diff_dict, expected_dict, set_env_var_for_email_notification_config
    ):
        # Instantiate the task
        task = OpportunityNotificationTask(db_session=db_session)
        res = task._flatten_and_extract_field_changes(diff_dict)

        assert res == expected_dict

    @pytest.mark.parametrize(
        "opp_status_diffs,expected_html",
        [
            (
                {"before": OpportunityStatus.POSTED, "after": OpportunityStatus.CLOSED},
                '<p style="padding-left: 20px;">Status</p><p style="padding-left: 40px;">•  The status changed from Open to Closed.<br>',
            ),
            (
                {"before": OpportunityStatus.FORECASTED, "after": OpportunityStatus.ARCHIVED},
                '<p style="padding-left: 20px;">Status</p><p style="padding-left: 40px;">•  The status changed from Forecasted to Archived.<br>',
            ),
        ],
    )
    def test_build_opportunity_status_content(
        self, db_session, opp_status_diffs, expected_html, set_env_var_for_email_notification_config
    ):
        # Instantiate the task
        task = OpportunityNotificationTask(db_session=db_session)
        res = task._build_opportunity_status_content(opp_status_diffs)

        assert res == expected_html

    @pytest.mark.parametrize(
<<<<<<< HEAD
        "category_diff,expected_html",
        [
            (
                    {"is_cost_sharing": {"before": True, "after": None }},
                    '<p style="padding-left: 20px;">Categorization</p><p style="padding-left: 40px;">•  Cost sharing or matching requirement has changed from Yes to not specified.<br>',
            ),
            (
                    {"funding_instruments": {"before": [FundingInstrument.GRANT], "after": [FundingInstrument.OTHER]}},
                    '<p style="padding-left: 20px;">Categorization</p><p style="padding-left: 40px;">•  The funding instrument type has changed from Grant to Other.<br>',
            ),
            (
                    {"category": {"before": OpportunityCategory.OTHER, "after": None}},
                    '<p style="padding-left: 20px;">Categorization</p><p style="padding-left: 40px;">•  The opportunity category has changed from Other to not specified.<br>',
            ),
            (
                    {"category_explanation": {"before": None, "after": "to be determined"}},
                    '<p style="padding-left: 20px;">Categorization</p><p style="padding-left: 40px;">•  Opportunity category explanation has changed from not specified to To be determined.<br>',
            ),
            # Skip category_explanation if Category changes from Other to any other category or none
            (
                    {"category" : {"before": OpportunityCategory.OTHER, "after": OpportunityCategory.MANDATORY}, "category_explanation": {"before": "to be determined", "after": None}},
                    '<p style="padding-left: 20px;">Categorization</p><p style="padding-left: 40px;">•  The opportunity category has changed from Other to Mandatory.<br>'
            ),
            (
                    {"category": {"before": OpportunityCategory.OTHER, "after": None},
                     "category_explanation": {"before": "to be determined", "after": None}},
                    '<p style="padding-left: 20px;">Categorization</p><p style="padding-left: 40px;">•  The opportunity category has changed from Other to not specified.<br>'
            ),
            (
                    {"category": {"before": OpportunityCategory.DISCRETIONARY, "after": OpportunityCategory.OTHER},
                     "category_explanation": {"before": None, "after": "To be determined"}},
                    '<p style="padding-left: 20px;">Categorization</p>'
                    '<p style="padding-left: 40px;">•  The opportunity category has changed from Discretionary to Other.<br>'
                    '<p style="padding-left: 40px;">•  Opportunity category explanation has changed from not specified to To be determined.<br>'
            ),
            (
                    {"funding_categories": {"before": [FundingCategory.EDUCATION], "after": [FundingCategory.OTHER]}},
                    '<p style="padding-left: 20px;">Categorization</p><p style="padding-left: 40px;">•  The category of funding activity has changed from Education to Other.<br>'
            ),
            # Skip category_explanation if funding_categories changes from Other to any other category or none
            (
                    {"funding_categories" : {"before": [FundingCategory.OTHER], "after": [FundingCategory.ENERGY]}, "funding_category_description": {"before": "to be determined", "after": None}},
                    '<p style="padding-left: 20px;">Categorization</p><p style="padding-left: 40px;">•  The category of funding activity has changed from Other to Energy.<br>'
            ),
            (
                    {"funding_categories": {"before": [FundingCategory.EDUCATION], "after": [FundingCategory.OTHER]},
                     "funding_category_description": {"before": None, "after": "To be determined"}},
                    '<p style="padding-left: 20px;">Categorization</p>'
                    '<p style="padding-left: 40px;">•  The category of funding activity has changed from Education to Other.<br>'
                    '<p style="padding-left: 40px;">•  The funding activity category explanation has been changed from not specified to To be determined.<br>'
            )

        ]
    )
    def test_build_categorization_fields_content(self, db_session, category_diff, expected_html, set_env_var_for_email_notification_config):
        # Instantiate the task
        task = OpportunityNotificationTask(db_session=db_session)
        res = task._build_categorization_fields_content(category_diff)
=======
        "imp_dates_diffs,expected_html",
        [
            # close_date
            (
                {"close_date": {"before": "2035-10-10", "after": "2035-10-30"}},
                '<p style="padding-left: 20px;">Important dates</p><p style="padding-left: 40px;">•  The application due date changed from October 10, 2035 to October 30, 2035.<br>',
            ),
            (
                {"close_date": {"before": "2025-10-10", "after": None}},
                '<p style="padding-left: 20px;">Important dates</p><p style="padding-left: 40px;">•  The application due date changed from October 10, 2025 to not specified.<br>',
            ),
            # forecasted_award_date
            (
                {"forecasted_award_date": {"before": "2030-1-6", "after": "2031-5-3"}},
                '<p style="padding-left: 20px;">Important dates</p><p style="padding-left: 40px;">•  The estimated award date changed from January 6, 2030 to May 3, 2031.<br>',
            ),
            (
                {"forecasted_award_date": {"before": None, "after": "2026-9-11"}},
                '<p style="padding-left: 20px;">Important dates</p><p style="padding-left: 40px;">•  The estimated award date changed from not specified to September 11, 2026.<br>',
            ),
            # forecasted_project_start_date
            (
                {
                    "forecasted_project_start_date": {
                        "before": "2027-1-7",
                        "after": "2031-5-3",
                    }
                },
                '<p style="padding-left: 20px;">Important dates</p><p style="padding-left: 40px;">•  The estimated project start date changed from January 7, 2027 to May 3, 2031.<br>',
            ),
            (
                {"forecasted_project_start_date": {"before": None, "after": "2028-1-7"}},
                '<p style="padding-left: 20px;">Important dates</p><p style="padding-left: 40px;">•  The estimated project start date changed from not specified to January 7, 2028.<br>',
            ),
            # fiscal_year
            (
                {"fiscal_year": {"before": 2050, "after": 2051}},
                '<p style="padding-left: 20px;">Important dates</p><p style="padding-left: 40px;">•  The fiscal year changed from 2050 to 2051.<br>',
            ),
            (
                {"fiscal_year": {"before": 2033, "after": None}},
                '<p style="padding-left: 20px;">Important dates</p><p style="padding-left: 40px;">•  The fiscal year changed from 2033 to not specified.<br>',
            ),
        ],
    )
    def test_build_important_dates_content(
        self, db_session, imp_dates_diffs, expected_html, set_env_var_for_email_notification_config
    ):
        # Instantiate the task
        task = OpportunityNotificationTask(db_session=db_session)
        res = task._build_important_dates_content(imp_dates_diffs)

>>>>>>> c74b7b00
        assert res == expected_html

    @pytest.mark.parametrize(
        "version_change,expected_html",
        [
            # Status update
            (
                OpportunityVersionChange(
                    opportunity_id=OPAL.opportunity_id, previous=OPAL, latest=OPAL_STATUS
                ),
                '<p style="padding-left: 20px;">Status</p><p style="padding-left: 40px;">•  The status changed from Open to Closed.<br>',
            ),
            # Update non-tracked field
            (
                (
                    OpportunityVersionChange(
                        opportunity_id=OPAL.opportunity_id, previous=OPAL, latest=OPAL_REVISION_NUMB
                    ),
                    "",
                )
            ),
        ],
    )
    def test_build_sections(
        self, db_session, version_change, expected_html, set_env_var_for_email_notification_config
    ):
        # Instantiate the task
        task = OpportunityNotificationTask(db_session=db_session)
        res = task._build_sections(version_change)
        assert res == expected_html

    @pytest.mark.parametrize(
        "version_changes,expected",
        [
            # Multiple updates
            (
<<<<<<< HEAD
                    [
                        OpportunityVersionChange(
                            opportunity_id=OPAL.opportunity_id, previous=OPAL, latest=OPAL_STATUS
                        ),
                        OpportunityVersionChange(
                            opportunity_id=TOPAZ.opportunity_id, previous=TOPAZ, latest=TOPAZ_STATUS
                        ),
                    ],
                    UserOpportunityUpdateContent(
                        subject="Your saved funding opportunities changed on <a href='http://testhost:3000' target='_blank' style='color:blue;'>Simpler.Grants.gov</a>",
                        message=(
                                f"The following funding opportunities recently changed:<br><br><div>1. <a href='http://testhost:3000/opportunity/{OPAL.opportunity_id}' target='_blank'>Opal 2025 Awards</a><br><br>Here’s what changed:</div>"
                                '<p style="padding-left: 20px;">Status</p><p style="padding-left: 40px;">•  The status changed from Open to Closed.<br>'
                                f"<div>2. <a href='http://testhost:3000/opportunity/{TOPAZ.opportunity_id}' target='_blank'>Topaz 2025 Climate Research Grant</a><br><br>Here’s what changed:</div>"
                                '<p style="padding-left: 20px;">Status</p><p style="padding-left: 40px;">•  The status changed from Forecasted to Closed.<br>'
                                "<div><strong>Please carefully read the opportunity listing pages to review all changes.</strong><br><br>"
                                "<a href='http://testhost:3000' target='_blank' style='color:blue;'>Sign in to Simpler.Grants.gov to manage your saved opportunities.</a></div>"
                                "<div>If you have questions, please contact the Grants.gov Support Center:<br><br><a href='mailto:support@grants.gov'>support@grants.gov</a><br>1-800-518-4726<br>24 hours a day, 7 days a week<br>Closed on federal holidays</div>"
                        ),
                        updated_opportunity_ids=[OPAL.opportunity_id, TOPAZ.opportunity_id],
                    ),
            ),
            # Relevant & none Relevant updates mix
            (
                    [  # No relevant updates
                        OpportunityVersionChange(
                            opportunity_id=OPAL.opportunity_id, previous=OPAL, latest=OPAL_REVISION_NUMB
                        ),
                        OpportunityVersionChange(
                            opportunity_id=TOPAZ.opportunity_id, previous=TOPAZ, latest=TOPAZ_STATUS
                        ),
                    ],
                    UserOpportunityUpdateContent(
                        subject="Your saved funding opportunity changed on <a href='http://testhost:3000' target='_blank' style='color:blue;'>Simpler.Grants.gov</a>",
                        message=(
                                f"The following funding opportunity recently changed:<br><br><div>1. <a href='http://testhost:3000/opportunity/{TOPAZ.opportunity_id}' target='_blank'>Topaz 2025 Climate Research Grant</a><br><br>Here’s what changed:</div>"
                                '<p style="padding-left: 20px;">Status</p><p style="padding-left: 40px;">•  The status changed from Forecasted to Closed.<br>'
                                "<div><strong>Please carefully read the opportunity listing pages to review all changes.</strong><br><br>"
                                "<a href='http://testhost:3000' target='_blank' style='color:blue;'>Sign in to Simpler.Grants.gov to manage your saved opportunities.</a></div>"
                                "<div>If you have questions, please contact the Grants.gov Support Center:<br><br><a href='mailto:support@grants.gov'>support@grants.gov</a><br>1-800-518-4726<br>24 hours a day, 7 days a week<br>Closed on federal holidays</div>"
                        ),
                        updated_opportunity_ids=[TOPAZ.opportunity_id],
                    ),
            ),
            # None relevant updates only
            (
                    [
                        OpportunityVersionChange(
                            opportunity_id=OPAL.opportunity_id, previous=OPAL, latest=OPAL_REVISION_NUMB
                        ),
                    ],
                    None,
            ),
            # All changes
            (
                    [
                        OpportunityVersionChange(
                            opportunity_id=TOPAZ.opportunity_id, previous=TOPAZ, latest=TOPAZ_ALL
                        )
                    ],
                    UserOpportunityUpdateContent(
                        subject="Your saved funding opportunity changed on <a href='http://testhost:3000' target='_blank' style='color:blue;'>Simpler.Grants.gov</a>",
                        message=(
                                f"The following funding opportunity recently changed:<br><br><div>1. <a href='http://testhost:3000/opportunity/{TOPAZ.opportunity_id}' target='_blank'>Topaz 2025 Climate Research Grant</a><br><br>Here’s what changed:</div>"
                                '<p style="padding-left: 20px;">Status</p><p style="padding-left: 40px;">•  The status changed from Forecasted to Closed.<br><br>'
                                '<p style="padding-left: 20px;">Important dates</p><p style="padding-left: 40px;">•  The application due date changed from November 30, 2025 to December 31, 2025.<br>'
                                '<p style="padding-left: 40px;">•  The estimated award date changed from February 1, 2026 to March 15, 2026.<br>'
                                '<p style="padding-left: 40px;">•  The estimated project start date changed from April 15, 2026 to May 1, 2026.<br>'
                                '<p style="padding-left: 40px;">•  The fiscal year changed from 2025 to 2026.<br><br>'
                                '<p style="padding-left: 20px;">Categorization</p>'
                                '<p style="padding-left: 40px;">•  Cost sharing or matching requirement has changed from Yes to No.<br>'
                                '<p style="padding-left: 40px;">•  The funding instrument type has changed from Grant, Cooperative_agreement to Grant.<br>'
                                '<p style="padding-left: 40px;">•  The opportunity category has changed from Mandatory to Discretionary.<br>'
                                '<p style="padding-left: 40px;">•  The category of funding activity has changed from Science_technology_and_other_research_and_development, Environment to Energy.<br>'
                                "<div><strong>Please carefully read the opportunity listing pages to review all changes.</strong><br><br>"
                                "<a href='http://testhost:3000' target='_blank' style='color:blue;'>Sign in to Simpler.Grants.gov to manage your saved opportunities.</a></div>"
                                "<div>If you have questions, please contact the Grants.gov Support Center:<br><br><a href='mailto:support@grants.gov'>support@grants.gov</a><br>1-800-518-4726<br>24 hours a day, 7 days a week<br>Closed on federal holidays</div>"


                        ),
                        updated_opportunity_ids=[TOPAZ.opportunity_id],
=======
                [
                    OpportunityVersionChange(
                        opportunity_id=OPAL.opportunity_id, previous=OPAL, latest=OPAL_STATUS
                    ),
                    OpportunityVersionChange(
                        opportunity_id=TOPAZ.opportunity_id, previous=TOPAZ, latest=TOPAZ_ALL
                    ),
                ],
                UserOpportunityUpdateContent(
                    subject="Your saved funding opportunities changed on <a href='http://testhost:3000' target='_blank' style='color:blue;'>Simpler.Grants.gov</a>",
                    message=(
                        f"The following funding opportunities recently changed:<br><br><div>1. <a href='http://testhost:3000/opportunity/{OPAL.opportunity_id}' target='_blank'>Opal 2025 Awards</a><br><br>Here’s what changed:</div>"
                        '<p style="padding-left: 20px;">Status</p><p style="padding-left: 40px;">•  The status changed from Open to Closed.<br>'
                        f"<div>2. <a href='http://testhost:3000/opportunity/{TOPAZ.opportunity_id}' target='_blank'>Topaz 2025 Climate Research Grant</a><br><br>Here’s what changed:</div>"
                        '<p style="padding-left: 20px;">Status</p><p style="padding-left: 40px;">•  The status changed from Forecasted to Closed.<br><br>'
                        '<p style="padding-left: 20px;">Important dates</p>'
                        '<p style="padding-left: 40px;">•  The application due date changed from November 30, 2025 to December 31, 2025.<br>'
                        '<p style="padding-left: 40px;">•  The estimated award date changed from February 1, 2026 to March 15, 2026.<br>'
                        '<p style="padding-left: 40px;">•  The estimated project start date changed from April 15, 2026 to May 1, 2026.<br>'
                        '<p style="padding-left: 40px;">•  The fiscal year changed from 2025 to 2026.<br>'
                        "<div><strong>Please carefully read the opportunity listing pages to review all changes.</strong> <br><br>"
                        "<a href='http://testhost:3000' target='_blank' style='color:blue;'>Sign in to Simpler.Grants.gov to manage your saved opportunities.</a></div>"
                        "<div>If you have questions, please contact the Grants.gov Support Center:<br><br>"
                        "<a href='mailto:support@grants.gov'>support@grants.gov</a><br>1-800-518-4726<br>24 hours a day, 7 days a week<br>Closed on federal holidays</div>"
                    ),
                    updated_opportunity_ids=[OPAL.opportunity_id, TOPAZ.opportunity_id],
                ),
            ),
            # None relevant updates only
            (
                [
                    OpportunityVersionChange(
                        opportunity_id=OPAL_STATUS.opportunity_id,
                        previous=OPAL,
                        latest=OPAL_REVISION_NUMB,
>>>>>>> c74b7b00
                    ),
            ),
        ],
    )
    def test_build_notification_content(
        self,
        db_session,
        version_changes,
        expected,
        set_env_var_for_email_notification_config,
    ):
        # Instantiate the task
        task = OpportunityNotificationTask(db_session=db_session)
        res = task._build_notification_content(version_changes)

        assert res == expected<|MERGE_RESOLUTION|>--- conflicted
+++ resolved
@@ -462,66 +462,6 @@
         assert res == expected_html
 
     @pytest.mark.parametrize(
-<<<<<<< HEAD
-        "category_diff,expected_html",
-        [
-            (
-                    {"is_cost_sharing": {"before": True, "after": None }},
-                    '<p style="padding-left: 20px;">Categorization</p><p style="padding-left: 40px;">•  Cost sharing or matching requirement has changed from Yes to not specified.<br>',
-            ),
-            (
-                    {"funding_instruments": {"before": [FundingInstrument.GRANT], "after": [FundingInstrument.OTHER]}},
-                    '<p style="padding-left: 20px;">Categorization</p><p style="padding-left: 40px;">•  The funding instrument type has changed from Grant to Other.<br>',
-            ),
-            (
-                    {"category": {"before": OpportunityCategory.OTHER, "after": None}},
-                    '<p style="padding-left: 20px;">Categorization</p><p style="padding-left: 40px;">•  The opportunity category has changed from Other to not specified.<br>',
-            ),
-            (
-                    {"category_explanation": {"before": None, "after": "to be determined"}},
-                    '<p style="padding-left: 20px;">Categorization</p><p style="padding-left: 40px;">•  Opportunity category explanation has changed from not specified to To be determined.<br>',
-            ),
-            # Skip category_explanation if Category changes from Other to any other category or none
-            (
-                    {"category" : {"before": OpportunityCategory.OTHER, "after": OpportunityCategory.MANDATORY}, "category_explanation": {"before": "to be determined", "after": None}},
-                    '<p style="padding-left: 20px;">Categorization</p><p style="padding-left: 40px;">•  The opportunity category has changed from Other to Mandatory.<br>'
-            ),
-            (
-                    {"category": {"before": OpportunityCategory.OTHER, "after": None},
-                     "category_explanation": {"before": "to be determined", "after": None}},
-                    '<p style="padding-left: 20px;">Categorization</p><p style="padding-left: 40px;">•  The opportunity category has changed from Other to not specified.<br>'
-            ),
-            (
-                    {"category": {"before": OpportunityCategory.DISCRETIONARY, "after": OpportunityCategory.OTHER},
-                     "category_explanation": {"before": None, "after": "To be determined"}},
-                    '<p style="padding-left: 20px;">Categorization</p>'
-                    '<p style="padding-left: 40px;">•  The opportunity category has changed from Discretionary to Other.<br>'
-                    '<p style="padding-left: 40px;">•  Opportunity category explanation has changed from not specified to To be determined.<br>'
-            ),
-            (
-                    {"funding_categories": {"before": [FundingCategory.EDUCATION], "after": [FundingCategory.OTHER]}},
-                    '<p style="padding-left: 20px;">Categorization</p><p style="padding-left: 40px;">•  The category of funding activity has changed from Education to Other.<br>'
-            ),
-            # Skip category_explanation if funding_categories changes from Other to any other category or none
-            (
-                    {"funding_categories" : {"before": [FundingCategory.OTHER], "after": [FundingCategory.ENERGY]}, "funding_category_description": {"before": "to be determined", "after": None}},
-                    '<p style="padding-left: 20px;">Categorization</p><p style="padding-left: 40px;">•  The category of funding activity has changed from Other to Energy.<br>'
-            ),
-            (
-                    {"funding_categories": {"before": [FundingCategory.EDUCATION], "after": [FundingCategory.OTHER]},
-                     "funding_category_description": {"before": None, "after": "To be determined"}},
-                    '<p style="padding-left: 20px;">Categorization</p>'
-                    '<p style="padding-left: 40px;">•  The category of funding activity has changed from Education to Other.<br>'
-                    '<p style="padding-left: 40px;">•  The funding activity category explanation has been changed from not specified to To be determined.<br>'
-            )
-
-        ]
-    )
-    def test_build_categorization_fields_content(self, db_session, category_diff, expected_html, set_env_var_for_email_notification_config):
-        # Instantiate the task
-        task = OpportunityNotificationTask(db_session=db_session)
-        res = task._build_categorization_fields_content(category_diff)
-=======
         "imp_dates_diffs,expected_html",
         [
             # close_date
@@ -574,7 +514,67 @@
         task = OpportunityNotificationTask(db_session=db_session)
         res = task._build_important_dates_content(imp_dates_diffs)
 
->>>>>>> c74b7b00
+        assert res == expected_html
+
+    @pytest.mark.parametrize(
+        "category_diff,expected_html",
+        [
+            (
+                    {"is_cost_sharing": {"before": True, "after": None }},
+                    '<p style="padding-left: 20px;">Categorization</p><p style="padding-left: 40px;">•  Cost sharing or matching requirement has changed from Yes to not specified.<br>',
+            ),
+            (
+                    {"funding_instruments": {"before": [FundingInstrument.GRANT], "after": [FundingInstrument.OTHER]}},
+                    '<p style="padding-left: 20px;">Categorization</p><p style="padding-left: 40px;">•  The funding instrument type has changed from Grant to Other.<br>',
+            ),
+            (
+                    {"category": {"before": OpportunityCategory.OTHER, "after": None}},
+                    '<p style="padding-left: 20px;">Categorization</p><p style="padding-left: 40px;">•  The opportunity category has changed from Other to not specified.<br>',
+            ),
+            (
+                    {"category_explanation": {"before": None, "after": "to be determined"}},
+                    '<p style="padding-left: 20px;">Categorization</p><p style="padding-left: 40px;">•  Opportunity category explanation has changed from not specified to To be determined.<br>',
+            ),
+            # Skip category_explanation if Category changes from Other to any other category or none
+            (
+                    {"category" : {"before": OpportunityCategory.OTHER, "after": OpportunityCategory.MANDATORY}, "category_explanation": {"before": "to be determined", "after": None}},
+                    '<p style="padding-left: 20px;">Categorization</p><p style="padding-left: 40px;">•  The opportunity category has changed from Other to Mandatory.<br>'
+            ),
+            (
+                    {"category": {"before": OpportunityCategory.OTHER, "after": None},
+                     "category_explanation": {"before": "to be determined", "after": None}},
+                    '<p style="padding-left: 20px;">Categorization</p><p style="padding-left: 40px;">•  The opportunity category has changed from Other to not specified.<br>'
+            ),
+            (
+                    {"category": {"before": OpportunityCategory.DISCRETIONARY, "after": OpportunityCategory.OTHER},
+                     "category_explanation": {"before": None, "after": "To be determined"}},
+                    '<p style="padding-left: 20px;">Categorization</p>'
+                    '<p style="padding-left: 40px;">•  The opportunity category has changed from Discretionary to Other.<br>'
+                    '<p style="padding-left: 40px;">•  Opportunity category explanation has changed from not specified to To be determined.<br>'
+            ),
+            (
+                    {"funding_categories": {"before": [FundingCategory.EDUCATION], "after": [FundingCategory.OTHER]}},
+                    '<p style="padding-left: 20px;">Categorization</p><p style="padding-left: 40px;">•  The category of funding activity has changed from Education to Other.<br>'
+            ),
+            # Skip category_explanation if funding_categories changes from Other to any other category or none
+            (
+                    {"funding_categories" : {"before": [FundingCategory.OTHER], "after": [FundingCategory.ENERGY]}, "funding_category_description": {"before": "to be determined", "after": None}},
+                    '<p style="padding-left: 20px;">Categorization</p><p style="padding-left: 40px;">•  The category of funding activity has changed from Other to Energy.<br>'
+            ),
+            (
+                    {"funding_categories": {"before": [FundingCategory.EDUCATION], "after": [FundingCategory.OTHER]},
+                     "funding_category_description": {"before": None, "after": "To be determined"}},
+                    '<p style="padding-left: 20px;">Categorization</p>'
+                    '<p style="padding-left: 40px;">•  The category of funding activity has changed from Education to Other.<br>'
+                    '<p style="padding-left: 40px;">•  The funding activity category explanation has been changed from not specified to To be determined.<br>'
+            )
+
+        ]
+    )
+    def test_build_categorization_fields_content(self, db_session, category_diff, expected_html, set_env_var_for_email_notification_config):
+        # Instantiate the task
+        task = OpportunityNotificationTask(db_session=db_session)
+        res = task._build_categorization_fields_content(category_diff)
         assert res == expected_html
 
     @pytest.mark.parametrize(
@@ -611,7 +611,6 @@
         [
             # Multiple updates
             (
-<<<<<<< HEAD
                     [
                         OpportunityVersionChange(
                             opportunity_id=OPAL.opportunity_id, previous=OPAL, latest=OPAL_STATUS
@@ -693,43 +692,6 @@
 
                         ),
                         updated_opportunity_ids=[TOPAZ.opportunity_id],
-=======
-                [
-                    OpportunityVersionChange(
-                        opportunity_id=OPAL.opportunity_id, previous=OPAL, latest=OPAL_STATUS
-                    ),
-                    OpportunityVersionChange(
-                        opportunity_id=TOPAZ.opportunity_id, previous=TOPAZ, latest=TOPAZ_ALL
-                    ),
-                ],
-                UserOpportunityUpdateContent(
-                    subject="Your saved funding opportunities changed on <a href='http://testhost:3000' target='_blank' style='color:blue;'>Simpler.Grants.gov</a>",
-                    message=(
-                        f"The following funding opportunities recently changed:<br><br><div>1. <a href='http://testhost:3000/opportunity/{OPAL.opportunity_id}' target='_blank'>Opal 2025 Awards</a><br><br>Here’s what changed:</div>"
-                        '<p style="padding-left: 20px;">Status</p><p style="padding-left: 40px;">•  The status changed from Open to Closed.<br>'
-                        f"<div>2. <a href='http://testhost:3000/opportunity/{TOPAZ.opportunity_id}' target='_blank'>Topaz 2025 Climate Research Grant</a><br><br>Here’s what changed:</div>"
-                        '<p style="padding-left: 20px;">Status</p><p style="padding-left: 40px;">•  The status changed from Forecasted to Closed.<br><br>'
-                        '<p style="padding-left: 20px;">Important dates</p>'
-                        '<p style="padding-left: 40px;">•  The application due date changed from November 30, 2025 to December 31, 2025.<br>'
-                        '<p style="padding-left: 40px;">•  The estimated award date changed from February 1, 2026 to March 15, 2026.<br>'
-                        '<p style="padding-left: 40px;">•  The estimated project start date changed from April 15, 2026 to May 1, 2026.<br>'
-                        '<p style="padding-left: 40px;">•  The fiscal year changed from 2025 to 2026.<br>'
-                        "<div><strong>Please carefully read the opportunity listing pages to review all changes.</strong> <br><br>"
-                        "<a href='http://testhost:3000' target='_blank' style='color:blue;'>Sign in to Simpler.Grants.gov to manage your saved opportunities.</a></div>"
-                        "<div>If you have questions, please contact the Grants.gov Support Center:<br><br>"
-                        "<a href='mailto:support@grants.gov'>support@grants.gov</a><br>1-800-518-4726<br>24 hours a day, 7 days a week<br>Closed on federal holidays</div>"
-                    ),
-                    updated_opportunity_ids=[OPAL.opportunity_id, TOPAZ.opportunity_id],
-                ),
-            ),
-            # None relevant updates only
-            (
-                [
-                    OpportunityVersionChange(
-                        opportunity_id=OPAL_STATUS.opportunity_id,
-                        previous=OPAL,
-                        latest=OPAL_REVISION_NUMB,
->>>>>>> c74b7b00
                     ),
             ),
         ],
@@ -744,5 +706,4 @@
         # Instantiate the task
         task = OpportunityNotificationTask(db_session=db_session)
         res = task._build_notification_content(version_changes)
-
         assert res == expected