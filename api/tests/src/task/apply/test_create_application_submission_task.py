import zipfile
from io import BytesIO

import pytest
from sqlalchemy import update

from src.constants.lookup_constants import ApplicationStatus
from src.db.models.competition_models import Application
from src.task.apply.create_application_submission_task import (
    CreateApplicationSubmissionTask,
    SubmissionContainer, create_manifest_text, FileMetadata,
)
from src.util import file_util
from tests.conftest import BaseTestClass
from tests.src.db.models.factories import ApplicationAttachmentFactory, ApplicationFactory

def validate_manifest_contents(contents_of_manifest: str, expected_files: list[str]):
    # We don't validate the structure, just that
    # the files we expected are present.

    assert contents_of_manifest.startswith("Manifest for Grant Application")

    for expected_file in expected_files:
        assert expected_file in contents_of_manifest

def validate_files_in_zip(zip_file_path, expected_file_mapping: dict[str, str | None | list[str]]):
    with file_util.open_stream(zip_file_path, "rb") as f:
        with zipfile.ZipFile(f) as submission_zip:
            # Make sure the files we expect are present
            file_names_in_zip = {info.filename for info in submission_zip.infolist()}
            assert file_names_in_zip == expected_file_mapping.keys()

            # For each file in the zip, verify the contents match (if something passed in)
            for file_name, expected_contents in expected_file_mapping.items():
                with submission_zip.open(file_name) as file_in_zip:
                    if file_name == "manifest.txt":
                        contents_of_manifest = file_in_zip.read()
                        validate_manifest_contents(contents_of_manifest.decode(), expected_contents)
                    elif expected_contents is not None:
                        assert file_in_zip.read() == expected_contents.encode()
                    else:
                        assert file_in_zip.read() is not None


class TestCreateApplicationSubmissionTask(BaseTestClass):

    @pytest.fixture(autouse=True)
    def cleanup(self, db_session, enable_factory_create):
        # Rather than deleting apps from other tests, just
        # adjust their statuses so they don't get picked up by this test
        db_session.execute(
            update(Application).values(application_status=ApplicationStatus.ACCEPTED)
        )
        db_session.commit()

    @pytest.fixture
    def create_submission_task(self, db_session, s3_config):
        return CreateApplicationSubmissionTask(db_session)

    def test_run_task(self, db_session, create_submission_task):
        application_without_attachments = ApplicationFactory.create(
            with_forms=True, application_status=ApplicationStatus.SUBMITTED
        )

        application_with_attachments = ApplicationFactory.create(
            with_forms=True, application_status=ApplicationStatus.SUBMITTED
        )
        ApplicationAttachmentFactory.create(
            application=application_with_attachments,
            file_name="file_a.txt",
            file_contents="contents of file A",
        )
        ApplicationAttachmentFactory.create(
            application=application_with_attachments,
            file_name="file_b.txt",
            file_contents="contents of file B",
        )
        ApplicationAttachmentFactory.create(
            application=application_with_attachments,
            file_name="dupe_filename.txt",
            file_contents="contents of first dupe_filename.txt",
        )
        ApplicationAttachmentFactory.create(
            application=application_with_attachments,
            file_name="dupe_filename.txt",
            file_contents="contents of second dupe_filename.txt",
        )

        # These apps won't get picked up at all because of their status
        not_picked_up_app1 = ApplicationFactory.create(
            with_forms=True, application_status=ApplicationStatus.IN_PROGRESS
        )
        not_picked_up_app2 = ApplicationFactory.create(
            with_forms=True, application_status=ApplicationStatus.ACCEPTED
        )

        create_submission_task.run()

        # Validate the submission without attachments
        assert application_without_attachments.application_status == ApplicationStatus.ACCEPTED
        assert len(application_without_attachments.application_submissions) == 1
        no_attachment_submission = application_without_attachments.application_submissions[0]
        validate_files_in_zip(
            no_attachment_submission.file_location,
            {
                # No attachments (and no PDFs yet) - just a manifest
                "manifest.txt": []
            },
        )
        assert no_attachment_submission.file_size_bytes > 0

        # Validate the submission with attachments
        assert application_with_attachments.application_status == ApplicationStatus.ACCEPTED
        assert len(application_with_attachments.application_submissions) == 1
        attachment_submission = application_with_attachments.application_submissions[0]

        validate_files_in_zip(
            attachment_submission.file_location,
            {
                "file_a.txt": "contents of file A",
                "file_b.txt": "contents of file B",
                "dupe_filename.txt": "contents of first dupe_filename.txt",
                "1-dupe_filename.txt": "contents of second dupe_filename.txt",
                "manifest.txt": ["file_a.txt", "file_b.txt", "dupe_filename.txt", "1-dupe_filename.txt"],
            },
        )

        # These weren't picked up
        assert len(not_picked_up_app1.application_submissions) == 0
        assert len(not_picked_up_app2.application_submissions) == 0

        metrics = create_submission_task.metrics
        assert metrics[create_submission_task.Metrics.APPLICATION_PROCESSED_COUNT] == 2
        assert metrics[create_submission_task.Metrics.APPLICATION_ATTACHMENT_COUNT] == 4
        apps_processed = [application_with_attachments, application_without_attachments]
        assert metrics[create_submission_task.Metrics.APPLICATION_FORM_COUNT] == sum(
            [len(app.application_forms) for app in apps_processed]
        )

    def test_run_task_with_erroring_application(
        self, db_session, create_submission_task, monkeypatch
    ):
        application = ApplicationFactory.create(
            with_forms=True, application_status=ApplicationStatus.SUBMITTED
        )

        def erroring_function():
            raise Exception("It errors")

        monkeypatch.setattr(
            create_submission_task, "process_application_attachments", erroring_function
        )

        create_submission_task.run_task()

        # App was not updated
        db_session.refresh(application)
        assert application.application_status == ApplicationStatus.SUBMITTED
        assert len(application.application_submissions) == 0

        metrics = create_submission_task.metrics
        assert metrics[create_submission_task.Metrics.APPLICATION_PROCESSED_COUNT] == 1
        assert metrics[create_submission_task.Metrics.ERROR_COUNT] == 1


def test_get_file_name_in_zip():
    container = SubmissionContainer(
        ApplicationFactory.build(), zipfile.ZipFile(BytesIO(), mode="w")
    )

    assert container.get_file_name_in_zip("my_file.txt") == "my_file.txt"
    assert container.get_file_name_in_zip("my_file.txt") == "1-my_file.txt"
    assert container.get_file_name_in_zip("my_file.txt") == "2-my_file.txt"
    assert container.get_file_name_in_zip("my_file.txt") == "3-my_file.txt"
    assert container.get_file_name_in_zip("2-my_file.txt") == "1-2-my_file.txt"

    assert container.get_file_name_in_zip("no_suffix") == "no_suffix"
    assert container.get_file_name_in_zip("no_suffix") == "1-no_suffix"

<<<<<<< HEAD
    assert (
        container.get_file_name_in_zip("multiple_suffix.txt.zip") == "multiple_suffix.txt.zip"
    )
    assert (
        container.get_file_name_in_zip("multiple_suffix.txt.zip") == "1-multiple_suffix.txt.zip"
    )

def test_create_manifest_text_empty():
    container = SubmissionContainer(
        ApplicationFactory.build(), zipfile.ZipFile(BytesIO(), mode="w")
    )
    text = create_manifest_text(container)
    assert text == f"Manifest for Grant Application {container.application.application_id}"

def test_create_manifest_text_full():
    container = SubmissionContainer(
        ApplicationFactory.build(), zipfile.ZipFile(BytesIO(), mode="w")
    )
    container.form_pdf_metadata.append(FileMetadata("form-A.pdf", 123))
    container.form_pdf_metadata.append(FileMetadata("form-B.pdf", 222))
    container.form_pdf_metadata.append(FileMetadata("form-XYZ.pdf", 100))

    container.attachment_metadata.append(FileMetadata("my-attachment.txt", 500))
    container.attachment_metadata.append(FileMetadata("research-plan.docx", 1001))
    container.attachment_metadata.append(FileMetadata("magic.pptx", 456))
    container.attachment_metadata.append(FileMetadata("something_else.pdf", 777))

    text = create_manifest_text(container)
    expected_text = \
f"""Manifest for Grant Application {container.application.application_id}

Forms included in ZIP (total 3)
1. Form form-A.pdf (size 123 bytes)
2. Form form-B.pdf (size 222 bytes)
3. Form form-XYZ.pdf (size 100 bytes)

Attachments included in ZIP (total 4)
1. my-attachment.txt (size 500 bytes)
2. research-plan.docx (size 1001 bytes)
3. magic.pptx (size 456 bytes)
4. something_else.pdf (size 777 bytes)"""
    assert text == expected_text
=======
    assert container.get_file_name_in_zip("multiple_suffix.txt.zip") == "multiple_suffix.txt.zip"
    assert container.get_file_name_in_zip("multiple_suffix.txt.zip") == "1-multiple_suffix.txt.zip"
>>>>>>> d5f24771
<|MERGE_RESOLUTION|>--- conflicted
+++ resolved
@@ -8,12 +8,15 @@
 from src.db.models.competition_models import Application
 from src.task.apply.create_application_submission_task import (
     CreateApplicationSubmissionTask,
-    SubmissionContainer, create_manifest_text, FileMetadata,
+    FileMetadata,
+    SubmissionContainer,
+    create_manifest_text,
 )
 from src.util import file_util
 from tests.conftest import BaseTestClass
 from tests.src.db.models.factories import ApplicationAttachmentFactory, ApplicationFactory
 
+
 def validate_manifest_contents(contents_of_manifest: str, expected_files: list[str]):
     # We don't validate the structure, just that
     # the files we expected are present.
@@ -22,6 +25,7 @@
 
     for expected_file in expected_files:
         assert expected_file in contents_of_manifest
+
 
 def validate_files_in_zip(zip_file_path, expected_file_mapping: dict[str, str | None | list[str]]):
     with file_util.open_stream(zip_file_path, "rb") as f:
@@ -121,7 +125,12 @@
                 "file_b.txt": "contents of file B",
                 "dupe_filename.txt": "contents of first dupe_filename.txt",
                 "1-dupe_filename.txt": "contents of second dupe_filename.txt",
-                "manifest.txt": ["file_a.txt", "file_b.txt", "dupe_filename.txt", "1-dupe_filename.txt"],
+                "manifest.txt": [
+                    "file_a.txt",
+                    "file_b.txt",
+                    "dupe_filename.txt",
+                    "1-dupe_filename.txt",
+                ],
             },
         )
 
@@ -177,13 +186,9 @@
     assert container.get_file_name_in_zip("no_suffix") == "no_suffix"
     assert container.get_file_name_in_zip("no_suffix") == "1-no_suffix"
 
-<<<<<<< HEAD
-    assert (
-        container.get_file_name_in_zip("multiple_suffix.txt.zip") == "multiple_suffix.txt.zip"
-    )
-    assert (
-        container.get_file_name_in_zip("multiple_suffix.txt.zip") == "1-multiple_suffix.txt.zip"
-    )
+    assert container.get_file_name_in_zip("multiple_suffix.txt.zip") == "multiple_suffix.txt.zip"
+    assert container.get_file_name_in_zip("multiple_suffix.txt.zip") == "1-multiple_suffix.txt.zip"
+
 
 def test_create_manifest_text_empty():
     container = SubmissionContainer(
@@ -191,6 +196,7 @@
     )
     text = create_manifest_text(container)
     assert text == f"Manifest for Grant Application {container.application.application_id}"
+
 
 def test_create_manifest_text_full():
     container = SubmissionContainer(
@@ -206,8 +212,7 @@
     container.attachment_metadata.append(FileMetadata("something_else.pdf", 777))
 
     text = create_manifest_text(container)
-    expected_text = \
-f"""Manifest for Grant Application {container.application.application_id}
+    expected_text = f"""Manifest for Grant Application {container.application.application_id}
 
 Forms included in ZIP (total 3)
 1. Form form-A.pdf (size 123 bytes)
@@ -219,8 +224,4 @@
 2. research-plan.docx (size 1001 bytes)
 3. magic.pptx (size 456 bytes)
 4. something_else.pdf (size 777 bytes)"""
-    assert text == expected_text
-=======
-    assert container.get_file_name_in_zip("multiple_suffix.txt.zip") == "multiple_suffix.txt.zip"
-    assert container.get_file_name_in_zip("multiple_suffix.txt.zip") == "1-multiple_suffix.txt.zip"
->>>>>>> d5f24771
+    assert text == expected_text