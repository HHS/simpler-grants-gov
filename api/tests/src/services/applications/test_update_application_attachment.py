--- conflicted
+++ resolved
@@ -24,18 +24,11 @@
 def test_update_application_attachment_success(enable_factory_create, db_session, s3_config, user):
     """Test successful update of an application attachment."""
     application = ApplicationFactory.create()
-<<<<<<< HEAD
-    ApplicationUserRoleFactory.create(
-        application_user=ApplicationUserFactory.create(user=user, application=application),
-        role=RoleFactory.create(privileges=[Privilege.VIEW_APPLICATION]),
-    )
-=======
-    ApplicationUserRoleFactory(
-        application_user=ApplicationUserFactory.create(user=user, application=application),
-        role=RoleFactory.create(privileges=[Privilege.MODIFY_APPLICATION]),
-    )
-
->>>>>>> 860d63ba
+    ApplicationUserRoleFactory(
+        application_user=ApplicationUserFactory.create(user=user, application=application),
+        role=RoleFactory.create(privileges=[Privilege.MODIFY_APPLICATION]),
+    )
+
     # Create existing attachment
     existing_attachment = ApplicationAttachmentFactory.create(
         application=application, file_name="old_file.txt"
@@ -70,18 +63,11 @@
 def test_update_application_attachment_not_found(enable_factory_create, db_session, user):
     """Test update fails with non-existent attachment."""
     application = ApplicationFactory.create()
-<<<<<<< HEAD
-    ApplicationUserRoleFactory.create(
-        application_user=ApplicationUserFactory.create(user=user, application=application),
-        role=RoleFactory.create(privileges=[Privilege.VIEW_APPLICATION]),
-    )
-=======
-    ApplicationUserRoleFactory(
-        application_user=ApplicationUserFactory.create(user=user, application=application),
-        role=RoleFactory.create(privileges=[Privilege.MODIFY_APPLICATION]),
-    )
-
->>>>>>> 860d63ba
+    ApplicationUserRoleFactory(
+        application_user=ApplicationUserFactory.create(user=user, application=application),
+        role=RoleFactory.create(privileges=[Privilege.MODIFY_APPLICATION]),
+    )
+
     non_existent_attachment_id = uuid.uuid4()
 
     mock_file = MagicMock(spec=FileStorage)
@@ -164,18 +150,11 @@
     """Test update with a real file to verify file operations."""
     user = UserFactory.create()
     application = ApplicationFactory.create()
-<<<<<<< HEAD
-    ApplicationUserRoleFactory.create(
-        application_user=ApplicationUserFactory.create(user=user, application=application),
-        role=RoleFactory.create(privileges=[Privilege.VIEW_APPLICATION]),
-    )
-=======
-    ApplicationUserRoleFactory(
-        application_user=ApplicationUserFactory.create(user=user, application=application),
-        role=RoleFactory.create(privileges=[Privilege.MODIFY_APPLICATION]),
-    )
-
->>>>>>> 860d63ba
+    ApplicationUserRoleFactory(
+        application_user=ApplicationUserFactory.create(user=user, application=application),
+        role=RoleFactory.create(privileges=[Privilege.MODIFY_APPLICATION]),
+    )
+
     # Create existing attachment with actual file
     existing_attachment = ApplicationAttachmentFactory.create(
         application=application, file_name="old_file.txt", file_contents="old content"
@@ -216,18 +195,11 @@
     """Test successful update of an application attachment."""
     user = UserFactory.create()
     application = ApplicationFactory.create()
-<<<<<<< HEAD
-    ApplicationUserRoleFactory.create(
-        application_user=ApplicationUserFactory.create(user=user, application=application),
-        role=RoleFactory.create(privileges=[Privilege.VIEW_APPLICATION]),
-    )
-=======
-    ApplicationUserRoleFactory(
-        application_user=ApplicationUserFactory.create(user=user, application=application),
-        role=RoleFactory.create(privileges=[Privilege.MODIFY_APPLICATION]),
-    )
-
->>>>>>> 860d63ba
+    ApplicationUserRoleFactory(
+        application_user=ApplicationUserFactory.create(user=user, application=application),
+        role=RoleFactory.create(privileges=[Privilege.MODIFY_APPLICATION]),
+    )
+
     # Create existing attachment
     existing_attachment = ApplicationAttachmentFactory.create(
         application=application, file_name="old_file.txt"
