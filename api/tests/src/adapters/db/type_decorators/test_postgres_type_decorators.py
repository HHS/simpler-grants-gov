from enum import StrEnum

import pytest
from sqlalchemy import text

from src.adapters.db.type_decorators.postgres_type_decorators import LookupColumn
from src.constants.lookup_constants import OpportunityCategory
from src.db.models.lookup_models import LkOpportunityCategory
from src.db.models.opportunity_models import Opportunity
from tests.src.db.models.factories import OpportunityFactory


@pytest.mark.parametrize(
    "category,db_value",
    [(OpportunityCategory.CONTINUATION, 3), (OpportunityCategory.EARMARK, 4), (None, None)],
)
def test_lookup_column_conversion(db_session, enable_factory_create, category, db_value):
    # Verify column works with factories
    opportunity = OpportunityFactory.create(category=category)
    assert opportunity.category == category

    # Verify fetching from the DB works
    db_session.expire_all()

    opportunity_db = (
        db_session.query(Opportunity)
        .where(Opportunity.opportunity_id == opportunity.opportunity_id)
        .first()
    )
    assert opportunity_db.category == category

    # Verify what we stored in the DB is the integer
    raw_db_value = db_session.execute(
        text(
            f"select opportunity_category_id from {Opportunity.get_table_name()} where opportunity_id={opportunity.opportunity_id}"  # nosec
        )
    ).scalar()
    assert raw_db_value == db_value


def test_lookup_column_bind_type_invalid():
    lookup_column = LookupColumn(LkOpportunityCategory)
    with pytest.raises(Exception, match="Cannot convert value of type"):
        lookup_column.process_bind_param("hello", None)
<<<<<<< HEAD
=======

    class TestEnum(StrEnum):
        DISCRETIONARY = "D"

    # Verify that just because an enum looks similar, if it's a different
    # type it will also error
    with pytest.raises(Exception, match="Cannot convert value of type"):
        lookup_column.process_bind_param(TestEnum.DISCRETIONARY, None)
>>>>>>> 5f468ef3


def test_lookup_column_process_result_type_invalid():
    lookup_column = LookupColumn(LkOpportunityCategory)
    with pytest.raises(Exception, match="Cannot process value from DB of type"):
        lookup_column.process_result_value("hello", None)<|MERGE_RESOLUTION|>--- conflicted
+++ resolved
@@ -42,8 +42,6 @@
     lookup_column = LookupColumn(LkOpportunityCategory)
     with pytest.raises(Exception, match="Cannot convert value of type"):
         lookup_column.process_bind_param("hello", None)
-<<<<<<< HEAD
-=======
 
     class TestEnum(StrEnum):
         DISCRETIONARY = "D"
@@ -52,7 +50,6 @@
     # type it will also error
     with pytest.raises(Exception, match="Cannot convert value of type"):
         lookup_column.process_bind_param(TestEnum.DISCRETIONARY, None)
->>>>>>> 5f468ef3
 
 
 def test_lookup_column_process_result_type_invalid():
