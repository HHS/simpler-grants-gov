--- conflicted
+++ resolved
@@ -325,11 +325,7 @@
     assert validation_issues[0].field == "$.activity_line_items"
 
 
-<<<<<<< HEAD
-def test_sf424_confirmation_must_be_true(full_valid_json_v1_0, sf424a_v1_0):
-=======
-def test_sf424a_confirmation_must_be_true(full_valid_json_v1_0):
->>>>>>> 0073cc19
+def test_sf424a_confirmation_must_be_true(full_valid_json_v1_0, sf424a_v1_0):
     data = full_valid_json_v1_0
     data["confirmation"] = False
     validation_issues = validate_json_schema_for_form(data, sf424a_v1_0)
@@ -340,11 +336,7 @@
     assert validation_issues[0].message == "False is not one of [True]"
 
 
-<<<<<<< HEAD
-def test_sf424_allowed_monetary_formats(full_valid_json_v1_0, sf424a_v1_0):
-=======
-def test_sf424a_allowed_monetary_formats(full_valid_json_v1_0):
->>>>>>> 0073cc19
+def test_sf424a_allowed_monetary_formats(full_valid_json_v1_0, sf424a_v1_0):
     """Test the regex for the monetary formats"""
     data = full_valid_json_v1_0
     # All of these are valid formats
@@ -367,11 +359,7 @@
     assert len(validation_issues) == 0
 
 
-<<<<<<< HEAD
-def test_sf424_disallowed_monetary_formats(full_valid_json_v1_0, sf424a_v1_0):
-=======
-def test_sf424a_disallowed_monetary_formats(full_valid_json_v1_0):
->>>>>>> 0073cc19
+def test_sf424a_disallowed_monetary_formats(full_valid_json_v1_0, sf424a_v1_0):
     """Test the regex for the monetary formats"""
     data = full_valid_json_v1_0
     # All of these are valid formats
@@ -397,13 +385,13 @@
 
 
 def test_sf424a_v_1_0_auto_summation_empty_state(
-    enable_factory_create, verify_no_warning_error_logs
+    enable_factory_create, verify_no_warning_error_logs, sf424a_v1_0
 ):
     data = {}
     application_form = setup_application_for_form_validation(
         data,
-        json_schema=SF424a_v1_0.form_json_schema,
-        rule_schema=SF424a_v1_0.form_rule_schema,
+        json_schema=sf424a_v1_0.form_json_schema,
+        rule_schema=sf424a_v1_0.form_rule_schema,
     )
 
     validate_application_form(application_form, ApplicationAction.MODIFY)
@@ -470,6 +458,7 @@
     activity_line_item3,
     activity_line_item4,
     verify_no_warning_error_logs,
+    sf424a_v1_0,
 ):
     data = {
         "activity_line_items": [
@@ -496,8 +485,8 @@
     }
     application_form = setup_application_for_form_validation(
         data,
-        json_schema=SF424a_v1_0.form_json_schema,
-        rule_schema=SF424a_v1_0.form_rule_schema,
+        json_schema=sf424a_v1_0.form_json_schema,
+        rule_schema=sf424a_v1_0.form_rule_schema,
     )
 
     validate_application_form(application_form, ApplicationAction.MODIFY)
