import freezegun
import pytest

from src.form_schema.jsonschema_validator import validate_json_schema_for_form
from src.services.applications.application_validation import (
    ApplicationAction,
    validate_application_form,
)
from tests.lib.data_factories import setup_application_for_form_validation


@pytest.fixture
def valid_json_v4_0():
    return {
        "submission_type": "Application",
        "application_type": "New",
        "organization_name": "Example Org",
        "employer_taxpayer_identification_number": "123-456-7890",
        "sam_uei": "UEI123123123",
        "applicant": {
            "street1": "123 Main St",
            "city": "Exampleburg",
            "state": "NY: New York",
            "country": "USA: UNITED STATES",
            "zip_code": "12345",
        },
        "contact_person": {
            "first_name": "Bob",
            "last_name": "Smith",
        },
        "phone_number": "123-456-7890",
        "email": "example@mail.com",
        "applicant_type_code": ["P: Individual"],
        "agency_name": "Department of Research",
        "funding_opportunity_number": "ABC-123",
        "funding_opportunity_title": "My Example Opportunity",
        "project_title": "My Project",
        "congressional_district_applicant": "MI.345",
        "congressional_district_program_project": "MI.567",
        "project_start_date": "2026-01-01",
        "project_end_date": "2026-12-31",
        "federal_estimated_funding": "5000.00",
        "applicant_estimated_funding": "1000.00",
        "state_estimated_funding": "2000.00",
        "local_estimated_funding": "1000.00",
        "other_estimated_funding": "0.00",
        "program_income_estimated_funding": "10.00",
        "total_estimated_funding": "9010.00",
        "state_review": "c. Program is not covered by E.O. 12372.",
        "delinquent_federal_debt": False,
        "certification_agree": True,
        "authorized_representative": {
            "first_name": "Bob",
            "last_name": "Smith",
        },
        "authorized_representative_title": "Doctor",
        "authorized_representative_phone_number": "123-456-7890",
        "authorized_representative_email": "example@mail.com",
    }


@pytest.fixture
def full_valid_json_v4_0(valid_json_v4_0):
    # This makes it so all optional fields are set
    # and the if-then required logic would be hit and satisfied

    return valid_json_v4_0 | {
        "application_type": "Revision",
        "revision_type": "E: Other (specify)",
        "revision_other_specify": "I am redoing it",
        "date_received": "2025-01-01",
        "applicant_id": "ABC123",
        "federal_entity_identifier": "XYZ456",
        "federal_award_identifier": "1234567890",
        "state_receive_date": "2025-06-01",
        "state_application_id": "12345",
        "applicant": {
            "street1": "123 Main St",
            "street2": "Room 101",
            "city": "Big Apple",
            "county": "Madison",
            "state": "NY: New York",
            "country": "CAN: CANADA",
            "zip_code": "56789",
        },
        "department_name": "Department of Research",
        "division_name": "Science",
        "contact_person": {
            "prefix": "Mrs",
            "first_name": "Sally",
            "middle_name": "Anne",
            "last_name": "Jones",
            "suffix": "III",
        },
        "contact_person_title": "Director",
        "organization_affiliation": "Secret Research",
        "fax": "123-456-7890",
        "applicant_type_code": ["P: Individual", "X: Other (specify)"],
        "applicant_type_other_specify": "Secret Development",
        "assistance_listing_number": "12.345",
        "assistance_listing_program_title": "Secret Research",
        "competition_identification_number": "ABC-XYZ-123",
        "competition_identification_title": "Secret Research Project",
        "areas_affected": "06dea634-6882-4ffc-805c-f1e3e43038c7",
        "additional_project_title": [
            "e7293742-d325-4f11-88ac-c17e58a775e4",
            "fa824ef2-413a-4e93-a4b3-ad87df6f6dad",
        ],
        "additional_congressional_districts": "9003399d-93ea-42db-a80b-c3f94fc1aa16",
        "state_review": "a. This application was made available to the state under the Executive Order 12372 Process for review on",
        "state_review_available_date": "2025-05-31",
        "delinquent_federal_debt": True,
        "debt_explanation": "fc1c203a-4890-4237-a54f-8a66a7938cca",
        "authorized_representative": {
            "prefix": "Mr",
            "first_name": "Bob",
            "middle_name": "Frank",
            "last_name": "Smith",
            "suffix": "Jr",
        },
        "authorized_representative_title": "Agent",
        "authorized_representative_fax": "333-333-3333",
        "aor_signature": "Bob Smith",
        "date_signed": "2025-06-01",
    }


def test_sf424_v4_0_valid_json(sf424_v4_0, valid_json_v4_0):
    validation_issues = validate_json_schema_for_form(valid_json_v4_0, sf424_v4_0)
    assert len(validation_issues) == 0


def test_sf424_v4_0_full_valid_json(sf424_v4_0, full_valid_json_v4_0):
    validation_issues = validate_json_schema_for_form(full_valid_json_v4_0, sf424_v4_0)
    assert len(validation_issues) == 0


def test_sf424_v4_0_empty_json(sf424_v4_0):
    validation_issues = validate_json_schema_for_form({}, sf424_v4_0)

    EXPECTED_REQUIRED_FIELDS = {
        "$.submission_type",
        "$.application_type",
        "$.organization_name",
        "$.employer_taxpayer_identification_number",
        "$.sam_uei",
        "$.applicant",
        "$.contact_person",
        "$.phone_number",
        "$.email",
        "$.applicant_type_code",
        "$.agency_name",
        "$.funding_opportunity_number",
        "$.funding_opportunity_title",
        "$.project_title",
        "$.congressional_district_applicant",
        "$.congressional_district_program_project",
        "$.project_start_date",
        "$.project_end_date",
        "$.federal_estimated_funding",
        "$.applicant_estimated_funding",
        "$.state_estimated_funding",
        "$.local_estimated_funding",
        "$.other_estimated_funding",
        "$.program_income_estimated_funding",
        "$.total_estimated_funding",
        "$.state_review",
        "$.delinquent_federal_debt",
        "$.certification_agree",
        "$.authorized_representative",
        "$.authorized_representative_title",
        "$.authorized_representative_phone_number",
        "$.authorized_representative_email",
    }

    assert len(validation_issues) == len(EXPECTED_REQUIRED_FIELDS)
    for validation_issue in validation_issues:
        assert validation_issue.type == "required"
        assert validation_issue.field in EXPECTED_REQUIRED_FIELDS


def test_sf424_v4_0_empty_nested(sf424_v4_0, valid_json_v4_0):
    data = valid_json_v4_0
    data["applicant"] = {}
    data["contact_person"] = {}
    data["authorized_representative"] = {}

    validation_issues = validate_json_schema_for_form(data, sf424_v4_0)

    EXPECTED_REQUIRED_FIELDS = {
        "$.applicant.city",
        "$.applicant.country",
        "$.applicant.street1",
        "$.authorized_representative.first_name",
        "$.authorized_representative.last_name",
        "$.contact_person.first_name",
        "$.contact_person.last_name",
    }

    assert len(validation_issues) == len(EXPECTED_REQUIRED_FIELDS)
    for validation_issue in validation_issues:
        assert validation_issue.type == "required"
        assert validation_issue.field in EXPECTED_REQUIRED_FIELDS


@pytest.mark.parametrize(
    "value",
    [
        ["X: Other (specify)"],
        ["X: Other (specify)", "A: State Government"],
        ["E: Regional Organization", "X: Other (specify)", "G: Independent School District"],
    ],
)
def test_sf424_v4_0_applicant_type_other(sf424_v4_0, valid_json_v4_0, value):
    """Verify that an applicant type of Other makes applicant_type_other_specify required"""
    data = valid_json_v4_0
    data["applicant_type_code"] = value

    validation_issues = validate_json_schema_for_form(data, sf424_v4_0)
    assert len(validation_issues) == 1
    assert validation_issues[0].message == "'applicant_type_other_specify' is a required property"


@pytest.mark.parametrize(
    "value,expected_error",
    [
        ([], "[] should be non-empty"),
        (
            [
                "A: State Government",
                "B: County Government",
                "C: City or Township Government",
                "D: Special District Government",
            ],
            "The array is too long, expected a maximum length of 3",
        ),
    ],
)
def test_sf424_v_4_0_applicant_type_length(sf424_v4_0, valid_json_v4_0, value, expected_error):
    """Verify applicant type length must be 1-3"""
    data = valid_json_v4_0
    data["applicant_type_code"] = value

    validation_issues = validate_json_schema_for_form(data, sf424_v4_0)
    assert len(validation_issues) == 1
    assert validation_issues[0].message == expected_error


@pytest.mark.parametrize("value", ["123.4", "$123.45", "123..45", "12.345"])
def test_sf424_v4_0_monetary_amount_format(sf424_v4_0, valid_json_v4_0, value):
    data = valid_json_v4_0
    data["federal_estimated_funding"] = value

    validation_issues = validate_json_schema_for_form(data, sf424_v4_0)
    assert len(validation_issues) == 1
    assert (
        validation_issues[0].message == f"'{value}' does not match '^(-)?\\\\d*([.]\\\\d{{2}})?$'"
    )


@pytest.mark.parametrize(
    "data",
    [
        # Date fields
        {"date_received": "not-a-date"},
        {"state_receive_date": "202323542312"},
        {"project_start_date": "nope"},
        {"project_end_date": "Jan 1st, 2025"},
        {"state_review_available_date": "n/a"},
        {"date_signed": "words"},
        # email fields
        {"email": "567890"},
        {"authorized_representative_email": "bob at mail.com"},
        # Attachment/uuid fields
        {"debt_explanation": "not-a-uuid"},
        {"additional_congressional_districts": "abc123"},
        {"additional_project_title": ["not-a-uuid"]},
        {"areas_affected": "yep"},
    ],
)
def test_sf424_v4_0_formats(sf424_v4_0, valid_json_v4_0, data):
    data = valid_json_v4_0 | data

    validation_issues = validate_json_schema_for_form(data, sf424_v4_0)
    assert len(validation_issues) == 1
    assert validation_issues[0].type == "format"


@pytest.mark.parametrize(
    "data",
    [
        {"applicant_id": ""},
        {"employer_taxpayer_identification_number": "12345678"},
        {"sam_uei": "xyz123"},
        {"congressional_district_applicant": ""},
        {"authorized_representative": {"first_name": "", "last_name": "Smith"}},
        {"authorized_representative_fax": ""},
    ],
)
def test_sf424_v4_0_min_length(sf424_v4_0, valid_json_v4_0, data):
    """Test some of the fields length requirements - does not check every single field"""
    data = valid_json_v4_0 | data

    validation_issues = validate_json_schema_for_form(data, sf424_v4_0)
    assert len(validation_issues) == 1
    assert validation_issues[0].type == "minLength"


@pytest.mark.parametrize(
    "data",
    [
        {"applicant_id": "1234567890123456789012345678901234567890"},
        {"employer_taxpayer_identification_number": "1" * 31},
        {"sam_uei": "xyz123xyz123xyz"},
        {"congressional_district_applicant": "1234567"},
        {
            "authorized_representative": {
                "first_name": "Bob",
                "middle_name": "Way-too-long-of-a-middle-name",
                "last_name": "Jones",
            }
        },
        {"assistance_listing_number": "1234567890.123456789"},
        {"federal_estimated_funding": "12345678901234567890"},
    ],
)
def test_sf424_v4_0_max_length(sf424_v4_0, valid_json_v4_0, data):
    """Test some of the fields length requirements - does not check every single field"""
    data = valid_json_v4_0 | data

    validation_issues = validate_json_schema_for_form(data, sf424_v4_0)
    assert len(validation_issues) == 1
    assert validation_issues[0].type == "maxLength"


@pytest.mark.parametrize(
    "data,required_fields",
    [
        ({"application_type": "Revision"}, ["$.revision_type", "$.federal_award_identifier"]),
        ({"application_type": "Continuation"}, ["$.federal_award_identifier"]),
        ({"revision_type": "E: Other (specify)"}, ["$.revision_other_specify"]),
        ({"delinquent_federal_debt": True}, ["$.debt_explanation"]),
        (
            {
                "state_review": "a. This application was made available to the state under the Executive Order 12372 Process for review on"
            },
            ["$.state_review_available_date"],
        ),
        ({"applicant_type_code": ["X: Other (specify)"]}, ["$.applicant_type_other_specify"]),
        (
            {
                "applicant": {
                    "street1": "123 Main St",
                    "city": "New York",
                    "country": "USA: UNITED STATES",
                }
            },
            ["$.applicant.state", "$.applicant.zip_code"],
        ),
    ],
)
def test_sf424_v4_0_conditionally_required_fields(
    sf424_v4_0, valid_json_v4_0, data, required_fields
):
    data = valid_json_v4_0 | data

    validation_issues = validate_json_schema_for_form(data, sf424_v4_0)
    assert len(validation_issues) == len(required_fields)
    for validation_issue in validation_issues:
        assert validation_issue.type == "required"
        assert validation_issue.field in required_fields


def test_sf424_v4_0_pre_population_with_all_non_null_values(
<<<<<<< HEAD
    enable_factory_create, valid_json_v4_0, sf424_v4_0
=======
    enable_factory_create, valid_json_v4_0, sf424_v4_0, verify_no_warning_error_logs
>>>>>>> 2f1e8509
):
    application_form = setup_application_for_form_validation(
        valid_json_v4_0,
        json_schema=sf424_v4_0.form_json_schema,
        rule_schema=sf424_v4_0.form_rule_schema,
        opportunity_number="ABC-123-XYZ",
        opportunity_title="My Example Opportunity",
        has_agency=True,
        agency_name="Example Agency XYZ",
        agency_code="ABC-XYZ-123-456-789",
        attachment_ids=["4943c20b-57cc-4611-9d10-582144de726d"],
        has_organization=True,
        uei="TESTUEI98765",
        has_assistance_listing_number=True,
        assistance_listing_number="12.345",
        assistance_listing_program_title="Example Program Title",
        public_competition_id="COMP-ABC-XYZ-123",
        competition_title="Competition for Research Funding",
    )

    issues = validate_application_form(application_form, ApplicationAction.MODIFY)

    assert len(issues) == 0
    # Verify prepopulation rules ran
    app_json = application_form.application_response
    assert app_json["sam_uei"] == "TESTUEI98765"
    assert app_json["agency_name"] == "Example Agency XYZ"
    assert app_json["assistance_listing_number"] == "12.345"
    assert app_json["assistance_listing_program_title"] == "Example Program Title"
    assert app_json["funding_opportunity_number"] == "ABC-123-XYZ"
    assert app_json["funding_opportunity_title"] == "My Example Opportunity"
    assert app_json["competition_identification_number"] == "COMP-ABC-XYZ-123"
    assert app_json["competition_identification_title"] == "Competition for Research Funding"
    # Post-populated fields not present
    assert "date_received" not in app_json
    assert "date_signed" not in app_json
    assert "aor_signature" not in app_json


def test_sf424_v4_0_pre_population_with_all_null_values(
    enable_factory_create, valid_json_v4_0, sf424_v4_0
):
    application_form = setup_application_for_form_validation(
        valid_json_v4_0,
        json_schema=sf424_v4_0.form_json_schema,
        rule_schema=sf424_v4_0.form_rule_schema,
        opportunity_number=None,
        opportunity_title=None,
        has_agency=False,
        agency_code=None,
        has_organization=False,
        has_assistance_listing_number=False,
        public_competition_id=None,
        competition_title=None,
    )

    issues = validate_application_form(application_form, ApplicationAction.MODIFY)

    assert len(issues) == 0
    # Verify prepopulation rules ran
    app_json = application_form.application_response
    assert app_json["sam_uei"] == "00000000INDV"
    assert app_json["agency_name"] == "unknown"
    assert app_json["funding_opportunity_number"] == "unknown"
    assert app_json["funding_opportunity_title"] == "unknown"
    assert "assistance_listing_program_title" not in app_json
    assert "competition_identification_number" not in app_json
    assert "competition_identification_title" not in app_json
    # Post-populated fields not present
    assert "date_received" not in app_json
    assert "date_signed" not in app_json
    assert "aor_signature" not in app_json


@pytest.mark.parametrize(
    "data,expected_sum",
    [
        (
            {
                "federal_estimated_funding": "1.00",
                "applicant_estimated_funding": "2.00",
                "state_estimated_funding": "3.00",
                "local_estimated_funding": "4.00",
                "other_estimated_funding": "5.00",
                "program_income_estimated_funding": "6.00",
            },
            "21.00",
        ),
        (
            {
                "federal_estimated_funding": "invalid value",
                "applicant_estimated_funding": "xyz",
                "state_estimated_funding": "srerser",
                "local_estimated_funding": "=123",
                "other_estimated_funding": "4343434.sefse",
                "program_income_estimated_funding": "a",
            },
            "0.00",
        ),
        ({}, "0.00"),
    ],
)
def test_sf424_pre_population_auto_sum(
    enable_factory_create,
    valid_json_v4_0,
    data,
    expected_sum,
    sf424_v4_0,
    verify_no_warning_error_logs,
):

    application_form = setup_application_for_form_validation(
        data,
        json_schema=sf424_v4_0.form_json_schema,
        rule_schema=sf424_v4_0.form_rule_schema,
    )

    validate_application_form(application_form, ApplicationAction.MODIFY)
    assert application_form.application_response["total_estimated_funding"] == expected_sum


@freezegun.freeze_time("2023-02-20 12:00:00", tz_offset=0)
<<<<<<< HEAD
def test_sf424_post_population(enable_factory_create, valid_json_v4_0, sf424_v4_0):
=======
def test_sf424_post_population(
    enable_factory_create, valid_json_v4_0, sf424_v4_0, verify_no_warning_error_logs
):
>>>>>>> 2f1e8509
    application_form = setup_application_for_form_validation(
        valid_json_v4_0,
        json_schema=sf424_v4_0.form_json_schema,
        rule_schema=sf424_v4_0.form_rule_schema,
        user_email="mynewmail@example.com",
    )

    issues = validate_application_form(application_form, ApplicationAction.SUBMIT)
    assert len(issues) == 0
    app_json = application_form.application_response
    assert app_json["date_received"] == "2023-02-20"
    assert app_json["date_signed"] == "2023-02-20"
    assert app_json["aor_signature"] == "mynewmail@example.com"<|MERGE_RESOLUTION|>--- conflicted
+++ resolved
@@ -372,11 +372,7 @@
 
 
 def test_sf424_v4_0_pre_population_with_all_non_null_values(
-<<<<<<< HEAD
-    enable_factory_create, valid_json_v4_0, sf424_v4_0
-=======
     enable_factory_create, valid_json_v4_0, sf424_v4_0, verify_no_warning_error_logs
->>>>>>> 2f1e8509
 ):
     application_form = setup_application_for_form_validation(
         valid_json_v4_0,
@@ -499,13 +495,9 @@
 
 
 @freezegun.freeze_time("2023-02-20 12:00:00", tz_offset=0)
-<<<<<<< HEAD
-def test_sf424_post_population(enable_factory_create, valid_json_v4_0, sf424_v4_0):
-=======
 def test_sf424_post_population(
     enable_factory_create, valid_json_v4_0, sf424_v4_0, verify_no_warning_error_logs
 ):
->>>>>>> 2f1e8509
     application_form = setup_application_for_form_validation(
         valid_json_v4_0,
         json_schema=sf424_v4_0.form_json_schema,
