--- conflicted
+++ resolved
@@ -372,11 +372,7 @@
 
 
 def test_sf424_v4_0_pre_population_with_all_non_null_values(
-<<<<<<< HEAD
-    enable_factory_create, valid_json_v4_0, sf424_v4_0
-=======
-    enable_factory_create, valid_json_v4_0, verify_no_warning_error_logs
->>>>>>> 0073cc19
+    enable_factory_create, valid_json_v4_0, sf424_v4_0, verify_no_warning_error_logs
 ):
     application_form = setup_application_for_form_validation(
         valid_json_v4_0,
@@ -480,13 +476,18 @@
     ],
 )
 def test_sf424_pre_population_auto_sum(
-    enable_factory_create, valid_json_v4_0, data, expected_sum, verify_no_warning_error_logs
+    enable_factory_create,
+    valid_json_v4_0,
+    data,
+    expected_sum,
+    sf424_v4_0,
+    verify_no_warning_error_logs,
 ):
 
     application_form = setup_application_for_form_validation(
         data,
-        json_schema=SF424_v4_0.form_json_schema,
-        rule_schema=SF424_v4_0.form_rule_schema,
+        json_schema=sf424_v4_0.form_json_schema,
+        rule_schema=sf424_v4_0.form_rule_schema,
     )
 
     validate_application_form(application_form, ApplicationAction.MODIFY)
@@ -494,13 +495,9 @@
 
 
 @freezegun.freeze_time("2023-02-20 12:00:00", tz_offset=0)
-<<<<<<< HEAD
-def test_sf424_post_population(enable_factory_create, valid_json_v4_0, sf424_v4_0):
-=======
 def test_sf424_post_population(
-    enable_factory_create, valid_json_v4_0, verify_no_warning_error_logs
+    enable_factory_create, valid_json_v4_0, sf424_v4_0, verify_no_warning_error_logs
 ):
->>>>>>> 0073cc19
     application_form = setup_application_for_form_validation(
         valid_json_v4_0,
         json_schema=sf424_v4_0.form_json_schema,
