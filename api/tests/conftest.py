import logging
import uuid

import _pytest.monkeypatch
import boto3
import flask.testing
import moto
import pytest
from apiflask import APIFlask
from cryptography.hazmat.primitives import serialization
from cryptography.hazmat.primitives.asymmetric import rsa
from sqlalchemy import text

import src.adapters.db as db
import src.app as app_entry
import src.auth.login_gov_jwt_auth as login_gov_jwt_auth
import tests.src.db.models.factories as factories
from src.adapters import search
from src.adapters.aws import S3Config
from src.adapters.oauth.login_gov.mock_login_gov_oauth_client import MockLoginGovOauthClient
from src.auth.api_jwt_auth import create_jwt_for_user
from src.constants.schema import Schemas
from src.db import models
from src.db.models.agency_models import Agency
from src.db.models.competition_models import ApplicationForm
from src.db.models.foreign import metadata as foreign_metadata
from src.db.models.lookup.sync_lookup_values import sync_lookup_values
from src.db.models.opportunity_models import Opportunity
from src.db.models.staging import metadata as staging_metadata
from src.util.local import load_local_env_vars
from tests.lib import db_testing
from tests.lib.auth_test_utils import mock_oauth_endpoint
from tests.lib.db_testing import cascade_delete_from_db_table

logger = logging.getLogger(__name__)


@pytest.fixture
def user(enable_factory_create, db_session):
    return factories.UserFactory.create()


@pytest.fixture
def user_auth_token(user, db_session):
    token, _ = create_jwt_for_user(user, db_session)
    db_session.commit()
    return token


@pytest.fixture(scope="session", autouse=True)
def env_vars():
    """
    Default environment variables for tests to be
    based on the local.env file. These get set once
    before all tests run. As "session" is the highest
    scope, this will run before any other explicit fixtures
    in a test.

    See: https://docs.pytest.org/en/6.2.x/fixture.html#autouse-order

    To set a different environment variable for a test,
    use the monkeypatch fixture, for example:

    ```py
    def test_example(monkeypatch):
        monkeypatch.setenv("LOG_LEVEL", "debug")
    ```

    Several monkeypatch fixtures exists below for different
    scope levels.
    """
    load_local_env_vars()


@pytest.fixture(scope="session", autouse=True)
def set_logging_defaults(monkeypatch_session):
    # Some loggers are noisy/buggy in our tests, so adjust them
    monkeypatch_session.setenv("LOG_LEVEL_OVERRIDES", "newrelic.core.agent=ERROR")


####################
# Test DB session
####################


# From https://github.com/pytest-dev/pytest/issues/363
@pytest.fixture(scope="session")
def monkeypatch_session():
    """
    Create a monkeypatch instance that can be used to
    monkeypatch global environment, objects, and attributes
    for the duration the test session.
    """
    mpatch = _pytest.monkeypatch.MonkeyPatch()
    yield mpatch
    mpatch.undo()


# From https://github.com/pytest-dev/pytest/issues/363
@pytest.fixture(scope="class")
def monkeypatch_class():
    """
    Create a monkeypatch instance that can be used to
    monkeypatch global environment, objects, and attributes
    for the duration of a test class.
    """
    mpatch = _pytest.monkeypatch.MonkeyPatch()
    yield mpatch
    mpatch.undo()


# From https://github.com/pytest-dev/pytest/issues/363
@pytest.fixture(scope="module")
def monkeypatch_module():
    mpatch = _pytest.monkeypatch.MonkeyPatch()
    yield mpatch
    mpatch.undo()


@pytest.fixture(scope="session")
def db_client(monkeypatch_session, db_schema_prefix) -> db.DBClient:
    """
    Creates an isolated database for the test session.

    Creates a new empty PostgreSQL schema, creates all tables in the new schema
    using SQLAlchemy, then returns a db.DBClient instance that can be used to
    get connections or sessions to this database schema. The schema is dropped
    after the test suite session completes.
    """

    with db_testing.create_isolated_db(monkeypatch_session, db_schema_prefix) as db_client:
        with db_client.get_connection() as conn, conn.begin():
            models.metadata.create_all(bind=conn)
            staging_metadata.create_all(bind=conn)
            foreign_metadata.create_all(bind=conn)

        sync_lookup_values(db_client)
        yield db_client


@pytest.fixture
def db_session(db_client: db.DBClient) -> db.Session:
    """
    Returns a database session connected to the schema used for the test session.
    """
    with db_client.get_session() as session:
        yield session


@pytest.fixture
def enable_factory_create(monkeypatch, db_session, mock_s3_bucket) -> db.Session:
    """
    Allows the create method of factories to be called. By default, the create
    throws an exception to prevent accidental creation of database objects for tests
    that do not need persistence. This fixture only allows the create method to be
    called for the current test. Each test that needs to call Factory.create should pull in
    this fixture.
    """
    monkeypatch.setattr(factories, "_db_session", db_session)
    return db_session


@pytest.fixture(scope="session")
def db_schema_prefix():
    return f"test_{uuid.uuid4().int}_"


@pytest.fixture(scope="session")
def test_api_schema(db_schema_prefix):
    return f"{db_schema_prefix}{Schemas.API}"


@pytest.fixture(scope="session")
def test_staging_schema(db_schema_prefix):
    return f"{db_schema_prefix}{Schemas.STAGING}"


@pytest.fixture(scope="session")
def test_foreign_schema(db_schema_prefix):
    return f"{db_schema_prefix}{Schemas.LEGACY}"


####################
# Opensearch Fixtures
####################


@pytest.fixture(scope="session")
def search_client() -> search.SearchClient:
    client = search.SearchClient()
    try:
        yield client
    finally:
        # Just in case a test setup an index
        # in a way that didn't clean it up, delete
        # all indexes at the end of a run that start with test
        client.delete_index("test-*")


@pytest.fixture(scope="session")
def opportunity_index(search_client):
    # create a random index name just to make sure it won't ever conflict
    # with an actual one, similar to how we create schemas for database tests
    index_name = f"test-opportunity-index-{uuid.uuid4().int}"

    search_client.create_index(index_name)

    try:
        yield index_name
    finally:
        # Try to clean up the index at the end
        # Use a prefix which will delete the above (if it exists)
        # and any that might not have been cleaned up due to issues
        # in prior runs
        search_client.delete_index("test-opportunity-index-*")


@pytest.fixture(scope="session")
def opportunity_index_alias(search_client, monkeypatch_session):
    # Note we don't actually create anything, this is just a random name
    alias = f"test-opportunity-index-alias-{uuid.uuid4().int}"
    monkeypatch_session.setenv("OPPORTUNITY_SEARCH_INDEX_ALIAS", alias)
    return alias


@pytest.fixture(scope="class")
def opportunity_search_index_class(search_client, monkeypatch):
    # Note we don't actually create anything, this is just a random name
    alias = f"test-opportunity-index-alias-{uuid.uuid4().int}"
    monkeypatch.setenv("OPPORTUNITY_SEARCH_INDEX_ALIAS", alias)
    return alias


def _generate_rsa_key_pair():
    # Rather than define a private/public key, generate one for the tests
    key = rsa.generate_private_key(public_exponent=65537, key_size=2048)

    private_key = key.private_bytes(
        encoding=serialization.Encoding.PEM,
        format=serialization.PrivateFormat.TraditionalOpenSSL,
        encryption_algorithm=serialization.NoEncryption(),
    )

    public_key = key.public_key().public_bytes(
        encoding=serialization.Encoding.PEM, format=serialization.PublicFormat.SubjectPublicKeyInfo
    )

    return private_key, public_key


@pytest.fixture(scope="session")
def rsa_key_pair():
    return _generate_rsa_key_pair()


@pytest.fixture(scope="session")
def private_rsa_key(rsa_key_pair):
    return rsa_key_pair[0]


@pytest.fixture(scope="session")
def public_rsa_key(rsa_key_pair):
    return rsa_key_pair[1]


@pytest.fixture(scope="session")
def other_rsa_key_pair():
    return _generate_rsa_key_pair()


@pytest.fixture(scope="session")
def mock_oauth_client():
    return MockLoginGovOauthClient()


@pytest.fixture(scope="session")
def setup_login_gov_auth(monkeypatch_session, public_rsa_key):
    """Setup login.gov JWK endpoint to be stubbed out"""

    def override_method(config):
        config.public_key_map = {"test-key-id": public_rsa_key}

    monkeypatch_session.setattr(login_gov_jwt_auth, "_refresh_keys", override_method)


####################
# Test App & Client
####################


# Make app session scoped so the database connection pool is only created once
# for the test session. This speeds up the tests.
@pytest.fixture(scope="session")
def app(
    db_client,
    opportunity_index_alias,
    monkeypatch_session,
    private_rsa_key,
    mock_oauth_client,
    setup_login_gov_auth,
) -> APIFlask:
    # Override the OAuth endpoint path before creating the app which loads the config at startup
    monkeypatch_session.setenv(
        "LOGIN_GOV_AUTH_ENDPOINT", "http://localhost:8080/test-endpoint/oauth-authorize"
    )
    app = app_entry.create_app()

    # Add endpoints and mocks for handling the external OAuth logic
    mock_oauth_endpoint(app, monkeypatch_session, private_rsa_key, mock_oauth_client)

    return app


@pytest.fixture
def client(app: flask.Flask) -> flask.testing.FlaskClient:
    return app.test_client()


@pytest.fixture
def cli_runner(app: flask.Flask) -> flask.testing.CliRunner:
    return app.test_cli_runner()


@pytest.fixture
def all_api_auth_tokens(monkeypatch):
    all_auth_tokens = ["abcd1234", "wxyz7890", "lmno56"]
    monkeypatch.setenv("API_AUTH_TOKEN", ",".join(all_auth_tokens))
    return all_auth_tokens


@pytest.fixture
def api_auth_token(monkeypatch, all_api_auth_tokens):
    auth_token = all_api_auth_tokens[0]
    return auth_token


####################
# AWS Mock Fixtures
####################


@pytest.fixture
def reset_aws_env_vars(monkeypatch):
    # Reset the env vars so you can't accidentally connect
    # to a real AWS account if you were doing some local testing
    monkeypatch.setenv("AWS_ACCESS_KEY_ID", "testing")
    monkeypatch.setenv("AWS_SECRET_ACCESS_KEY", "testing")
    monkeypatch.setenv("AWS_SECURITY_TOKEN", "testing")
    monkeypatch.setenv("AWS_SESSION_TOKEN", "testing")
    monkeypatch.setenv("AWS_DEFAULT_REGION", "us-east-1")
    monkeypatch.delenv("S3_ENDPOINT_URL")


@pytest.fixture
def mock_s3(reset_aws_env_vars):
    # https://docs.getmoto.org/en/stable/docs/configuration/index.html#whitelist-services
    with moto.mock_aws(config={"core": {"service_whitelist": ["s3"]}}):
        yield boto3.resource("s3")


@pytest.fixture
def mock_s3_bucket_resource(mock_s3):
    bucket = mock_s3.Bucket("local-mock-public-bucket")
    bucket.create()
    yield bucket


@pytest.fixture
def mock_s3_bucket(mock_s3_bucket_resource):
    yield mock_s3_bucket_resource.name


@pytest.fixture
def other_mock_s3_bucket_resource(mock_s3):
    # This second bucket exists for tests where we want there to be multiple buckets
    # and/or test behavior when moving files between buckets.
    bucket = mock_s3.Bucket("local-mock-draft-bucket")
    bucket.create()
    yield bucket


@pytest.fixture
def other_mock_s3_bucket(other_mock_s3_bucket_resource):
    yield other_mock_s3_bucket_resource.name


@pytest.fixture
def s3_config(mock_s3_bucket, other_mock_s3_bucket):
    return S3Config(
        PUBLIC_FILES_BUCKET=f"s3://{mock_s3_bucket}",
        DRAFT_FILES_BUCKET=f"s3://{other_mock_s3_bucket}",
    )


####################
# Class-based testing
####################


class BaseTestClass:
    """
    A base class to derive a test class from. This lets
    us have a set of fixtures with a scope greater than
    an individual test, but that need to be more granular than
    session scoping.

    Useful for avoiding repetition in setup of tests which
    can be clearer or provide better performance.

    See: https://docs.pytest.org/en/7.1.x/how-to/fixtures.html#fixture-scopes

    For example:

    class TestExampleClass(BaseTestClass):

        @pytest.fixture(scope="class")
        def setup_data(db_session):
            # note that the db_session here would be the one created in this class
            # as it will pull from the class scope instead

            examples = ExampleFactory.create_batch(size=100)
    """

    @pytest.fixture(scope="class")
    def db_session(self, db_client, monkeypatch_class):
        # Note this shadows the db_session fixture for tests in this class
        with db_client.get_session() as db_session:
            yield db_session

    @pytest.fixture(scope="class")
    def enable_factory_create(self, monkeypatch_class, db_session):
        """
        Allows the create method of factories to be called. By default, the create
            throws an exception to prevent accidental creation of database objects for tests
            that do not need persistence. This fixture only allows the create method to be
            called for the current class of tests. Each test that needs to call Factory.create should pull in
            this fixture.
        """
        monkeypatch_class.setattr(factories, "_db_session", db_session)

    @pytest.fixture(scope="class")
    def truncate_opportunities(self, db_session):
        """
        Use this fixture when you want to truncate the opportunity table
        and handle deleting all related records.

        As this is at the class scope, this will only run once for a given
        class implementation.
        """
<<<<<<< HEAD

        applcations_forms = db_session.query(ApplicationForm).all()
        for application_form in applcations_forms:
            db_session.delete(application_form)

        opportunities = db_session.query(Opportunity).all()
        for opp in opportunities:
            db_session.delete(opp)

        # Force the deletes to the DB
        db_session.commit()
=======
        cascade_delete_from_db_table(db_session, Opportunity)
>>>>>>> 16be5955

    @pytest.fixture(scope="class")
    def truncate_agencies(self, db_session):
        cascade_delete_from_db_table(db_session, Agency)

    @pytest.fixture(scope="class")
    def truncate_staging_tables(self, db_session, test_staging_schema):
        for table in staging_metadata.tables.values():
            db_session.execute(text(f"TRUNCATE TABLE {test_staging_schema}.{table.name}"))

        db_session.commit()

    @pytest.fixture(scope="class")
    def truncate_foreign_tables(self, db_session, test_foreign_schema):
        for table in foreign_metadata.tables.values():
            db_session.execute(text(f"TRUNCATE TABLE {test_foreign_schema}.{table.name}"))

        db_session.commit()<|MERGE_RESOLUTION|>--- conflicted
+++ resolved
@@ -22,7 +22,6 @@
 from src.constants.schema import Schemas
 from src.db import models
 from src.db.models.agency_models import Agency
-from src.db.models.competition_models import ApplicationForm
 from src.db.models.foreign import metadata as foreign_metadata
 from src.db.models.lookup.sync_lookup_values import sync_lookup_values
 from src.db.models.opportunity_models import Opportunity
@@ -447,21 +446,7 @@
         As this is at the class scope, this will only run once for a given
         class implementation.
         """
-<<<<<<< HEAD
-
-        applcations_forms = db_session.query(ApplicationForm).all()
-        for application_form in applcations_forms:
-            db_session.delete(application_form)
-
-        opportunities = db_session.query(Opportunity).all()
-        for opp in opportunities:
-            db_session.delete(opp)
-
-        # Force the deletes to the DB
-        db_session.commit()
-=======
         cascade_delete_from_db_table(db_session, Opportunity)
->>>>>>> 16be5955
 
     @pytest.fixture(scope="class")
     def truncate_agencies(self, db_session):
