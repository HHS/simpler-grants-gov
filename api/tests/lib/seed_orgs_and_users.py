import logging
import uuid
import zipfile

from sqlalchemy import select

import src.adapters.db as db
import tests.src.db.models.factories as factories
from src.constants.lookup_constants import ApplicationStatus, OpportunityStatus
from src.constants.static_role_values import ORG_ADMIN, ORG_MEMBER
from src.db.models.competition_models import Application, Competition
from src.db.models.entity_models import Organization
from src.db.models.opportunity_models import (
    CurrentOpportunitySummary,
    Opportunity,
    OpportunitySummary,
)
from src.db.models.user_models import User
from src.form_schema.forms.project_abstract_summary import ProjectAbstractSummary_v2_0
from src.form_schema.forms.sf424 import SF424_v4_0
from src.form_schema.forms.sf424a import SF424a_v1_0
from src.services.applications.application_validation import (
    ApplicationAction,
    validate_application_form,
)
from src.util import file_util
from tests.lib.seed_data_utils import CompetitionContainer, UserBuilder

logger = logging.getLogger(__name__)


#############################################################
# Utilities for building data
#############################################################


def setup_org(
    db_session: db.Session, organization_id: uuid.UUID, legal_business_name: str, uei: str
) -> Organization:
    organization = db_session.execute(
        select(Organization).where(Organization.organization_id == organization_id)
    ).scalar_one_or_none()
    if organization is None:
        organization = Organization(organization_id=organization_id)
        db_session.add(organization)

    if organization.sam_gov_entity is None:
        sam_gov_entity = factories.SamGovEntityFactory.build(
            uei=uei, legal_business_name=legal_business_name
        )
        db_session.add(sam_gov_entity)
        organization.sam_gov_entity = sam_gov_entity

    organization.sam_gov_entity.uei = uei
    organization.sam_gov_entity.legal_business_name = legal_business_name

    return organization


#############################################################
# Build org / users / apps
#############################################################


<<<<<<< HEAD
###############################
# API-only user for local development
###############################
API_USER = factories.UserFactory.build(user_id=uuid.UUID("12345678-1234-5678-9abc-123456789abc"))

LINK_API_USER = factories.LinkExternalUserFactory.build(
    link_external_user_id=uuid.UUID("87654321-4321-8765-cba9-987654321cba"),
    external_user_id="api_user",  # THIS IS WHAT WE USE TO LOGIN
    user=API_USER,
)

API_KEY_FOR_API_USER = factories.UserApiKeyFactory.build(
    api_key_id=uuid.UUID("abcdef12-3456-7890-abcd-ef1234567890"),
    key_id="local-dev-api-key",  # This is the key_id that will be used for X-API-KEY header
    key_name="Local Development API Key",
    user=API_USER,
)


def _assign_organization_role(
    db_session: db.Session, organization_user: OrganizationUser, role: Role
=======
def _build_organizations_and_users(
    db_session: db.Session, competition_container: CompetitionContainer
>>>>>>> 94bd1ebc
) -> None:
    logger.info("Creating/updating organizations and users")
    ############################################
    # Organization 1
    ############################################
    org1 = setup_org(
        db_session,
        organization_id=uuid.UUID("47d95649-c70d-44d9-ae78-68bf848e32f8"),
        legal_business_name="Sally's Soup Emporium",
        uei="FAKEUEI11111",
    )

    ############################################
    # Organization 2
    ############################################
    org2 = setup_org(
        db_session,
        organization_id=uuid.UUID("50a7692e-743b-4c7b-bdb0-46ae087db33c"),
        legal_business_name="Fred's Fabric Hut",
        uei="FAKEUEI22222",
    )

    ############################################
    # Organization 3
    ############################################
    org3 = setup_org(
        db_session,
        organization_id=uuid.UUID("71507bdc-fa0e-44a7-b17c-d79d15320476"),
        legal_business_name="Michelangelo's Moderately Malevolent Moving Marketplace",
        uei="FAKEUEI33333",
    )

    ##############################################################
    # Users
    ##############################################################
    user_scenarios = []

    ###############################
    # User without organizations
    ###############################
    user_no_orgs = (
        UserBuilder(
            uuid.UUID("a3f77afe-c293-414b-a2c0-53c1be5f2936"), db_session, "user with no orgs"
        )
        .with_oauth_login("no_org_user")
        .with_api_key("no_org_user_key")
        .build()
    )

    user_scenarios.append("no_org_user - Individual user (no organizations)")

    _add_saved_opportunities(user_no_orgs, db_session)
    _add_saved_searches(user_no_orgs, db_session)

    ###############################
    # User with a single organization
    ###############################
    (
        UserBuilder(
            uuid.UUID("f15c7491-7ebc-4f4f-8de6-3ac0594d9c63"), db_session, "user with one org"
        )
        .with_oauth_login("one_org_user")
        .with_api_key("one_org_user_key")
        .with_organization(org1, roles=[ORG_ADMIN])
        .build()
    )

    user_scenarios.append("one_org_user - Organization admin (Sally's Soup Emporium)")

    ###############################
    # User with two organizations
    ###############################
    UserBuilder(
        uuid.UUID("0f4ae584-c310-472d-9d6c-57201b5f84cc"), db_session, "user with two orgs"
    ).with_oauth_login("two_org_user").with_api_key("two_orgs_user_key").with_organization(
        org1, roles=[ORG_ADMIN]
    ).with_organization(
        org2, roles=[ORG_ADMIN]
    ).build()

    user_scenarios.append("two_org_user - Organization admin (both organizations)")

    ###############################
    # User as organization member (not admin)
    ###############################

    UserBuilder(
        uuid.UUID("b1c2d3e4-f5a6-4b7c-8d9e-0f1a2b3c4d5e"), db_session, "user as org member"
    ).with_oauth_login("org_member_user").with_api_key("org_member_user_key").with_organization(
        org1, roles=[ORG_MEMBER]
    ).build()

    user_scenarios.append("org_member_user - Organization member (Sally's Soup Emporium)")

    ###############################
    # User with mixed organization roles
    ###############################

    UserBuilder(
        uuid.UUID("f5a6b7c8-d9e0-4f1a-2b3c-4d5e6f7a8b9c"),
        db_session,
        "user with mixed org roles",
    ).with_oauth_login("mixed_roles_user").with_api_key("mixed_roles_user_key").with_organization(
        org1, roles=[ORG_ADMIN]
    ).with_organization(
        org2, roles=[ORG_MEMBER]
    ).build()

    user_scenarios.append("mixed_roles_user - Admin of ORG1, Member of ORG2")

    ###############################
    # User with many applications across orgs
    ###############################

    many_app_user = (
        UserBuilder(
            uuid.UUID("5b4807c5-57d4-4867-b722-1658b47c59ba"),
            db_session,
            "user with many different applications",
        )
        .with_oauth_login("many_app_user")
        .with_api_key("many_app_user_key")
        .with_organization(org1, roles=[ORG_ADMIN])
        .with_organization(org2, roles=[ORG_ADMIN])
        .with_organization(org3, roles=[ORG_ADMIN])
        .build()
    )

    user_scenarios.append("many_app_user - Has many applications across many orgs")

    ########################
    # Apps for many_app_user
    ########################

    if competition_container is not None:
        # An application started against the competition with all forms
        _add_application(
            competition=competition_container.competition_with_all_forms,
            organization=org3,
            app_owner=many_app_user,
            application_name="All forms",
        )

        # An application for each competition that has a form
        for form, competition in competition_container.form_specific_competitions.values():
            _add_application(
                competition=competition,
                organization=org2,
                app_owner=many_app_user,
                application_name=f"App for {form.short_form_name}",
            )

        # Very long application names
        _add_application(
            competition=competition_container.get_comp_for_form(SF424a_v1_0),
            app_owner=many_app_user,
            application_name="My really really really long Individual application name that'll take up a lot of space",
        )
        _add_application(
            competition=competition_container.get_comp_for_form(SF424_v4_0),
            organization=org3,
            app_owner=many_app_user,
            application_name="My quite long organization application name that'll take up almost as much space",
        )

        # Applications in other statuses
        _add_application(
            competition=competition_container.get_comp_for_form(ProjectAbstractSummary_v2_0),
            app_owner=many_app_user,
            application_status=ApplicationStatus.SUBMITTED,
            application_name="Submitted individual app",
        )
        _add_application(
            competition=competition_container.get_comp_for_form(SF424_v4_0),
            organization=org2,
            app_owner=many_app_user,
            application_status=ApplicationStatus.SUBMITTED,
            application_name="Submitted org app",
        )

        _add_application(
            competition=competition_container.competition_with_all_forms,
            app_owner=many_app_user,
            application_status=ApplicationStatus.ACCEPTED,
            application_name="Accepted individual app",
        )
        _add_application(
            competition=competition_container.get_comp_for_form(SF424_v4_0),
            organization=org2,
            app_owner=many_app_user,
            application_status=ApplicationStatus.ACCEPTED,
            application_name="Accepted org app",
        )

    ##############################################################
    # Log output
    ##############################################################

    ###############################
    # API-only user for local development
    ###############################
    logger.info(
        f"Updating API-only user: '{LINK_API_USER.external_user_id}' with X-API-Key: '{API_KEY_FOR_API_USER.key_id}'"
    )
    db_session.merge(API_USER, load=True)
    db_session.merge(LINK_API_USER, load=True)
    db_session.merge(API_KEY_FOR_API_USER, load=True)

    # Log summary of all created user scenarios
    logger.info("=== USER SCENARIOS SUMMARY ===")
<<<<<<< HEAD
    logger.info("Created 6 user scenarios with role-based access:")
    logger.info("• no_org_user - Individual user (no organizations)")
    logger.info("• one_org_user - Organization admin (Sally's Soup Emporium)")
    logger.info("• two_org_user - Organization admin (both organizations)")
    logger.info("• org_member_user - Organization member (Sally's Soup Emporium)")
    logger.info("• mixed_roles_user - Admin of ORG1, Member of ORG2")
    logger.info("• api_user - API-only user for local development testing")
    logger.info("")
    logger.info("=== API KEYS FOR LOCAL DEVELOPMENT ===")
    logger.info("Use these X-API-KEY values for testing API calls:")
    logger.info(f"• no_org_user: {API_KEY_USER_NO_ORGS.key_id}")
    logger.info(f"• one_org_user: {API_KEY_USER_ONE_ORG.key_id}")
    logger.info(f"• two_org_user: {API_KEY_USER_TWO_ORGS.key_id}")
    logger.info(f"• org_member_user: {API_KEY_USER_ORG_MEMBER.key_id}")
    logger.info(f"• mixed_roles_user: {API_KEY_USER_MIXED_ORG_ROLES.key_id}")
    logger.info(f"• api_user: {API_KEY_FOR_API_USER.key_id}")
    logger.info("")
    logger.info("Example usage:")
    logger.info("curl -H 'X-API-KEY: local-dev-api-key' http://localhost:8080/v1/opportunities")
=======
    logger.info(f"Created {len(user_scenarios)} user scenarios with role-based access:")
    for scenario in user_scenarios:
        logger.info(f"• {scenario}")
>>>>>>> 94bd1ebc


def _add_saved_opportunities(user: User, db_session: db.Session, count: int = 5) -> None:
    # Grab some recently made opportunities
    opportunities: list = (
        db_session.execute(
            select(Opportunity)
            .join(CurrentOpportunitySummary)
            .join(OpportunitySummary)
            .where(
                CurrentOpportunitySummary.opportunity_status.in_(
                    [OpportunityStatus.POSTED, OpportunityStatus.FORECASTED]
                )
            )
            .order_by(OpportunitySummary.close_date.asc())
            .limit(40)
        )
        .scalars()
        .all()
    )

    current_saved_opportunity_ids = {o.opportunity_id for o in user.saved_opportunities}

    added_saved_opps_count = 0
    for opportunity in opportunities:
        if added_saved_opps_count >= count:
            break
        # If they already have that opportunity ID saved, don't try to add it again
        if opportunity.opportunity_id in current_saved_opportunity_ids:
            continue

        factories.UserSavedOpportunityFactory.create(user=user, opportunity=opportunity)
        added_saved_opps_count += 1


def _add_saved_searches(user: User, db_session: db.Session, count: int = 2) -> None:
    # Grab some opportunity IDs
    # These won't realistically be something we would have returned
    # for these search, but just to have them line up with real opportunities
    opportunity_ids: list = (
        db_session.execute(
            select(Opportunity.opportunity_id).join(CurrentOpportunitySummary).limit(25)
        )
        .scalars()
        .all()
    )

    for _ in range(count):
        word = factories.fake.word()
        factories.UserSavedSearchFactory.create(
            user=user,
            name=f"Saved search '{word}'",
            search_query={
                "query": word,
                "format": "json",
                "filters": {"opportunity_status": {"one_of": ["forecasted", "posted"]}},
                "pagination": {
                    "page_size": 25,
                    "sort_order": [
                        {"order_by": "relevancy", "sort_direction": "descending"},
                        {"order_by": "close_date", "sort_direction": "ascending"},
                    ],
                    "page_offset": 1,
                },
                "query_operator": "AND",
            },
            searched_opportunity_ids=opportunity_ids,
        )


def _add_application(
    competition: Competition,
    application_name: str,
    organization: Organization | None = None,
    app_owner: User | None = None,
    application_status: ApplicationStatus = ApplicationStatus.IN_PROGRESS,
) -> Application:
    app_params: dict = {
        "competition": competition,
        "application_status": application_status,
        "application_name": application_name,
    }
    if organization is not None:
        app_params["organization"] = organization
        app_type = "organization"
    else:
        app_type = "individual"

    logger.info(f"Creating an {app_type} application '{application_name}'")
    application = factories.ApplicationFactory.create(**app_params)

    # TODO - when auth gets adjusted for the apply endpoints, we'll
    # only want to add this if there is no org, but at the moment
    # being in an org doesn't quite give you access to apps, so we'll
    # add the users too.
    if app_owner is not None:
        factories.ApplicationUserFactory(application=application, user=app_owner, as_owner=True)

    # This bit is mostly copied from the start application endpoint
    # and at least sets up the application forms with prepopulation run
    for competition_form in competition.competition_forms:
        application_form = factories.ApplicationFormFactory.create(
            application=application, competition_form=competition_form, application_response={}
        )

        validate_application_form(application_form, ApplicationAction.START)

    # If submitted, also at least fill out the post-population values
    if application_status in (ApplicationStatus.SUBMITTED, ApplicationStatus.ACCEPTED):
        for application_form in application.application_forms:
            validate_application_form(application_form, ApplicationAction.SUBMIT)

    # We make a very very rough approximation of what an application submission
    # looks like. We make a ZIP file with roughly the files we'd expect in it
    # although they won't be PDFs or properly formatted.
    if application_status == ApplicationStatus.ACCEPTED:
        s3_path = f"s3://local-mock-public-bucket/applications/{application.application_id}/submissions/{uuid.uuid4()}/submission.zip"
        with file_util.open_stream(s3_path, "wb") as outfile:
            with zipfile.ZipFile(outfile, "w") as submission_zip:

                # Create a dummy manifest file
                with submission_zip.open("manifest.txt", "w") as manifest_file:
                    manifest_file.write(
                        f"Manifest for Grant Application {application.application_id}".encode(
                            "utf-8"
                        )
                    )

                # Add a file for each application form
                # Note we make these text files as even a very simple
                # PDF is quite complex
                for app_form in application.application_forms:
                    with submission_zip.open(
                        f"{app_form.form.short_form_name}.txt", "w"
                    ) as form_file:
                        form_file.write(str(app_form.application_response).encode("utf-8"))

                # Add some random attachments
                with submission_zip.open("dummy-attachment-1.txt", "w") as dummy_attachment:
                    dummy_attachment.write(b"This is an attachment file")

                with submission_zip.open("dummy-attachment-2.txt", "w") as dummy_attachment:
                    dummy_attachment.write(b"This is a different attachment file")

        factories.ApplicationSubmissionFactory(
            application=application, file_location=s3_path, file_contents="SKIP"
        )

    return application<|MERGE_RESOLUTION|>--- conflicted
+++ resolved
@@ -62,32 +62,8 @@
 #############################################################
 
 
-<<<<<<< HEAD
-###############################
-# API-only user for local development
-###############################
-API_USER = factories.UserFactory.build(user_id=uuid.UUID("12345678-1234-5678-9abc-123456789abc"))
-
-LINK_API_USER = factories.LinkExternalUserFactory.build(
-    link_external_user_id=uuid.UUID("87654321-4321-8765-cba9-987654321cba"),
-    external_user_id="api_user",  # THIS IS WHAT WE USE TO LOGIN
-    user=API_USER,
-)
-
-API_KEY_FOR_API_USER = factories.UserApiKeyFactory.build(
-    api_key_id=uuid.UUID("abcdef12-3456-7890-abcd-ef1234567890"),
-    key_id="local-dev-api-key",  # This is the key_id that will be used for X-API-KEY header
-    key_name="Local Development API Key",
-    user=API_USER,
-)
-
-
-def _assign_organization_role(
-    db_session: db.Session, organization_user: OrganizationUser, role: Role
-=======
 def _build_organizations_and_users(
     db_session: db.Session, competition_container: CompetitionContainer
->>>>>>> 94bd1ebc
 ) -> None:
     logger.info("Creating/updating organizations and users")
     ############################################
@@ -298,31 +274,9 @@
 
     # Log summary of all created user scenarios
     logger.info("=== USER SCENARIOS SUMMARY ===")
-<<<<<<< HEAD
-    logger.info("Created 6 user scenarios with role-based access:")
-    logger.info("• no_org_user - Individual user (no organizations)")
-    logger.info("• one_org_user - Organization admin (Sally's Soup Emporium)")
-    logger.info("• two_org_user - Organization admin (both organizations)")
-    logger.info("• org_member_user - Organization member (Sally's Soup Emporium)")
-    logger.info("• mixed_roles_user - Admin of ORG1, Member of ORG2")
-    logger.info("• api_user - API-only user for local development testing")
-    logger.info("")
-    logger.info("=== API KEYS FOR LOCAL DEVELOPMENT ===")
-    logger.info("Use these X-API-KEY values for testing API calls:")
-    logger.info(f"• no_org_user: {API_KEY_USER_NO_ORGS.key_id}")
-    logger.info(f"• one_org_user: {API_KEY_USER_ONE_ORG.key_id}")
-    logger.info(f"• two_org_user: {API_KEY_USER_TWO_ORGS.key_id}")
-    logger.info(f"• org_member_user: {API_KEY_USER_ORG_MEMBER.key_id}")
-    logger.info(f"• mixed_roles_user: {API_KEY_USER_MIXED_ORG_ROLES.key_id}")
-    logger.info(f"• api_user: {API_KEY_FOR_API_USER.key_id}")
-    logger.info("")
-    logger.info("Example usage:")
-    logger.info("curl -H 'X-API-KEY: local-dev-api-key' http://localhost:8080/v1/opportunities")
-=======
     logger.info(f"Created {len(user_scenarios)} user scenarios with role-based access:")
     for scenario in user_scenarios:
         logger.info(f"• {scenario}")
->>>>>>> 94bd1ebc
 
 
 def _add_saved_opportunities(user: User, db_session: db.Session, count: int = 5) -> None:
