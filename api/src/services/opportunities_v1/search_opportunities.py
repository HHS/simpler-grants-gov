--- conflicted
+++ resolved
@@ -31,12 +31,8 @@
 # or for text based fields adding ".keyword" to the end to tell
 # the query we want to use the raw value rather than the tokenized one
 # See: https://opensearch.org/docs/latest/field-types/supported-field-types/keyword/
-<<<<<<< HEAD
-REQUEST_FIELD_NAME_MAPPING = {
+OPP_REQUEST_FIELD_NAME_MAPPING = {
     "opportunity_id": "opportunity_id.keyword",
-=======
-OPP_REQUEST_FIELD_NAME_MAPPING = {
->>>>>>> ac0f5fc4
     "opportunity_number": "opportunity_number.keyword",
     "opportunity_title": "opportunity_title.keyword",
     "post_date": "summary.post_date",
