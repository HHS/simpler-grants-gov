--- conflicted
+++ resolved
@@ -1,12 +1,7 @@
-<<<<<<< HEAD
 import uuid
 
 from sqlalchemy import ColumnExpressionArgument, select
-from sqlalchemy.orm import noload, selectinload
-=======
-from sqlalchemy import select
 from sqlalchemy.orm import lazyload, selectinload
->>>>>>> 19fb6a77
 
 import src.adapters.db as db
 from src.api.route_utils import raise_flask_error
@@ -14,20 +9,9 @@
 from src.db.models.opportunity_models import Opportunity
 
 
-<<<<<<< HEAD
-class AttachmentConfig(PydanticBaseEnvConfig):
-    # If the CDN URL is set, we'll use it instead of pre-signing the file locations
-    cdn_url: str | None = None
-
-
-def _fetch_opportunity(
-    db_session: db.Session,
-    where_clause: ColumnExpressionArgument[bool],
-    load_all_opportunity_summaries: bool,
+def _get_opportunity(
+    db_session: db.Session, where_clause: ColumnExpressionArgument[bool]
 ) -> Opportunity | None:
-=======
-def get_opportunity(db_session: db.Session, opportunity_id: int) -> Opportunity:
->>>>>>> 19fb6a77
     stmt = (
         select(Opportunity)
         .where(where_clause)
@@ -53,61 +37,28 @@
 
     opportunity = db_session.execute(stmt).unique().scalar_one_or_none()
 
-<<<<<<< HEAD
     return opportunity
 
 
-def pre_sign_opportunity_file_location(
-    opp_atts: list,
-) -> list[OpportunityAttachment]:
-    for opp_att in opp_atts:
-        opp_att.download_path = pre_sign_file_location(opp_att.file_location)
-
-    return opp_atts
-
-
-def _setup_attachements(opportunity: Opportunity) -> None:
-    attachment_config = AttachmentConfig()
-    if attachment_config.cdn_url is not None:
-        s3_config = S3Config()
-        for opp_att in opportunity.opportunity_attachments:
-            opp_att.download_path = convert_public_s3_to_cdn_url(  # type: ignore
-                opp_att.file_location, attachment_config.cdn_url, s3_config
-            )
-    else:
-        pre_sign_opportunity_file_location(opportunity.opportunity_attachments)
-
-
 def get_opportunity(db_session: db.Session, opportunity_id: uuid.UUID) -> Opportunity:
-    opportunity = _fetch_opportunity(
+    opportunity = _get_opportunity(
         db_session,
         where_clause=Opportunity.opportunity_id == opportunity_id,
-        load_all_opportunity_summaries=False,
     )
     if opportunity is None:
         raise_flask_error(404, message=f"Could not find Opportunity with ID {opportunity_id}")
-
-    _setup_attachements(opportunity)
 
     return opportunity
 
 
 def get_opportunity_by_legacy_id(db_session: db.Session, legacy_opportunity_id: int) -> Opportunity:
-    opportunity = _fetch_opportunity(
+    opportunity = _get_opportunity(
         db_session,
         where_clause=Opportunity.legacy_opportunity_id == legacy_opportunity_id,
-        load_all_opportunity_summaries=False,
     )
     if opportunity is None:
         raise_flask_error(
             404, message=f"Could not find Opportunity with Legacy ID {legacy_opportunity_id}"
         )
 
-    _setup_attachements(opportunity)
-
-=======
-    if opportunity is None:
-        raise_flask_error(404, message=f"Could not find Opportunity with ID {opportunity_id}")
-
->>>>>>> 19fb6a77
     return opportunity