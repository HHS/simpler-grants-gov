--- conflicted
+++ resolved
@@ -1,14 +1,9 @@
 import logging
-from typing import Sequence, Tuple
+from typing import Any, Sequence, Tuple
 
 from pydantic import BaseModel, Field
-<<<<<<< HEAD
 from sqlalchemy import Select, asc, desc, nulls_last, or_, select
 from sqlalchemy.orm import InstrumentedAttribute, noload, selectinload
-=======
-from sqlalchemy import Select, asc, desc, or_, select
-from sqlalchemy.orm import noload, selectinload
->>>>>>> 15f9d591
 
 import src.adapters.db as db
 from src.db.models.opportunity_models import (
@@ -23,7 +18,6 @@
 from src.pagination.paginator import Paginator
 
 logger = logging.getLogger(__name__)
-<<<<<<< HEAD
 
 
 class SearchOpportunityFilters(BaseModel):
@@ -34,18 +28,6 @@
     agency: dict | None = Field(default=None)
 
 
-=======
-
-
-class SearchOpportunityFilters(BaseModel):
-    funding_instrument: dict | None = Field(default=None)
-    funding_category: dict | None = Field(default=None)
-    applicant_type: dict | None = Field(default=None)
-    opportunity_status: dict | None = Field(default=None)
-    agency: dict | None = Field(default=None)
-
-
->>>>>>> 15f9d591
 class SearchOpportunityParams(BaseModel):
     pagination: PaginationParams
 
@@ -53,35 +35,33 @@
     filters: SearchOpportunityFilters | None = Field(default=None)
 
 
-def _add_query_filters(
-    stmt: Select[tuple[Opportunity]], query: str | None
-) -> Select[tuple[Opportunity]]:
-    if query is None or len(query) == 0:
-        return stmt
-
-    # TODO - will implement this in https://github.com/HHS/simpler-grants-gov/issues/1455
-
-    return stmt
-
-
-def _add_filters(
-    stmt: Select[tuple[Opportunity]], filters: SearchOpportunityFilters | None
-) -> Select[tuple[Opportunity]]:
-    if filters is None:
-        return stmt
-
-<<<<<<< HEAD
-=======
-    # We need to add joins so that the where clauses
+def _join_stmt_to_current_summary(stmt: Select[tuple[Any]]) -> Select[tuple[Any]]:
+    # Utility method to add this join to a select statement as we do this in a few places
+    #
+    # We need to add joins so that the where/order_by clauses
     # can query against the tables that are relevant for these filters
-    # Current + Opportunity Summary are always needed so just add them here
-    stmt = stmt.join(CurrentOpportunitySummary).join(
+    return stmt.join(CurrentOpportunitySummary).join(
         OpportunitySummary,
         CurrentOpportunitySummary.opportunity_summary_id
         == OpportunitySummary.opportunity_summary_id,
     )
 
->>>>>>> 15f9d591
+
+def _add_query_filters(stmt: Select[tuple[Any]], query: str | None) -> Select[tuple[Any]]:
+    if query is None or len(query) == 0:
+        return stmt
+
+    # TODO - will implement this in https://github.com/HHS/simpler-grants-gov/issues/1455
+
+    return stmt
+
+
+def _add_filters(
+    stmt: Select[tuple[Any]], filters: SearchOpportunityFilters | None
+) -> Select[tuple[Any]]:
+    if filters is None:
+        return stmt
+
     if filters.opportunity_status is not None:
         one_of_opportunity_statuses = filters.opportunity_status.get("one_of")
 
@@ -133,7 +113,6 @@
 
     return stmt
 
-<<<<<<< HEAD
 
 def _add_order_by(
     stmt: Select[tuple[Opportunity]], pagination: PaginationParams
@@ -154,8 +133,12 @@
             field = Opportunity.opportunity_title
         case "post_date":
             field = OpportunitySummary.post_date
+            # Need to add joins to the query stmt to order by field from opportunity summary
+            stmt = _join_stmt_to_current_summary(stmt)
         case "close_date":
             field = OpportunitySummary.close_date
+            # Need to add joins to the query stmt to order by field from opportunity summary
+            stmt = _join_stmt_to_current_summary(stmt)
         case "agency_code":
             field = Opportunity.agency
         case _:
@@ -169,26 +152,69 @@
     # Any values that are null will automatically be sorted to the end
     return stmt.order_by(nulls_last(sort_fn(field)))
 
-=======
->>>>>>> 15f9d591
 
 def search_opportunities(
     db_session: db.Session, raw_search_params: dict
 ) -> Tuple[Sequence[Opportunity], PaginationInfo]:
     search_params = SearchOpportunityParams.model_validate(raw_search_params)
 
-    stmt = (
-        select(Opportunity)
-<<<<<<< HEAD
-        .where(Opportunity.is_draft.is_(False))  # Only ever return non-drafts
-=======
-        # TODO - when we want to sort by non-opportunity table fields we'll need to change this
-        .order_by(sort_fn(getattr(Opportunity, search_params.pagination.order_by))).where(
+    """
+    We create an inner query which handles all of the filtering and returns
+    a set of opportunity IDs for the outer query to filter against. This query
+    ends up looking like (varying based on exact filters):
+
+        SELECT DISTINCT
+            opportunity.opportunity_id
+        FROM opportunity
+            JOIN current_opportunity_summary ON opportunity.opportunity_id = current_opportunity_summary.opportunity_id
+            JOIN opportunity_summary ON current_opportunity_summary.opportunity_summary_id = opportunity_summary.opportunity_summary_id
+            JOIN link_opportunity_summary_funding_instrument ON opportunity_summary.opportunity_summary_id = link_opportunity_summary_funding_instrument.opportunity_summary_id
+            JOIN link_opportunity_summary_funding_category ON opportunity_summary.opportunity_summary_id = link_opportunity_summary_funding_category.opportunity_summary_id
+            JOIN link_opportunity_summary_applicant_type ON opportunity_summary.opportunity_summary_id = link_opportunity_summary_applicant_type.opportunity_summary_id
+        WHERE
+            opportunity.is_draft IS FALSE
+            AND(EXISTS (
+                SELECT
+                    1 FROM current_opportunity_summary
+                WHERE
+                    opportunity.opportunity_id = current_opportunity_summary.opportunity_id))
+        AND link_opportunity_summary_funding_instrument.funding_instrument_id IN(1, 2, 3, 4))
+    """
+    inner_stmt = (
+        select(Opportunity.opportunity_id).where(
             Opportunity.is_draft.is_(False)
         )  # Only ever return non-drafts
->>>>>>> 15f9d591
         # Filter anything without a current opportunity summary
         .where(Opportunity.current_opportunity_summary != None)  # noqa: E711
+        # Distinct the opportunity IDs returned so that the outer query
+        # has fewer results to query against
+        .distinct()
+    )
+
+    # Current + Opportunity Summary are always needed so just add them here
+    inner_stmt = _join_stmt_to_current_summary(inner_stmt)
+    inner_stmt = _add_query_filters(inner_stmt, search_params.query)
+    inner_stmt = _add_filters(inner_stmt, search_params.filters)
+
+    #
+    #
+    """
+    The outer query handles sorting and filters against the inner query described above.
+    This ends up looking like (joins to current opportunity if ordering by other fields):
+
+    SELECT
+            opportunity.opportunity_id,
+            opportunity.opportunity_title,
+            -- and so on for the opportunity table fields
+        FROM opportunity
+        WHERE
+            opportunity.opportunity_id in ( /* the above subquery */ )
+        ORDER BY
+            opportunity.opportunity_id DESC NULLS LAST
+        LIMIT 25 OFFSET 100
+    """
+    stmt = (
+        select(Opportunity).where(Opportunity.opportunity_id.in_(inner_stmt))
         # selectinload makes it so all relationships are loaded and attached to the Opportunity
         # records that we end up fetching. It emits a separate "select * from table where opportunity_id in (x, y ,z)"
         # for each relationship. This is used instead of joinedload as it ends up more performant for complex models
@@ -196,31 +222,9 @@
         #
         # See: https://docs.sqlalchemy.org/en/20/orm/queryguide/relationships.html#what-kind-of-loading-to-use
         .options(selectinload("*"), noload(Opportunity.all_opportunity_summaries))
-<<<<<<< HEAD
-        # We need to add joins so that the where clauses
-        # can query against the tables that are relevant for these filters
-        # Current + Opportunity Summary are always needed so just add them here
-        .join(CurrentOpportunitySummary)
-        .join(
-            OpportunitySummary,
-            CurrentOpportunitySummary.opportunity_summary_id
-            == OpportunitySummary.opportunity_summary_id,
-        )
     )
 
     stmt = _add_order_by(stmt, search_params.pagination)
-=======
-        # Distinct is necessary as the joins may add duplicate rows when multiple one-to-many relationships match
-        # While SQLAlchemy will unique those rows for us, the SQL query still ends up with far less than the limit
-        # we specify as that is done outside of the DB.
-        # By having distinct, we do that ourselves in the query so that the limit we specify will be the actual amount
-        # of records returned (assuming there at least that number to return)
-        .distinct()
-    )
-
->>>>>>> 15f9d591
-    stmt = _add_query_filters(stmt, search_params.query)
-    stmt = _add_filters(stmt, search_params.filters)
 
     paginator: Paginator[Opportunity] = Paginator(
         Opportunity, stmt, db_session, page_size=search_params.pagination.page_size
