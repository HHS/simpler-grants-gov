--- conflicted
+++ resolved
@@ -295,12 +295,9 @@
         nsmap: dict,
         namespace_fields: dict,
         xsd_url: str | None = None,
-<<<<<<< HEAD
         transform_config: dict | None = None,
         root_element_name: str | None = None,
-=======
         attributes: dict[str, str] | None = None,
->>>>>>> 05e3f9ce
     ) -> None:
         """Add an element to a parent using lxml with proper namespace handling."""
         if isinstance(value, dict):
@@ -352,6 +349,9 @@
             else:
                 for nested_field, nested_value in value.items():
                     if nested_value is not None or nested_value == "INCLUDE_NULL_MARKER":
+                        # Check for attributes for nested fields
+                        nested_attr_key = f"__{nested_field}__attributes"
+                        nested_attributes = value.get(nested_attr_key, None)
                         self._add_lxml_element_to_parent(
                             nested_element,
                             nested_field,
@@ -361,6 +361,7 @@
                             xsd_url,
                             transform_config,
                             root_element_name,
+                            nested_attributes,
                         )
         elif value == "INCLUDE_NULL_MARKER" or value is None:
             # Create empty element for INCLUDE_NULL_MARKER values or handle None values
@@ -439,6 +440,9 @@
             if field_name in address_data:
                 field_value = address_data[field_name]
                 if field_value is not None:
+                    # Check for attributes for address fields
+                    attr_key = f"__{field_name}__attributes"
+                    attributes = address_data.get(attr_key, None)
                     self._add_lxml_element_to_parent(
                         parent,
                         field_name,
@@ -448,6 +452,7 @@
                         xsd_url,
                         transform_config,
                         root_element_name,
+                        attributes,
                     )
 
     def _add_ordered_form_elements(
@@ -498,12 +503,9 @@
                         nsmap,
                         namespace_fields,
                         xsd_url,
-<<<<<<< HEAD
                         transform_config,
                         root_element_name,
-=======
                         attributes,
->>>>>>> 05e3f9ce
                     )
 
         # Add any remaining fields that weren't in the predefined order (skip attachment and attribute metadata)
@@ -518,7 +520,6 @@
                 attr_key = f"__{field_name}__attributes"
                 attributes = data.get(attr_key, None)
                 self._add_lxml_element_to_parent(
-<<<<<<< HEAD
                     root,
                     field_name,
                     field_value,
@@ -527,9 +528,7 @@
                     xsd_url,
                     transform_config,
                     root_element_name,
-=======
-                    root, field_name, field_value, nsmap, namespace_fields, xsd_url, attributes
->>>>>>> 05e3f9ce
+                    attributes,
                 )
 
     def _add_element_to_parent(self, parent: ET.Element, field_name: str, value: Any) -> None:
