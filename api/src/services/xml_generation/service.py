--- conflicted
+++ resolved
@@ -8,7 +8,6 @@
 
 from .config import load_xml_transform_config
 from .models import XMLGenerationRequest, XMLGenerationResponse
-from .transformers.attachment_transformer import AttachmentTransformer
 from .transformers.base_transformer import RecursiveXMLTransformer
 
 logger = logging.getLogger(__name__)
@@ -16,10 +15,6 @@
 
 class XMLGenerationService:
     """Service for generating XML from JSON application data."""
-
-    def __init__(self) -> None:
-        """Initialize the XML generation service."""
-        self.attachment_transformer = AttachmentTransformer()
 
     def generate_xml(self, request: XMLGenerationRequest) -> XMLGenerationResponse:
         """Generate XML from application data.
@@ -73,45 +68,6 @@
         namespace_config = xml_config.get("namespaces", {})
         default_namespace = namespace_config.get("default", "")
 
-<<<<<<< HEAD
-        # Use lxml for proper namespace handling
-        if root_element_name == "SF424_4_0" and default_namespace:
-            # Create namespace map for lxml with all required namespaces (matching Grants.gov format)
-            nsmap = {
-                "SF424_4_0": default_namespace,  # SF-424 namespace with prefix
-                "globLib": "http://apply.grants.gov/system/GlobalLibrary-V2.0",
-                "glob": "http://apply.grants.gov/system/Global-V1.0",  # Global V1.0 for attachments
-                "codes": "http://apply.grants.gov/system/UniversalCodes-V2.0",
-                "att": "http://apply.grants.gov/system/Attachments-V1.0",  # Attachment namespace
-            }
-
-            # Create root element with proper namespace prefix (matching Grants.gov format)
-            root_element_with_prefix = f"{{{default_namespace}}}{root_element_name}"
-            root = lxml_etree.Element(root_element_with_prefix, nsmap=nsmap)
-
-            # Add FormVersion attribute with proper namespace prefix
-            root.set(f"{{{default_namespace}}}FormVersion", "4.0")
-
-            # Add data elements using lxml with namespace context
-            self._add_lxml_elements_to_parent(root, data, nsmap, transform_config)
-
-            # Generate XML string with lxml
-            if pretty_print:
-                xml_bytes = lxml_etree.tostring(
-                    root, encoding="utf-8", xml_declaration=True, pretty_print=True
-                )
-                xml_string = xml_bytes.decode("utf-8").strip()
-            else:
-                xml_bytes = lxml_etree.tostring(root, encoding="utf-8", xml_declaration=True)
-                xml_string = xml_bytes.decode("utf-8").strip()
-        else:
-            # Fallback to ElementTree for non-SF424 forms
-            root_attributes = {}
-            if default_namespace:
-                root_attributes["xmlns"] = default_namespace
-
-            root = ET.Element(root_element_name, root_attributes)
-=======
         # Extract namespace field mappings
         namespace_fields = self._extract_namespace_fields(transform_config)
 
@@ -178,16 +134,15 @@
     ) -> str:
         """Generate simple XML without namespace support (backward compatibility)."""
         root = ET.Element(root_element_name)
->>>>>>> 67fd9e19
-
-            # Add data elements
-            for field_name, value in data.items():
-                self._add_element_to_parent(root, field_name, value)
-
-            # Generate XML string
-            if pretty_print:
-                ET.indent(root, space="  ")
-            xml_string = ET.tostring(root, encoding="unicode", xml_declaration=True)
+
+        # Add data elements
+        for field_name, value in data.items():
+            self._add_element_to_parent(root, field_name, value)
+
+        # Generate XML string
+        if pretty_print:
+            ET.indent(root, space="  ")
+        xml_string = ET.tostring(root, encoding="unicode", xml_declaration=True)
 
         return xml_string
 
@@ -202,11 +157,7 @@
         """
         namespace_fields = {}
 
-<<<<<<< HEAD
-        def extract_from_rules(rules: dict, path: str = ""):
-=======
         def extract_from_rules(rules: dict, path: str = "") -> None:
->>>>>>> 67fd9e19
             """Recursively extract namespace information from rules."""
             for key, value in rules.items():
                 if key.startswith("_"):  # Skip metadata keys
@@ -227,159 +178,6 @@
         extract_from_rules(transform_config)
         return namespace_fields
 
-<<<<<<< HEAD
-    def _add_lxml_elements_to_parent(
-        self, parent: Any, data: dict, nsmap: dict, transform_config: dict
-    ) -> None:
-        """Add elements to a parent using lxml, handling both simple values and nested dictionaries."""
-        # Extract namespace configuration from transform rules
-        namespace_fields = self._extract_namespace_fields(transform_config)
-
-        # Define XSD element order for SF-424 root elements (complete sequence from XSD)
-        sf424_element_order = [
-            "SubmissionType",
-            "ApplicationType",
-            "RevisionType",
-            "RevisionOtherSpecify",
-            "DateReceived",
-            "ApplicantID",
-            "FederalEntityIdentifier",
-            "FederalAwardIdentifier",
-            "StateReceiveDate",
-            "StateApplicationID",
-            "OrganizationName",
-            "EmployerTaxpayerIdentificationNumber",
-            "SAMUEI",
-            "Applicant",
-            "DepartmentName",
-            "DivisionName",
-            "ContactPerson",
-            "Title",
-            "OrganizationAffiliation",
-            "PhoneNumber",
-            "Fax",
-            "Email",
-            "ApplicantTypeCode1",
-            "ApplicantTypeCode2",
-            "ApplicantTypeCode3",
-            "ApplicantTypeOtherSpecify",
-            "AgencyName",
-            "CFDANumber",
-            "CFDAProgramTitle",
-            "FundingOpportunityNumber",
-            "FundingOpportunityTitle",  # These were missing!
-            "CompetitionIdentificationNumber",
-            "CompetitionIdentificationTitle",
-            "AreasAffected",
-            "ProjectTitle",
-            "AdditionalProjectTitle",
-            "CongressionalDistrictApplicant",
-            "CongressionalDistrictProgramProject",
-            "AdditionalCongressionalDistricts",
-            "ProjectStartDate",
-            "ProjectEndDate",
-            "FederalEstimatedFunding",
-            "ApplicantEstimatedFunding",
-            "StateEstimatedFunding",
-            "LocalEstimatedFunding",
-            "OtherEstimatedFunding",
-            "ProgramIncomeEstimatedFunding",
-            "TotalEstimatedFunding",
-            "StateReview",
-            "StateReviewAvailableDate",
-            "DelinquentFederalDebt",
-            "DebtExplanation",
-            "CertificationAgree",
-            "AuthorizedRepresentative",
-            "AuthorizedRepresentativeTitle",
-            "AuthorizedRepresentativePhoneNumber",
-            "AuthorizedRepresentativeEmail",
-            "AuthorizedRepresentativeFax",
-            "AORSignature",
-            "DateSigned",
-        ]
-
-        # Define attachment fields that need special handling
-        attachment_fields = {
-            "AreasAffected",
-            "AdditionalProjectTitle",
-            "AdditionalCongressionalDistricts",
-            "DebtExplanation",
-        }
-
-        # Generate elements in XSD order with SF424_4_0 namespace prefix
-        sf424_namespace = nsmap.get("SF424_4_0", "")
-        for element_name in sf424_element_order:
-            if element_name in data and data[element_name] is not None:
-                value = data[element_name]
-
-                # Special handling for attachment fields
-                if element_name in attachment_fields:
-                    # Create attachment element with SF424_4_0 prefix
-                    attachment_element = lxml_etree.SubElement(
-                        parent, f"{{{sf424_namespace}}}{element_name}"
-                    )
-                    self._populate_attachment_content(attachment_element, value, nsmap)
-                elif isinstance(value, dict):
-                    # For nested objects like Applicant, create element with SF424_4_0 prefix
-                    nested_element = lxml_etree.SubElement(
-                        parent, f"{{{sf424_namespace}}}{element_name}"
-                    )
-
-                    # Special handling for Applicant address to ensure correct XSD sequence
-                    if element_name == "Applicant":
-                        self._add_address_elements_in_order(
-                            nested_element, value, nsmap, namespace_fields
-                        )
-                    else:
-                        for nested_field, nested_value in value.items():
-                            if nested_value is not None:
-                                self._add_lxml_element_to_parent(
-                                    nested_element,
-                                    nested_field,
-                                    nested_value,
-                                    nsmap,
-                                    namespace_fields,
-                                )
-                else:
-                    # Simple value - create element with SF424_4_0 namespace prefix
-                    element = lxml_etree.SubElement(parent, f"{{{sf424_namespace}}}{element_name}")
-                    element.text = str(value)
-
-    def _add_address_elements_in_order(
-        self, parent: Any, address_data: dict, nsmap: dict, namespace_fields: dict
-    ) -> None:
-        """Add address elements in the correct XSD sequence order."""
-        # XSD sequence: Street1, Street2, City, County, State/Province, ZipPostalCode, Country
-        # Check both original field names and transformed field names
-        address_order = [
-            ("street1", "Street1"),
-            ("street2", "Street2"),
-            ("city", "City"),
-            ("county", "County"),
-            ("state", "State"),
-            ("province", "Province"),
-            ("zip_postal_code", "ZipPostalCode"),
-            ("country", "Country"),
-        ]
-
-        for input_field, xml_field in address_order:
-            # Try both the input field name and the XML field name
-            field_value = address_data.get(input_field) or address_data.get(xml_field)
-            if field_value is not None:
-                # Use the XML field name for the element
-                self._add_lxml_element_to_parent(
-                    parent, xml_field, field_value, nsmap, namespace_fields
-                )
-
-    def _add_lxml_element_to_parent(
-        self, parent: Any, field_name: str, value: Any, nsmap: dict, namespace_fields: dict
-    ) -> None:
-        """Add a single element to a parent using lxml with proper namespace handling."""
-        if isinstance(value, dict):
-            # Create nested element for dictionary values
-            nested_element = lxml_etree.SubElement(parent, field_name)
-=======
     def _add_lxml_element_to_parent(
         self, parent: Any, field_name: str, value: Any, nsmap: dict, namespace_fields: dict
     ) -> None:
@@ -401,169 +199,12 @@
                 else:
                     nested_element = lxml_etree.SubElement(parent, field_name)
 
->>>>>>> 67fd9e19
             for nested_field, nested_value in value.items():
                 if nested_value is not None:
                     self._add_lxml_element_to_parent(
                         nested_element, nested_field, nested_value, nsmap, namespace_fields
                     )
         elif value is None:
-<<<<<<< HEAD
-            # Create empty element for None values
-            if field_name in namespace_fields:
-                # Use configured namespace
-                namespace_prefix = namespace_fields[field_name]
-                element_name = f"{{{nsmap[namespace_prefix]}}}{field_name}"
-                lxml_etree.SubElement(parent, element_name)
-            else:
-                # Use default namespace
-                lxml_etree.SubElement(parent, field_name)
-        else:
-            # Simple value - create element with text content
-            if field_name in namespace_fields:
-                # Use configured namespace
-                namespace_prefix = namespace_fields[field_name]
-                element_name = f"{{{nsmap[namespace_prefix]}}}{field_name}"
-                element = lxml_etree.SubElement(parent, element_name)
-            else:
-                # Use default namespace
-                element = lxml_etree.SubElement(parent, field_name)
-            element.text = str(value)
-
-    def _add_attachment_element(
-        self, parent: Any, element_name: str, attachment_data: Any, nsmap: dict
-    ) -> None:
-        """Add an attachment element with proper structure.
-
-        Args:
-            parent: Parent XML element
-            element_name: Name of the attachment element
-            attachment_data: Attachment data (dict or AttachmentFile/AttachmentGroup)
-            nsmap: Namespace map
-        """
-        if element_name == "AdditionalProjectTitle":
-            # Handle multiple attachments
-            self._add_multiple_attachment_element(parent, element_name, attachment_data, nsmap)
-        else:
-            # Handle single attachments
-            self._add_single_attachment_element(parent, element_name, attachment_data, nsmap)
-
-    def _add_single_attachment_element(
-        self, parent: Any, element_name: str, attachment_data: Any, nsmap: dict
-    ) -> None:
-        """Add a single attachment element.
-
-        Args:
-            parent: Parent XML element
-            element_name: Name of the attachment element
-            attachment_data: Single attachment data
-            nsmap: Namespace map
-        """
-        attachment_elem = lxml_etree.SubElement(parent, element_name)
-        self._populate_attachment_content(attachment_elem, attachment_data, nsmap)
-
-    def _add_multiple_attachment_element(
-        self, parent: Any, element_name: str, attachment_data: Any, nsmap: dict
-    ) -> None:
-        """Add a multiple attachment element (AttachmentGroup).
-
-        Args:
-            parent: Parent XML element
-            element_name: Name of the attachment group element
-            attachment_data: Multiple attachment data
-            nsmap: Namespace map
-        """
-        group_elem = lxml_etree.SubElement(parent, element_name)
-
-        # Get attachment namespace for AttachedFile elements
-        att_namespace = nsmap.get("att", "http://apply.grants.gov/system/Attachments-V1.0")
-
-        # Handle different data formats
-        if isinstance(attachment_data, dict):
-            if "AttachedFile" in attachment_data:
-                attached_files = attachment_data["AttachedFile"]
-                if isinstance(attached_files, list):
-                    for file_data in attached_files:
-                        file_elem = lxml_etree.SubElement(
-                            group_elem, f"{{{att_namespace}}}AttachedFile"
-                        )
-                        self._populate_attachment_content(file_elem, file_data, nsmap)
-                else:
-                    # Single file
-                    file_elem = lxml_etree.SubElement(
-                        group_elem, f"{{{att_namespace}}}AttachedFile"
-                    )
-                    self._populate_attachment_content(file_elem, attached_files, nsmap)
-        elif isinstance(attachment_data, list):
-            # Direct list of attachments
-            for file_data in attachment_data:
-                file_elem = lxml_etree.SubElement(group_elem, f"{{{att_namespace}}}AttachedFile")
-                self._populate_attachment_content(file_elem, file_data, nsmap)
-
-    def _populate_attachment_content(
-        self, attachment_elem: Any, attachment_data: Any, nsmap: dict
-    ) -> None:
-        """Populate the content of an attachment element.
-
-        Args:
-            attachment_elem: The attachment XML element
-            attachment_data: Attachment data
-            nsmap: Namespace map
-        """
-        if not isinstance(attachment_data, dict):
-            return
-
-        # Get attachment and global namespaces from nsmap
-        att_namespace = nsmap.get("att", "http://apply.grants.gov/system/Attachments-V1.0")
-        glob_namespace = nsmap.get("glob", "http://apply.grants.gov/system/Global-V1.0")
-
-        # Add FileName with att: namespace (SF-424 XSD expects att: namespace for AttachedFileDataType elements)
-        filename = attachment_data.get("FileName", attachment_data.get("filename"))
-        if filename:
-            filename_elem = lxml_etree.SubElement(attachment_elem, f"{{{att_namespace}}}FileName")
-            filename_elem.text = str(filename)
-
-        # Add MimeType with att: namespace (SF-424 XSD expects att: namespace for AttachedFileDataType elements)
-        mime_type = attachment_data.get("MimeType", attachment_data.get("mime_type"))
-        if mime_type:
-            mimetype_elem = lxml_etree.SubElement(attachment_elem, f"{{{att_namespace}}}MimeType")
-            mimetype_elem.text = str(mime_type)
-
-        # Add FileLocation with att: namespace (as per SF-424 XSD validation)
-        file_location = attachment_data.get("FileLocation", attachment_data.get("file_location"))
-        if file_location:
-            filelocation_elem = lxml_etree.SubElement(
-                attachment_elem, f"{{{att_namespace}}}FileLocation"
-            )
-
-            if isinstance(file_location, dict) and "@href" in file_location:
-                # Use att:href attribute as shown in the Grants.gov example
-                filelocation_elem.set(f"{{{att_namespace}}}href", str(file_location["@href"]))
-            elif isinstance(file_location, str):
-                # Use att:href attribute as shown in the Grants.gov example
-                filelocation_elem.set(f"{{{att_namespace}}}href", file_location)
-
-        # Add HashValue with glob: namespace (as per XSD: ref="glob:HashValue")
-        hash_value = attachment_data.get("HashValue", attachment_data.get("hash_value"))
-        hash_algorithm = attachment_data.get("hash_algorithm", "SHA-1")
-        if hash_value:
-            hashvalue_elem = lxml_etree.SubElement(
-                attachment_elem, f"{{{glob_namespace}}}HashValue"
-            )
-
-            if isinstance(hash_value, dict):
-                if "@hashAlgorithm" in hash_value:
-                    # hashAlgorithm attribute must be in glob: namespace
-                    hashvalue_elem.set(
-                        f"{{{glob_namespace}}}hashAlgorithm", str(hash_value["@hashAlgorithm"])
-                    )
-                if "#text" in hash_value:
-                    hashvalue_elem.text = str(hash_value["#text"])
-            elif isinstance(hash_value, str):
-                # hashAlgorithm attribute must be in glob: namespace - use snake_case hash_algorithm field
-                hashvalue_elem.set(f"{{{glob_namespace}}}hashAlgorithm", hash_algorithm)
-                hashvalue_elem.text = hash_value
-=======
             # Create empty element for None values (when include_null is configured)
             if field_name in namespace_fields:
                 namespace_prefix = namespace_fields[field_name]
@@ -592,7 +233,6 @@
                 else:
                     element = lxml_etree.SubElement(parent, field_name)
             element.text = str(value)
->>>>>>> 67fd9e19
 
     def _add_element_to_parent(self, parent: ET.Element, field_name: str, value: Any) -> None:
         """Add an element to a parent, handling both simple values and nested dictionaries."""
