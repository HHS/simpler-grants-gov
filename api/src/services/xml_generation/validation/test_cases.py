--- conflicted
+++ resolved
@@ -1449,9 +1449,6 @@
     Returns:
         List of all test case dictionaries
     """
-<<<<<<< HEAD
-    return SF424_TEST_CASES + SF424A_TEST_CASES + SFLLL_TEST_CASES + EPA4700_4_TEST_CASES
-=======
     return (
         SF424_TEST_CASES
         + SF424A_TEST_CASES
@@ -1459,8 +1456,8 @@
         + SFLLL_TEST_CASES
         + CD511_TEST_CASES
         + GG_LOBBYING_FORM_TEST_CASES
+        + EPA4700_4_TEST_CASES
     )
->>>>>>> 04eacf24
 
 
 def get_test_cases_by_form(form_name: str) -> list[dict[str, Any]]:
