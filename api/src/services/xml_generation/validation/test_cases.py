--- conflicted
+++ resolved
@@ -636,8 +636,6 @@
                 "second_year_amount": "0.00",
                 "third_year_amount": "0.00",
                 "fourth_year_amount": "0.00",
-<<<<<<< HEAD
-=======
             },
         },
         "form_name": "SF424A",
@@ -757,7 +755,6 @@
                 "direct_charges_explanation": "Equipment costs for lab instruments",
                 "indirect_charges_explanation": "10% indirect rate on direct costs",
                 "remarks": "This budget supports a 12-month research project",
->>>>>>> 9d21d544
             },
         },
         "form_name": "SF424A",
