"""Sample test cases for XML validation against XSD schemas."""

from typing import Any

# Sample test cases for SF-424 validation
SF424_TEST_CASES = [
    {
        "name": "minimal_valid_sf424",
        "json_input": {
            "submission_type": "Application",
            "application_type": "New",
            "date_received": "2024-01-01",
            "organization_name": "Test Organization",
            "employer_taxpayer_identification_number": "123456789",
            "sam_uei": "TEST12345678",
            "applicant_address": {
                "street1": "123 Main St",
                "city": "Washington",
                "state": "DC: District of Columbia",
                "zip_postal_code": "20001",
                "country": "USA: UNITED STATES",
            },
            "phone_number": "555-123-4567",
            "email": "test@example.org",
            "applicant_type_code": ["A: State Government"],
            "agency_name": "Test Agency",
            "funding_opportunity_number": "TEST-FON-2024-001",
            "funding_opportunity_title": "Test Funding Opportunity",
            "project_title": "Test Project Title",
            "congressional_district_applicant": "DC-00",
            "congressional_district_program_project": "DC-00",
            "project_start_date": "2024-04-01",
            "project_end_date": "2025-03-31",
            "federal_estimated_funding": "100000.00",
            "applicant_estimated_funding": "0.00",
            "state_estimated_funding": "0.00",
            "local_estimated_funding": "0.00",
            "other_estimated_funding": "0.00",
            "program_income_estimated_funding": "0.00",
            "total_estimated_funding": "100000.00",
            "state_review": "c. Program is not covered by E.O. 12372.",
            "delinquent_federal_debt": False,
            "certification_agree": True,
            "authorized_representative": {"first_name": "John", "last_name": "Doe"},
            "authorized_representative_title": "CEO",
            "authorized_representative_phone_number": "555-123-4567",
            "authorized_representative_email": "john@testorg.com",
            "aor_signature": "John Doe Signature",
            "date_signed": "2025-01-15",
        },
        "form_name": "SF424_4_0",
        "xsd_url": "https://apply07.grants.gov/apply/forms/schemas/SF424_4_0-V4.0.xsd",
        "pretty_print": True,
    },
    {
        "name": "revision_application_sf424",
        "json_input": {
            "submission_type": "Application",
            "application_type": "New",
            "date_received": "2024-01-01",
            "organization_name": "Test Organization",
            "employer_taxpayer_identification_number": "123456789",
            "sam_uei": "TEST12345678",
            "applicant_address": {
                "street1": "123 Main St",
                "city": "Washington",
                "state": "DC: District of Columbia",
                "zip_postal_code": "20001",
                "country": "USA: UNITED STATES",
            },
            "phone_number": "555-123-4567",
            "email": "test@example.org",
            "applicant_type_code": ["A: State Government", "B: County Government"],
            "agency_name": "Test Agency",
            "funding_opportunity_number": "TEST-FON-2024-001",
            "funding_opportunity_title": "Test Funding Opportunity",
            "project_title": "Test Project Title",
            "congressional_district_applicant": "DC-00",
            "congressional_district_program_project": "DC-00",
            "project_start_date": "2024-04-01",
            "project_end_date": "2025-03-31",
            "revision_type": "Other",
            "federal_award_identifier": "HHS-2025-001",
            "federal_estimated_funding": "150000.00",
            "applicant_estimated_funding": "25000.00",
            "state_estimated_funding": "0.00",
            "local_estimated_funding": "0.00",
            "other_estimated_funding": "0.00",
            "program_income_estimated_funding": "0.00",
            "total_estimated_funding": "175000.00",
            "state_review": "c. Program is not covered by E.O. 12372.",
            "delinquent_federal_debt": False,
            "certification_agree": True,
            "authorized_representative": {"first_name": "John", "last_name": "Doe"},
            "authorized_representative_title": "Director",
            "authorized_representative_phone_number": "555-987-6543",
            "authorized_representative_email": "jane@testorg.com",
            "aor_signature": "Jane Smith Signature",
            "date_signed": "2025-01-15",
        },
        "form_name": "SF424_4_0",
        "xsd_url": "https://apply07.grants.gov/apply/forms/schemas/SF424_4_0-V4.0.xsd",
        "pretty_print": True,
    },
    {
        "name": "continuation_application_sf424",
        "json_input": {
            "submission_type": "Application",
            "application_type": "Continuation",
            "date_received": "2024-01-01",
            "organization_name": "Test Organization",
            "employer_taxpayer_identification_number": "123456789",
            "sam_uei": "TEST12345678",
            "applicant_address": {
                "street1": "456 Oak Ave",
                "city": "Washington",
                "state": "DC: District of Columbia",
                "zip_postal_code": "20002",
                "country": "USA: UNITED STATES",
            },
            "phone_number": "555-123-4567",
            "email": "test@example.org",
            "applicant_type_code": ["A: State Government"],
            "agency_name": "Test Agency",
            "funding_opportunity_number": "TEST-FON-2024-001",
            "funding_opportunity_title": "Test Funding Opportunity",
            "project_title": "Test Project Title",
            "congressional_district_applicant": "DC-00",
            "congressional_district_program_project": "DC-00",
            "project_start_date": "2024-04-01",
            "project_end_date": "2025-03-31",
            "federal_award_identifier": "HHS-2023-002",
            "federal_estimated_funding": "200000.00",
            "applicant_estimated_funding": "0.00",
            "state_estimated_funding": "0.00",
            "local_estimated_funding": "0.00",
            "other_estimated_funding": "0.00",
            "program_income_estimated_funding": "0.00",
            "total_estimated_funding": "100000.00",
            "state_review": "c. Program is not covered by E.O. 12372.",
            "delinquent_federal_debt": False,
            "certification_agree": True,
            "authorized_representative": {"first_name": "John", "last_name": "Doe"},
            "authorized_representative_name": "Bob Johnson",
            "authorized_representative_title": "President",
            "authorized_representative_phone_number": "555-456-7890",
            "authorized_representative_email": "bob@testorg.com",
            "aor_signature": "Bob Johnson Signature",
            "date_signed": "2025-01-15",
        },
        "form_name": "SF424_4_0",
        "xsd_url": "https://apply07.grants.gov/apply/forms/schemas/SF424_4_0-V4.0.xsd",
        "pretty_print": True,
    },
    {
        "name": "multiple_applicant_types_sf424",
        "json_input": {
            "submission_type": "Application",
            "application_type": "New",
            "date_received": "2024-01-01",
            "organization_name": "Test Organization",
            "employer_taxpayer_identification_number": "123456789",
            "sam_uei": "TEST12345678",
            "applicant_address": {
                "street1": "321 Elm St",
                "city": "Washington",
                "state": "DC: District of Columbia",
                "zip_postal_code": "20004",
                "country": "USA: UNITED STATES",
            },
            "phone_number": "555-123-4567",
            "email": "test@example.org",
            "applicant_type_code": [
                "A: State Government",
                "B: County Government",
                "C: City or Township Government",
            ],
            "agency_name": "Test Agency",
            "funding_opportunity_number": "TEST-FON-2024-001",
            "funding_opportunity_title": "Test Funding Opportunity",
            "project_title": "Test Project Title",
            "congressional_district_applicant": "DC-00",
            "congressional_district_program_project": "DC-00",
            "project_start_date": "2024-04-01",
            "project_end_date": "2025-03-31",
            "federal_estimated_funding": "300000.00",
            "applicant_estimated_funding": "50000.00",
            "state_estimated_funding": "25000.00",
            "local_estimated_funding": "10000.00",
            "other_estimated_funding": "15000.00",
            "program_income_estimated_funding": "0.00",
            "total_estimated_funding": "100000.00",
            "state_review": "c. Program is not covered by E.O. 12372.",
            "delinquent_federal_debt": False,
            "certification_agree": True,
            "authorized_representative": {"first_name": "John", "last_name": "Doe"},
            "authorized_representative_name": "Charlie Wilson",
            "authorized_representative_title": "Manager",
            "authorized_representative_phone_number": "555-654-3210",
            "authorized_representative_email": "charlie@testorg.com",
            "aor_signature": "Charlie Wilson Signature",
            "date_signed": "2025-01-15",
        },
        "form_name": "SF424_4_0",
        "xsd_url": "https://apply07.grants.gov/apply/forms/schemas/SF424_4_0-V4.0.xsd",
        "pretty_print": True,
    },
    {
        "name": "sf424_with_single_attachment",
        "json_input": {
            "submission_type": "Application",
            "application_type": "New",
            "date_received": "2024-01-01",
            "organization_name": "Test Organization",
            "employer_taxpayer_identification_number": "123456789",
            "sam_uei": "TEST12345678",
            "applicant_address": {
                "street1": "123 Main St",
                "city": "Washington",
                "state": "DC: District of Columbia",
                "zip_postal_code": "20001",
                "country": "USA: UNITED STATES",
            },
            "phone_number": "555-123-4567",
            "email": "test@example.org",
            "applicant_type_code": ["A: State Government"],
            "agency_name": "Test Agency",
            "funding_opportunity_number": "TEST-FON-2024-001",
            "funding_opportunity_title": "Test Funding Opportunity",
            "project_title": "Test Project Title",
            "congressional_district_applicant": "DC-00",
            "congressional_district_program_project": "DC-00",
            "project_start_date": "2024-04-01",
            "project_end_date": "2025-03-31",
            "federal_estimated_funding": "100000.00",
            "applicant_estimated_funding": "0.00",
            "state_estimated_funding": "0.00",
            "local_estimated_funding": "0.00",
            "other_estimated_funding": "0.00",
            "program_income_estimated_funding": "0.00",
            "total_estimated_funding": "100000.00",
            "state_review": "c. Program is not covered by E.O. 12372.",
            "delinquent_federal_debt": True,
            "debt_explanation": "11111111-1111-1111-1111-111111111111",  # UUID reference
            "certification_agree": True,
            "authorized_representative": {"first_name": "John", "last_name": "Doe"},
            "authorized_representative_title": "CEO",
            "authorized_representative_phone_number": "555-123-4567",
            "authorized_representative_email": "john@testorg.com",
            "aor_signature": "John Doe Signature",
            "date_signed": "2025-01-15",
        },
        "form_name": "SF424_4_0",
        "xsd_url": "https://apply07.grants.gov/apply/forms/schemas/SF424_4_0-V4.0.xsd",
        "pretty_print": True,
        "attachment_mapping": {
            "11111111-1111-1111-1111-111111111111": {
                "FileName": "debt_explanation.pdf",
                "MimeType": "application/pdf",
                "FileLocation": {"@href": "./attachments/debt_explanation.pdf"},
                "HashValue": {
                    "@hashAlgorithm": "SHA-1",
                    "#text": "aGVsbG8gd29ybGQxMjM0NTY3ODk=",
                },
            }
        },
    },
    {
        "name": "sf424_with_multiple_attachments",
        "json_input": {
            "submission_type": "Application",
            "application_type": "New",
            "date_received": "2024-01-01",
            "organization_name": "Test Organization",
            "employer_taxpayer_identification_number": "123456789",
            "sam_uei": "TEST12345678",
            "applicant_address": {
                "street1": "123 Main St",
                "city": "Washington",
                "state": "DC: District of Columbia",
                "zip_postal_code": "20001",
                "country": "USA: UNITED STATES",
            },
            "phone_number": "555-123-4567",
            "email": "test@example.org",
            "applicant_type_code": ["A: State Government"],
            "agency_name": "Test Agency",
            "funding_opportunity_number": "TEST-FON-2024-001",
            "funding_opportunity_title": "Test Funding Opportunity",
            "project_title": "Test Project Title",
            "congressional_district_applicant": "DC-00",
            "congressional_district_program_project": "DC-00",
            "project_start_date": "2024-04-01",
            "project_end_date": "2025-03-31",
            "federal_estimated_funding": "100000.00",
            "applicant_estimated_funding": "0.00",
            "state_estimated_funding": "0.00",
            "local_estimated_funding": "0.00",
            "other_estimated_funding": "0.00",
            "program_income_estimated_funding": "0.00",
            "total_estimated_funding": "100000.00",
            "state_review": "c. Program is not covered by E.O. 12372.",
            "delinquent_federal_debt": False,
            "additional_project_title": [
                "22222222-2222-2222-2222-222222222222",
                "33333333-3333-3333-3333-333333333333",
            ],
            "certification_agree": True,
            "authorized_representative": {"first_name": "John", "last_name": "Doe"},
            "authorized_representative_title": "CEO",
            "authorized_representative_phone_number": "555-123-4567",
            "authorized_representative_email": "john@testorg.com",
            "aor_signature": "John Doe Signature",
            "date_signed": "2025-01-15",
        },
        "form_name": "SF424_4_0",
        "xsd_url": "https://apply07.grants.gov/apply/forms/schemas/SF424_4_0-V4.0.xsd",
        "pretty_print": True,
        "attachment_mapping": {
            "22222222-2222-2222-2222-222222222222": {
                "FileName": "project_description.pdf",
                "MimeType": "application/pdf",
                "FileLocation": {"@href": "./attachments/project_description.pdf"},
                "HashValue": {
                    "@hashAlgorithm": "SHA-1",
                    "#text": "cHJvamVjdERlc2NyaXB0aW9uSGFzaA==",
                },
            },
            "33333333-3333-3333-3333-333333333333": {
                "FileName": "project_timeline.xlsx",
                "MimeType": "application/vnd.openxmlformats-officedocument.spreadsheetml.sheet",
                "FileLocation": {"@href": "./attachments/project_timeline.xlsx"},
                "HashValue": {
                    "@hashAlgorithm": "SHA-1",
                    "#text": "cHJvamVjdFRpbWVsaW5lSGFzaA==",
                },
            },
        },
    },
    {
        "name": "sf424_with_all_attachment_types",
        "json_input": {
            "submission_type": "Application",
            "application_type": "New",
            "date_received": "2024-01-01",
            "organization_name": "Test Organization",
            "employer_taxpayer_identification_number": "123456789",
            "sam_uei": "TEST12345678",
            "applicant_address": {
                "street1": "123 Main St",
                "city": "Washington",
                "state": "DC: District of Columbia",
                "zip_postal_code": "20001",
                "country": "USA: UNITED STATES",
            },
            "phone_number": "555-123-4567",
            "email": "test@example.org",
            "applicant_type_code": ["A: State Government"],
            "agency_name": "Test Agency",
            "funding_opportunity_number": "TEST-FON-2024-001",
            "funding_opportunity_title": "Test Funding Opportunity",
            "project_title": "Test Project Title",
            "congressional_district_applicant": "DC-00",
            "congressional_district_program_project": "DC-00, VA-08",
            "additional_congressional_districts": "44444444-4444-4444-4444-444444444444",
            "project_start_date": "2024-04-01",
            "project_end_date": "2025-03-31",
            "federal_estimated_funding": "100000.00",
            "applicant_estimated_funding": "0.00",
            "state_estimated_funding": "0.00",
            "local_estimated_funding": "0.00",
            "other_estimated_funding": "0.00",
            "program_income_estimated_funding": "0.00",
            "total_estimated_funding": "100000.00",
            "areas_affected": "55555555-5555-5555-5555-555555555555",
            "state_review": "c. Program is not covered by E.O. 12372.",
            "delinquent_federal_debt": True,
            "debt_explanation": "66666666-6666-6666-6666-666666666666",
            "additional_project_title": [
                "77777777-7777-7777-7777-777777777777",
                "88888888-8888-8888-8888-888888888888",
                "99999999-9999-9999-9999-999999999999",
            ],
            "certification_agree": True,
            "authorized_representative": {"first_name": "John", "last_name": "Doe"},
            "authorized_representative_title": "CEO",
            "authorized_representative_phone_number": "555-123-4567",
            "authorized_representative_email": "john@testorg.com",
            "aor_signature": "John Doe Signature",
            "date_signed": "2025-01-15",
        },
        "form_name": "SF424_4_0",
        "xsd_url": "https://apply07.grants.gov/apply/forms/schemas/SF424_4_0-V4.0.xsd",
        "pretty_print": True,
        "attachment_mapping": {
            "44444444-4444-4444-4444-444444444444": {
                "FileName": "additional_districts.pdf",
                "MimeType": "application/pdf",
                "FileLocation": {"@href": "./attachments/additional_districts.pdf"},
                "HashValue": {
                    "@hashAlgorithm": "SHA-1",
                    "#text": "YWRkaXRpb25hbERpc3RyaWN0c0hhc2g=",
                },
            },
            "55555555-5555-5555-5555-555555555555": {
                "FileName": "geographic_areas.pdf",
                "MimeType": "application/pdf",
                "FileLocation": {"@href": "./attachments/geographic_areas.pdf"},
                "HashValue": {
                    "@hashAlgorithm": "SHA-1",
                    "#text": "Z2VvZ3JhcGhpY0FyZWFzSGFzaA==",
                },
            },
            "66666666-6666-6666-6666-666666666666": {
                "FileName": "debt_explanation_detailed.docx",
                "MimeType": "application/vnd.openxmlformats-officedocument.wordprocessingml.document",
                "FileLocation": {"@href": "./attachments/debt_explanation_detailed.docx"},
                "HashValue": {
                    "@hashAlgorithm": "SHA-1",
                    "#text": "ZGVidEV4cGxhbmF0aW9uSGFzaA==",
                },
            },
            "77777777-7777-7777-7777-777777777777": {
                "FileName": "project_overview.pdf",
                "MimeType": "application/pdf",
                "FileLocation": {"@href": "./attachments/project_overview.pdf"},
                "HashValue": {
                    "@hashAlgorithm": "SHA-1",
                    "#text": "cHJvamVjdE92ZXJ2aWV3SGFzaA==",
                },
            },
            "88888888-8888-8888-8888-888888888888": {
                "FileName": "project_budget.xlsx",
                "MimeType": "application/vnd.openxmlformats-officedocument.spreadsheetml.sheet",
                "FileLocation": {"@href": "./attachments/project_budget.xlsx"},
                "HashValue": {
                    "@hashAlgorithm": "SHA-1",
                    "#text": "cHJvamVjdEJ1ZGdldEhhc2g=",
                },
            },
            "99999999-9999-9999-9999-999999999999": {
                "FileName": "project_partners.txt",
                "MimeType": "text/plain",
                "FileLocation": {"@href": "./attachments/project_partners.txt"},
                "HashValue": {
                    "@hashAlgorithm": "SHA-1",
                    "#text": "cHJvamVjdFBhcnRuZXJzSGFzaA==",
                },
            },
        },
    },
]

# Sample test cases for SF-424A validation
SF424A_TEST_CASES = [
    {
        "name": "sf424a_minimal_non_federal_resources_only",
        "json_input": {
            # Minimal required fields for XSD validation
            "program_type": "Non-Construction",
            "form_version_identifier": "1.0",
            # Just the NonFederalResources section to validate
            "activity_line_items": [
                {
                    "activity_title": "Line 1",
                    "non_federal_resources": {
                        "applicant_amount": "10.00",
                        "state_amount": "20.00",
                        "other_amount": "30.00",
                        "total_amount": "60.00",
                    },
                },
            ],
            "total_non_federal_resources": {
                "applicant_amount": "120.00",
                "state_amount": "150.00",
                "other_amount": "180.00",
                "total_amount": "450.00",
            },
        },
        "form_name": "SF424A",
        "xsd_url": "https://apply07.grants.gov/apply/forms/schemas/SF424A-V1.0.xsd",
        "pretty_print": True,
    },
    {
        "name": "sf424a_budget_sections_with_array_decomposition",
        "json_input": {
            # Required fields
            "program_type": "Non-Construction",
            "form_version_identifier": "1.0",
            "activity_line_items": [
                {
                    "activity_title": "Line 1",
                    "budget_summary": {
                        "federal_estimated_unobligated_amount": "10.00",
                        "total_new_or_revised_amount": "60.00",
                    },
                    "budget_categories": {
                        "personnel_amount": "20.00",
                    },
                    "non_federal_resources": {
                        "applicant_amount": "10.00",
                        "state_amount": "20.00",
                        "other_amount": "30.00",
                        "total_amount": "60.00",
                    },
                    "federal_fund_estimates": {
                        "first_year_amount": "60.00",
                    },
                },
                {
                    "activity_title": "Line 2",
                    "budget_summary": {
                        "federal_estimated_unobligated_amount": "30.00",
                        "total_new_or_revised_amount": "90.00",
                    },
                    "budget_categories": {
                        "personnel_amount": "40.00",
                    },
                    "non_federal_resources": {
                        "applicant_amount": "30.00",
                        "state_amount": "40.00",
                        "other_amount": "20.00",
                        "total_amount": "90.00",
                    },
                    "federal_fund_estimates": {
                        "first_year_amount": "90.00",
                    },
                },
            ],
            "total_budget_summary": {
                "federal_estimated_unobligated_amount": "40.00",
                "total_new_or_revised_amount": "150.00",
            },
            "total_budget_categories": {
                "personnel_amount": "60.00",
            },
            "total_non_federal_resources": {
                "applicant_amount": "120.00",
                "state_amount": "150.00",
                "other_amount": "180.00",
                "total_amount": "450.00",
            },
            "total_federal_fund_estimates": {
                "first_year_amount": "150.00",
            },
        },
        "form_name": "SF424A",
        "xsd_url": "https://apply07.grants.gov/apply/forms/schemas/SF424A-V1.0.xsd",
        "pretty_print": True,
    },
    {
        "name": "sf424a_with_forecasted_cash_needs",
        "json_input": {
            # Required fields
            "program_type": "Non-Construction",
            "form_version_identifier": "1.0",
            "forecasted_cash_needs": {
                "federal_forecasted_cash_needs": {
                    "first_quarter_amount": "25000.00",
                    "second_quarter_amount": "25000.00",
                    "third_quarter_amount": "25000.00",
                    "fourth_quarter_amount": "25000.00",
                    "total_amount": "100000.00",
                },
                "non_federal_forecasted_cash_needs": {
                    "first_quarter_amount": "5000.00",
                    "second_quarter_amount": "5000.00",
                    "third_quarter_amount": "5000.00",
                    "fourth_quarter_amount": "5000.00",
                    "total_amount": "20000.00",
                },
                "total_forecasted_cash_needs": {
                    "first_quarter_amount": "30000.00",
                    "second_quarter_amount": "30000.00",
                    "third_quarter_amount": "30000.00",
                    "fourth_quarter_amount": "30000.00",
                    "total_amount": "120000.00",
                },
            },
            "activity_line_items": [
                {
                    "activity_title": "Research Activities",
                    "budget_summary": {
                        "federal_estimated_unobligated_amount": "5000.00",
                        "total_new_or_revised_amount": "50000.00",
                    },
                    "budget_categories": {
                        "personnel_amount": "30000.00",
                        "fringe_benefits_amount": "10000.00",
                        "travel_amount": "5000.00",
                        "equipment_amount": "0.00",
                        "supplies_amount": "3000.00",
                        "contractual_amount": "2000.00",
                        "construction_amount": "0.00",
                        # Note: other_amount omitted - would need BudgetOtherRequestedAmount (not BudgetOtherContributionAmount)
                        # Note: total_amount not valid for CategorySet line items per XSD
                    },
                    "non_federal_resources": {
                        "applicant_amount": "10000.00",
                        "state_amount": "5000.00",
                        "other_amount": "5000.00",
                        "total_amount": "20000.00",
                    },
                    "federal_fund_estimates": {
                        "first_year_amount": "50000.00",
                        "second_year_amount": "0.00",
                        "third_year_amount": "0.00",
                        "fourth_year_amount": "0.00",
                    },
                },
            ],
            "total_budget_summary": {
                "federal_estimated_unobligated_amount": "5000.00",
                "total_new_or_revised_amount": "50000.00",
            },
            "total_budget_categories": {
                "personnel_amount": "30000.00",
                "fringe_benefits_amount": "10000.00",
                "travel_amount": "5000.00",
                "equipment_amount": "0.00",
                "supplies_amount": "3000.00",
                "contractual_amount": "2000.00",
                "construction_amount": "0.00",
                # Note: other_amount omitted - would need BudgetOtherRequestedAmount
                # Note: total_amount not valid for CategoryTotals per XSD
            },
            "total_non_federal_resources": {
                "applicant_amount": "10000.00",
                "state_amount": "5000.00",
                "other_amount": "5000.00",
                "total_amount": "20000.00",
            },
            "total_federal_fund_estimates": {
                "first_year_amount": "50000.00",
                "second_year_amount": "0.00",
                "third_year_amount": "0.00",
                "fourth_year_amount": "0.00",
            },
        },
        "form_name": "SF424A",
        "xsd_url": "https://apply07.grants.gov/apply/forms/schemas/SF424A-V1.0.xsd",
        "pretty_print": True,
    },
    {
        "name": "sf424a_complete_all_sections",
        "json_input": {
            # Required fields
            "program_type": "Non-Construction",
            "form_version_identifier": "1.0",
            # Activity line items with all sections
            "activity_line_items": [
                {
                    "activity_title": "Personnel and Training",
                    # Section A - Budget Summary
                    "budget_summary": {
                        "assistance_listing_number": "93.001",  # CFDANumber - child element per XSD
                        "federal_estimated_unobligated_amount": "1000.00",
                        "non_federal_estimated_unobligated_amount": "500.00",
                        "federal_new_or_revised_amount": "50000.00",
                        "non_federal_new_or_revised_amount": "10000.00",
                        "total_new_or_revised_amount": "61500.00",
                    },
                    # Section B - Budget Categories
                    "budget_categories": {
                        "personnel_amount": "30000.00",
                        "fringe_benefits_amount": "8000.00",
                        "travel_amount": "5000.00",
                        "equipment_amount": "3000.00",
                        "supplies_amount": "2000.00",
                        "contractual_amount": "0.00",
                        "construction_amount": "0.00",
                        # Note: other_amount omitted - would need BudgetOtherRequestedAmount
                        "total_direct_charge_amount": "49000.00",
                        "total_indirect_charge_amount": "2000.00",
                        # Note: total_amount not valid for CategorySet per XSD
                        "program_income_amount": "500.00",
                    },
                    # Section C - Non-Federal Resources
                    "non_federal_resources": {
                        "applicant_amount": "5000.00",
                        "state_amount": "3000.00",
                        "other_amount": "2000.00",
                        "total_amount": "10000.00",
                    },
                    # Section E - Federal Funds Needed
                    "federal_fund_estimates": {
                        "first_year_amount": "50000.00",
                        "second_year_amount": "0.00",
                        "third_year_amount": "0.00",
                        "fourth_year_amount": "0.00",
                    },
                },
            ],
            # Totals
            "total_budget_summary": {
                "federal_estimated_unobligated_amount": "1000.00",
                "non_federal_estimated_unobligated_amount": "500.00",
                "federal_new_or_revised_amount": "50000.00",
                "non_federal_new_or_revised_amount": "10000.00",
                "total_new_or_revised_amount": "61500.00",
            },
            "total_budget_categories": {
                "personnel_amount": "30000.00",
                "fringe_benefits_amount": "8000.00",
                "travel_amount": "5000.00",
                "equipment_amount": "3000.00",
                "supplies_amount": "2000.00",
                "contractual_amount": "0.00",
                "construction_amount": "0.00",
                # Note: other_amount omitted - would need BudgetOtherRequestedAmount
                "total_direct_charge_amount": "49000.00",
                "total_indirect_charge_amount": "2000.00",
                # Note: total_amount not valid for CategoryTotals per XSD
                "program_income_amount": "500.00",
            },
            "total_non_federal_resources": {
                "applicant_amount": "5000.00",
                "state_amount": "3000.00",
                "other_amount": "2000.00",
                "total_amount": "10000.00",
            },
            # Section D - Forecasted Cash Needs
            "forecasted_cash_needs": {
                "federal_forecasted_cash_needs": {
                    "first_quarter_amount": "12500.00",
                    "second_quarter_amount": "12500.00",
                    "third_quarter_amount": "12500.00",
                    "fourth_quarter_amount": "12500.00",
                    "total_amount": "50000.00",
                },
                "non_federal_forecasted_cash_needs": {
                    "first_quarter_amount": "2500.00",
                    "second_quarter_amount": "2500.00",
                    "third_quarter_amount": "2500.00",
                    "fourth_quarter_amount": "2500.00",
                    "total_amount": "10000.00",
                },
                "total_forecasted_cash_needs": {
                    "first_quarter_amount": "15000.00",
                    "second_quarter_amount": "15000.00",
                    "third_quarter_amount": "15000.00",
                    "fourth_quarter_amount": "15000.00",
                    "total_amount": "60000.00",
                },
            },
            "total_federal_fund_estimates": {
                "first_year_amount": "50000.00",
                "second_year_amount": "0.00",
                "third_year_amount": "0.00",
                "fourth_year_amount": "0.00",
            },
            # Section F - Other Information
            "other_information": {
                "direct_charges_explanation": "Equipment costs for lab instruments",
                "indirect_charges_explanation": "10% indirect rate on direct costs",
                "remarks": "This budget supports a 12-month research project",
            },
        },
        "form_name": "SF424A",
        "xsd_url": "https://apply07.grants.gov/apply/forms/schemas/SF424A-V1.0.xsd",
        "pretty_print": True,
    },
    {
        "name": "sf424a_complete_all_sections",
        "json_input": {
            # Required fields
            "program_type": "Non-Construction",
            "form_version_identifier": "1.0",
            # Activity line items with all sections
            "activity_line_items": [
                {
                    "activity_title": "Personnel and Training",
                    # Section A - Budget Summary
                    "budget_summary": {
                        "assistance_listing_number": "93.001",  # CFDANumber - child element per XSD
                        "federal_estimated_unobligated_amount": "1000.00",
                        "non_federal_estimated_unobligated_amount": "500.00",
                        "federal_new_or_revised_amount": "50000.00",
                        "non_federal_new_or_revised_amount": "10000.00",
                        "total_new_or_revised_amount": "61500.00",
                    },
                    # Section B - Budget Categories
                    "budget_categories": {
                        "personnel_amount": "30000.00",
                        "fringe_benefits_amount": "8000.00",
                        "travel_amount": "5000.00",
                        "equipment_amount": "3000.00",
                        "supplies_amount": "2000.00",
                        "contractual_amount": "0.00",
                        "construction_amount": "0.00",
                        # Note: other_amount omitted - would need BudgetOtherRequestedAmount
                        "total_direct_charge_amount": "49000.00",
                        "total_indirect_charge_amount": "2000.00",
                        # Note: total_amount not valid for CategorySet per XSD
                        "program_income_amount": "500.00",
                    },
                    # Section C - Non-Federal Resources
                    "non_federal_resources": {
                        "applicant_amount": "5000.00",
                        "state_amount": "3000.00",
                        "other_amount": "2000.00",
                        "total_amount": "10000.00",
                    },
                    # Section E - Federal Funds Needed
                    "federal_fund_estimates": {
                        "first_year_amount": "50000.00",
                        "second_year_amount": "0.00",
                        "third_year_amount": "0.00",
                        "fourth_year_amount": "0.00",
                    },
                },
            ],
            # Totals
            "total_budget_summary": {
                "federal_estimated_unobligated_amount": "1000.00",
                "non_federal_estimated_unobligated_amount": "500.00",
                "federal_new_or_revised_amount": "50000.00",
                "non_federal_new_or_revised_amount": "10000.00",
                "total_new_or_revised_amount": "61500.00",
            },
            "total_budget_categories": {
                "personnel_amount": "30000.00",
                "fringe_benefits_amount": "8000.00",
                "travel_amount": "5000.00",
                "equipment_amount": "3000.00",
                "supplies_amount": "2000.00",
                "contractual_amount": "0.00",
                "construction_amount": "0.00",
                # Note: other_amount omitted - would need BudgetOtherRequestedAmount
                "total_direct_charge_amount": "49000.00",
                "total_indirect_charge_amount": "2000.00",
                # Note: total_amount not valid for CategoryTotals per XSD
                "program_income_amount": "500.00",
            },
            "total_non_federal_resources": {
                "applicant_amount": "5000.00",
                "state_amount": "3000.00",
                "other_amount": "2000.00",
                "total_amount": "10000.00",
            },
            # Section D - Forecasted Cash Needs
            "forecasted_cash_needs": {
                "federal_forecasted_cash_needs": {
                    "first_quarter_amount": "12500.00",
                    "second_quarter_amount": "12500.00",
                    "third_quarter_amount": "12500.00",
                    "fourth_quarter_amount": "12500.00",
                    "total_amount": "50000.00",
                },
                "non_federal_forecasted_cash_needs": {
                    "first_quarter_amount": "2500.00",
                    "second_quarter_amount": "2500.00",
                    "third_quarter_amount": "2500.00",
                    "fourth_quarter_amount": "2500.00",
                    "total_amount": "10000.00",
                },
                "total_forecasted_cash_needs": {
                    "first_quarter_amount": "15000.00",
                    "second_quarter_amount": "15000.00",
                    "third_quarter_amount": "15000.00",
                    "fourth_quarter_amount": "15000.00",
                    "total_amount": "60000.00",
                },
            },
            "total_federal_fund_estimates": {
                "first_year_amount": "50000.00",
                "second_year_amount": "0.00",
                "third_year_amount": "0.00",
                "fourth_year_amount": "0.00",
            },
            # Section F - Other Information
            "other_information": {
                "direct_charges_explanation": "Equipment costs for lab instruments",
                "indirect_charges_explanation": "10% indirect rate on direct costs",
                "remarks": "This budget supports a 12-month research project",
            },
        },
        "form_name": "SF424A",
        "xsd_url": "https://apply07.grants.gov/apply/forms/schemas/SF424A-V1.0.xsd",
        "pretty_print": True,
    },
]

# Sample test cases for EPA Form 4700-4 validation
EPA4700_4_TEST_CASES = [
    {
        "name": "minimal_valid_epa4700_4",
        "json_input": {
            "applicant_name": "Test University",
            "applicant_address": {
                "address": "123 Main Street",
                "city": "Washington",
                "state": "DC: District of Columbia",
                "zip_code": "20001",
            },
            "sam_uei": "TEST12345678",
            "point_of_contact_name": "John Doe",
            "point_of_contact_phone_number": "555-123-4567",
            "point_of_contact_email": "john.doe@test.edu",
            "point_of_contact_title": "Director",
            "applicant_signature": {
                "aor_signature": "John Doe Signature",
                "aor_title": "Director",
                "submitted_date": "2025-01-15",
            },
        },
        "form_name": "EPA4700_4",
        "xsd_url": "https://apply07.grants.gov/apply/forms/schemas/EPA4700_4_5_0-V5.0.xsd",
        "pretty_print": True,
    },
    {
        "name": "complete_epa4700_4_with_all_fields",
        "json_input": {
            "applicant_name": "Environmental Research Institute",
            "applicant_address": {
                "address": "456 Green Boulevard, Suite 200",
                "city": "Arlington",
                "state": "VA: Virginia",
                "zip_code": "22202",
            },
            "sam_uei": "ENVR98765432",
            "point_of_contact_name": "Jane Smith",
            "point_of_contact_phone_number": "555-987-6543",
            "point_of_contact_email": "jane.smith@envresearch.org",
            "point_of_contact_title": "Program Manager",
            "federal_financial_assistance": True,
            "civil_rights_lawsuit_question1": "No pending lawsuits or administrative complaints.",
            "civil_rights_lawsuit_question2": "No civil rights lawsuits decided against the applicant in the last year.",
            "civil_rights_lawsuit_question3": "One compliance review conducted by DOJ in 2023, resulting in no findings. Copy of review attached.",
            "construction_federal_assistance": True,
            "construction_new_facilities": True,
            "notice1": True,
            "notice2": True,
            "notice3": True,
            "notice4": True,
            "demographic_data": True,
            "policy": True,
            "policy_explanation": "Civil Rights Coordinator: Maria Garcia, Title: Compliance Officer, Address: 456 Green Blvd, Arlington VA 22202, Email: compliance@envresearch.org, Phone: 555-987-6544",
            "program_explanation": "Grievance procedures are available at https://envresearch.org/civil-rights-grievance or by contacting the Civil Rights Coordinator listed above.",
            "applicant_signature": {
                "aor_signature": "Jane Smith Signature",
                "aor_title": "Executive Director",
                "submitted_date": "2025-01-20",
            },
        },
        "form_name": "EPA4700_4",
        "xsd_url": "https://apply07.grants.gov/apply/forms/schemas/EPA4700_4_5_0-V5.0.xsd",
        "pretty_print": True,
    },
    {
        "name": "epa4700_4_with_construction_explanation",
        "json_input": {
            "applicant_name": "City of Springfield",
            "applicant_address": {
                "address": "100 City Hall Plaza",
                "city": "Springfield",
                "state": "IL: Illinois",
                "zip_code": "62701",
            },
            "sam_uei": "CITY12345678",
            "point_of_contact_name": "Robert Johnson",
            "point_of_contact_phone_number": "555-111-2222",
            "point_of_contact_email": "r.johnson@springfield.gov",
            "point_of_contact_title": "City Engineer",
            "federal_financial_assistance": False,
            "construction_federal_assistance": True,
            "construction_new_facilities": False,
            "construction_new_facilities_explanation": "The project involves renovation of an existing water treatment facility built in 1975. Due to the historic nature of the building and structural constraints, full accessibility modifications would compromise the building's structural integrity per 40 C.F.R. 7.70(b).",
            "notice1": True,
            "demographic_data": False,
            "policy": False,
            "applicant_signature": {
                "aor_signature": "Robert Johnson Signature",
                "aor_title": "City Engineer",
                "submitted_date": "2025-01-18",
            },
        },
        "form_name": "EPA4700_4",
        "xsd_url": "https://apply07.grants.gov/apply/forms/schemas/EPA4700_4_5_0-V5.0.xsd",
        "pretty_print": True,
    },
]


# Sample test cases for SF-LLL validation
SFLLL_TEST_CASES = [
    {
        "name": "minimal_valid_sflll_initial_filing_prime",
        "json_input": {
            "federal_action_type": "Grant",
            "federal_action_status": "InitialAward",
            "report_type": "InitialFiling",
            "reporting_entity": {
                "entity_type": "Prime",
                "applicant_reporting_entity": {
                    "entity_type": "Prime",
                    "organization_name": "Test Research Institute",
                    "address": {
                        "street1": "456 Science Drive",
                        "city": "Bethesda",
                        "state": "MD: Maryland",
                        "zip_code": "20814",
                    },
                    "congressional_district": "MD-008",
                },
            },
            "federal_agency_department": "Department of Health and Human Services",
            "federal_program_name": "Research Grant Program",
            "assistance_listing_number": "93.123",
            "federal_action_number": "5R01GM123456-01",
            "award_amount": "500000.00",
            "lobbying_registrant": {
                "individual": {
                    "first_name": "John",
                    "last_name": "Smith",
                },
                "address": {
                    "street1": "789 K Street NW",
                    "city": "Washington",
                    "state": "DC: District of Columbia",
                    "zip_code": "20001",
                },
            },
            "individual_performing_service": {
                "individual": {
                    "name": {
                        "first_name": "Jane",
                        "last_name": "Doe",
                    },
                    "address": {
                        "street1": "100 Lobby Lane",
                        "city": "Washington",
                        "state": "DC: District of Columbia",
                        "zip_code": "20002",
                    },
                },
            },
            "signature_block": {
                "name": {
                    "first_name": "Alice",
                    "last_name": "Johnson",
                },
                "title": "Chief Financial Officer",
                "telephone": "301-555-1234",
                "signed_date": "2025-01-15",
                "signature": "Alice Johnson Signature",
            },
        },
        "form_name": "SFLLL_2_0",
        "xsd_url": "https://apply07.grants.gov/apply/forms/schemas/SFLLL_2_0-V2.0.xsd",
        "pretty_print": True,
    },
    {
        "name": "sflll_material_change",
        "json_input": {
            "federal_action_type": "Grant",
            "federal_action_status": "PostAward",
            "report_type": "MaterialChange",
            "material_change_year": "2024",
            "material_change_quarter": 3,
            "last_report_date": "2024-06-30",
            "reporting_entity": {
                "entity_type": "Prime",
                "applicant_reporting_entity": {
                    "entity_type": "Prime",
                    "organization_name": "University Research Foundation",
                    "address": {
                        "street1": "1000 University Boulevard",
                        "city": "College Park",
                        "state": "MD: Maryland",
                        "zip_code": "20742",
                    },
                    "congressional_district": "MD-004",
                },
            },
            "federal_agency_department": "National Science Foundation",
            "federal_program_name": "Advanced Computing Research",
            "assistance_listing_number": "47.070",
            "federal_action_number": "NSF-2024-12345",
            "award_amount": "750000.00",
            "lobbying_registrant": {
                "individual": {
                    "prefix": "Mr.",
                    "first_name": "Robert",
                    "middle_name": "J",
                    "last_name": "Williams",
                    "suffix": "Jr.",
                },
                "address": {
                    "street1": "500 Capitol Street",
                    "street2": "Suite 200",
                    "city": "Washington",
                    "state": "DC: District of Columbia",
                    "zip_code": "20003",
                },
            },
            "individual_performing_service": {
                "individual": {
                    "name": {
                        "prefix": "Ms.",
                        "first_name": "Sarah",
                        "middle_name": "M",
                        "last_name": "Davis",
                    },
                    "address": {
                        "street1": "200 M Street NW",
                        "street2": "Floor 5",
                        "city": "Washington",
                        "state": "DC: District of Columbia",
                        "zip_code": "20037",
                    },
                },
            },
            "signature_block": {
                "name": {
                    "prefix": "Dr.",
                    "first_name": "Michael",
                    "middle_name": "A",
                    "last_name": "Thompson",
                    "suffix": "PhD",
                },
                "title": "Vice President for Research",
                "telephone": "301-555-9876",
                "signed_date": "2024-09-15",
                "signature": "Michael A Thompson Signature",
            },
        },
        "form_name": "SFLLL_2_0",
        "xsd_url": "https://apply07.grants.gov/apply/forms/schemas/SFLLL_2_0-V2.0.xsd",
        "pretty_print": True,
    },
    {
        "name": "sflll_subawardee_with_prime",
        "json_input": {
            "federal_action_type": "CoopAgree",
            "federal_action_status": "InitialAward",
            "report_type": "InitialFiling",
            "reporting_entity": {
                "entity_type": "SubAwardee",
                "tier": 1,
                "applicant_reporting_entity": {
                    "entity_type": "SubAwardee",
                    "organization_name": "Small Research Company LLC",
                    "address": {
                        "street1": "123 Innovation Way",
                        "city": "Boston",
                        "state": "MA: Massachusetts",
                        "zip_code": "02101",
                    },
                    "congressional_district": "MA-007",
                },
                "prime_reporting_entity": {
                    "entity_type": "Prime",
                    "organization_name": "Major University System",
                    "address": {
                        "street1": "999 Academic Drive",
                        "city": "Cambridge",
                        "state": "MA: Massachusetts",
                        "zip_code": "02138",
                    },
                    "congressional_district": "MA-005",
                },
            },
            "federal_agency_department": "Department of Energy",
            "federal_program_name": "Clean Energy Innovation Program",
            "assistance_listing_number": "81.086",
            "federal_action_number": "DE-FOA-2025-001",
            "award_amount": "250000.00",
            "lobbying_registrant": {
                "individual": {
                    "first_name": "Patricia",
                    "last_name": "Martinez",
                },
                "address": {
                    "street1": "1500 Pennsylvania Avenue",
                    "city": "Washington",
                    "state": "DC: District of Columbia",
                    "zip_code": "20004",
                },
            },
            "individual_performing_service": {
                "individual": {
                    "name": {
                        "first_name": "David",
                        "last_name": "Lee",
                    },
                    "address": {
                        "street1": "800 Connecticut Avenue",
                        "city": "Washington",
                        "state": "DC: District of Columbia",
                        "zip_code": "20006",
                    },
                },
            },
            "signature_block": {
                "name": {
                    "first_name": "Jennifer",
                    "last_name": "Brown",
                },
                "title": "CEO",
                "telephone": "617-555-4321",
                "signed_date": "2025-01-20",
                "signature": "Jennifer Brown Signature",
            },
        },
        "form_name": "SFLLL_2_0",
        "xsd_url": "https://apply07.grants.gov/apply/forms/schemas/SFLLL_2_0-V2.0.xsd",
        "pretty_print": True,
    },
    {
        "name": "sflll_loan_guarantee",
        "json_input": {
            "federal_action_type": "LoanGuarantee",
            "federal_action_status": "BidOffer",
            "report_type": "InitialFiling",
            "reporting_entity": {
                "entity_type": "Prime",
                "applicant_reporting_entity": {
                    "entity_type": "Prime",
                    "organization_name": "Community Development Corporation",
                    "address": {
                        "street1": "555 Main Street",
                        "street2": "Building A",
                        "city": "Detroit",
                        "state": "MI: Michigan",
                        "zip_code": "48201",
                    },
                    "congressional_district": "MI-013",
                },
            },
            "federal_agency_department": "Dept of Housing and Urban Development",
            "federal_program_name": "Community Development Block Grant",
            "assistance_listing_number": "14.218",
            "federal_action_number": "HUD-CDBG-2025-001",
            "award_amount": "1000000.00",
            "lobbying_registrant": {
                "individual": {
                    "prefix": "Ms.",
                    "first_name": "Elizabeth",
                    "middle_name": "Anne",
                    "last_name": "Wilson",
                },
                "address": {
                    "street1": "2000 L Street NW",
                    "city": "Washington",
                    "state": "DC: District of Columbia",
                    "zip_code": "20036",
                },
            },
            "individual_performing_service": {
                "individual": {
                    "name": {
                        "prefix": "Mr.",
                        "first_name": "Thomas",
                        "middle_name": "R",
                        "last_name": "Anderson",
                        "suffix": "III",
                    },
                    "address": {
                        "street1": "1800 G Street NW",
                        "city": "Washington",
                        "state": "DC: District of Columbia",
                        "zip_code": "20006",
                    },
                },
            },
            "signature_block": {
                "name": {
                    "prefix": "Rev.",
                    "first_name": "James",
                    "last_name": "Taylor",
                },
                "title": "Executive Director",
                "telephone": "313-555-7890",
                "signed_date": "2025-01-18",
                "signature": "Rev James Taylor Signature",
            },
        },
        "form_name": "SFLLL_2_0",
        "xsd_url": "https://apply07.grants.gov/apply/forms/schemas/SFLLL_2_0-V2.0.xsd",
        "pretty_print": True,
    },
]


def get_all_test_cases() -> list[dict[str, Any]]:
    """Get all available test cases.

    Returns:
        List of all test case dictionaries
    """
<<<<<<< HEAD
    return SF424_TEST_CASES + SF424A_TEST_CASES + EPA4700_4_TEST_CASES
=======
    return SF424_TEST_CASES + SF424A_TEST_CASES + SFLLL_TEST_CASES
>>>>>>> 83224ab9


def get_test_cases_by_form(form_name: str) -> list[dict[str, Any]]:
    """Get test cases for a specific form.

    Args:
        form_name: The form name to filter by

    Returns:
        List of test case dictionaries for the specified form
    """
    all_cases = get_all_test_cases()
    return [case for case in all_cases if case.get("form_name") == form_name]<|MERGE_RESOLUTION|>--- conflicted
+++ resolved
@@ -1290,11 +1290,7 @@
     Returns:
         List of all test case dictionaries
     """
-<<<<<<< HEAD
-    return SF424_TEST_CASES + SF424A_TEST_CASES + EPA4700_4_TEST_CASES
-=======
-    return SF424_TEST_CASES + SF424A_TEST_CASES + SFLLL_TEST_CASES
->>>>>>> 83224ab9
+    return SF424_TEST_CASES + SF424A_TEST_CASES + SFLLL_TEST_CASES + EPA4700_4_TEST_CASES
 
 
 def get_test_cases_by_form(form_name: str) -> list[dict[str, Any]]:
