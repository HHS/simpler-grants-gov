"""Sample test cases for XML validation against XSD schemas."""

from typing import Any

# Sample test cases for SF-424 validation
SF424_TEST_CASES = [
    {
        "name": "minimal_valid_sf424",
        "json_input": {
            "submission_type": "Application",
            "application_type": "New",
            "date_received": "2024-01-01",
            "organization_name": "Test Organization",
            "employer_taxpayer_identification_number": "123456789",
            "sam_uei": "TEST12345678",
            "applicant_address": {
                "street1": "123 Main St",
                "city": "Washington",
                "state": "DC: District of Columbia",
                "zip_postal_code": "20001",
                "country": "USA: UNITED STATES",
            },
            "phone_number": "555-123-4567",
            "email": "test@example.org",
            "applicant_type_code": ["A: State Government"],
            "agency_name": "Test Agency",
            "funding_opportunity_number": "TEST-FON-2024-001",
            "funding_opportunity_title": "Test Funding Opportunity",
            "project_title": "Test Project Title",
            "congressional_district_applicant": "DC-00",
            "congressional_district_program_project": "DC-00",
            "project_start_date": "2024-04-01",
            "project_end_date": "2025-03-31",
            "federal_estimated_funding": "100000.00",
            "applicant_estimated_funding": "0.00",
            "state_estimated_funding": "0.00",
            "local_estimated_funding": "0.00",
            "other_estimated_funding": "0.00",
            "program_income_estimated_funding": "0.00",
            "total_estimated_funding": "100000.00",
            "state_review": "c. Program is not covered by E.O. 12372.",
            "delinquent_federal_debt": False,
            "certification_agree": True,
            "authorized_representative": {"first_name": "John", "last_name": "Doe"},
            "authorized_representative_title": "CEO",
            "authorized_representative_phone_number": "555-123-4567",
            "authorized_representative_email": "john@testorg.com",
            "aor_signature": "John Doe Signature",
            "date_signed": "2025-01-15",
        },
        "form_name": "SF424_4_0",
        "xsd_url": "https://apply07.grants.gov/apply/forms/schemas/SF424_4_0-V4.0.xsd",
        "pretty_print": True,
    },
    {
        "name": "revision_application_sf424",
        "json_input": {
            "submission_type": "Application",
            "application_type": "New",
            "date_received": "2024-01-01",
            "organization_name": "Test Organization",
            "employer_taxpayer_identification_number": "123456789",
            "sam_uei": "TEST12345678",
            "applicant_address": {
                "street1": "123 Main St",
                "city": "Washington",
                "state": "DC: District of Columbia",
                "zip_postal_code": "20001",
                "country": "USA: UNITED STATES",
            },
            "phone_number": "555-123-4567",
            "email": "test@example.org",
            "applicant_type_code": ["A: State Government", "B: County Government"],
            "agency_name": "Test Agency",
            "funding_opportunity_number": "TEST-FON-2024-001",
            "funding_opportunity_title": "Test Funding Opportunity",
            "project_title": "Test Project Title",
            "congressional_district_applicant": "DC-00",
            "congressional_district_program_project": "DC-00",
            "project_start_date": "2024-04-01",
            "project_end_date": "2025-03-31",
            "revision_type": "Other",
            "federal_award_identifier": "HHS-2025-001",
            "federal_estimated_funding": "150000.00",
            "applicant_estimated_funding": "25000.00",
            "state_estimated_funding": "0.00",
            "local_estimated_funding": "0.00",
            "other_estimated_funding": "0.00",
            "program_income_estimated_funding": "0.00",
            "total_estimated_funding": "175000.00",
            "state_review": "c. Program is not covered by E.O. 12372.",
            "delinquent_federal_debt": False,
            "certification_agree": True,
            "authorized_representative": {"first_name": "John", "last_name": "Doe"},
            "authorized_representative_title": "Director",
            "authorized_representative_phone_number": "555-987-6543",
            "authorized_representative_email": "jane@testorg.com",
            "aor_signature": "Jane Smith Signature",
            "date_signed": "2025-01-15",
        },
        "form_name": "SF424_4_0",
        "xsd_url": "https://apply07.grants.gov/apply/forms/schemas/SF424_4_0-V4.0.xsd",
        "pretty_print": True,
    },
    {
        "name": "continuation_application_sf424",
        "json_input": {
            "submission_type": "Application",
            "application_type": "Continuation",
            "date_received": "2024-01-01",
            "organization_name": "Test Organization",
            "employer_taxpayer_identification_number": "123456789",
            "sam_uei": "TEST12345678",
            "applicant_address": {
                "street1": "456 Oak Ave",
                "city": "Washington",
                "state": "DC: District of Columbia",
                "zip_postal_code": "20002",
                "country": "USA: UNITED STATES",
            },
            "phone_number": "555-123-4567",
            "email": "test@example.org",
            "applicant_type_code": ["A: State Government"],
            "agency_name": "Test Agency",
            "funding_opportunity_number": "TEST-FON-2024-001",
            "funding_opportunity_title": "Test Funding Opportunity",
            "project_title": "Test Project Title",
            "congressional_district_applicant": "DC-00",
            "congressional_district_program_project": "DC-00",
            "project_start_date": "2024-04-01",
            "project_end_date": "2025-03-31",
            "federal_award_identifier": "HHS-2023-002",
            "federal_estimated_funding": "200000.00",
            "applicant_estimated_funding": "0.00",
            "state_estimated_funding": "0.00",
            "local_estimated_funding": "0.00",
            "other_estimated_funding": "0.00",
            "program_income_estimated_funding": "0.00",
            "total_estimated_funding": "100000.00",
            "state_review": "c. Program is not covered by E.O. 12372.",
            "delinquent_federal_debt": False,
            "certification_agree": True,
            "authorized_representative": {"first_name": "John", "last_name": "Doe"},
            "authorized_representative_name": "Bob Johnson",
            "authorized_representative_title": "President",
            "authorized_representative_phone_number": "555-456-7890",
            "authorized_representative_email": "bob@testorg.com",
            "aor_signature": "Bob Johnson Signature",
            "date_signed": "2025-01-15",
        },
        "form_name": "SF424_4_0",
        "xsd_url": "https://apply07.grants.gov/apply/forms/schemas/SF424_4_0-V4.0.xsd",
        "pretty_print": True,
    },
    {
        "name": "multiple_applicant_types_sf424",
        "json_input": {
            "submission_type": "Application",
            "application_type": "New",
            "date_received": "2024-01-01",
            "organization_name": "Test Organization",
            "employer_taxpayer_identification_number": "123456789",
            "sam_uei": "TEST12345678",
            "applicant_address": {
                "street1": "321 Elm St",
                "city": "Washington",
                "state": "DC: District of Columbia",
                "zip_postal_code": "20004",
                "country": "USA: UNITED STATES",
            },
            "phone_number": "555-123-4567",
            "email": "test@example.org",
            "applicant_type_code": [
                "A: State Government",
                "B: County Government",
                "C: City or Township Government",
            ],
            "agency_name": "Test Agency",
            "funding_opportunity_number": "TEST-FON-2024-001",
            "funding_opportunity_title": "Test Funding Opportunity",
            "project_title": "Test Project Title",
            "congressional_district_applicant": "DC-00",
            "congressional_district_program_project": "DC-00",
            "project_start_date": "2024-04-01",
            "project_end_date": "2025-03-31",
            "federal_estimated_funding": "300000.00",
            "applicant_estimated_funding": "50000.00",
            "state_estimated_funding": "25000.00",
            "local_estimated_funding": "10000.00",
            "other_estimated_funding": "15000.00",
            "program_income_estimated_funding": "0.00",
            "total_estimated_funding": "100000.00",
            "state_review": "c. Program is not covered by E.O. 12372.",
            "delinquent_federal_debt": False,
            "certification_agree": True,
            "authorized_representative": {"first_name": "John", "last_name": "Doe"},
            "authorized_representative_name": "Charlie Wilson",
            "authorized_representative_title": "Manager",
            "authorized_representative_phone_number": "555-654-3210",
            "authorized_representative_email": "charlie@testorg.com",
            "aor_signature": "Charlie Wilson Signature",
            "date_signed": "2025-01-15",
        },
        "form_name": "SF424_4_0",
        "xsd_url": "https://apply07.grants.gov/apply/forms/schemas/SF424_4_0-V4.0.xsd",
        "pretty_print": True,
    },
    {
        "name": "sf424_with_single_attachment",
        "json_input": {
            "submission_type": "Application",
            "application_type": "New",
            "date_received": "2024-01-01",
            "organization_name": "Test Organization",
            "employer_taxpayer_identification_number": "123456789",
            "sam_uei": "TEST12345678",
            "applicant_address": {
                "street1": "123 Main St",
                "city": "Washington",
                "state": "DC: District of Columbia",
                "zip_postal_code": "20001",
                "country": "USA: UNITED STATES",
            },
            "phone_number": "555-123-4567",
            "email": "test@example.org",
            "applicant_type_code": ["A: State Government"],
            "agency_name": "Test Agency",
            "funding_opportunity_number": "TEST-FON-2024-001",
            "funding_opportunity_title": "Test Funding Opportunity",
            "project_title": "Test Project Title",
            "congressional_district_applicant": "DC-00",
            "congressional_district_program_project": "DC-00",
            "project_start_date": "2024-04-01",
            "project_end_date": "2025-03-31",
            "federal_estimated_funding": "100000.00",
            "applicant_estimated_funding": "0.00",
            "state_estimated_funding": "0.00",
            "local_estimated_funding": "0.00",
            "other_estimated_funding": "0.00",
            "program_income_estimated_funding": "0.00",
            "total_estimated_funding": "100000.00",
            "state_review": "c. Program is not covered by E.O. 12372.",
            "delinquent_federal_debt": True,
            "debt_explanation": "11111111-1111-1111-1111-111111111111",  # UUID reference
            "certification_agree": True,
            "authorized_representative": {"first_name": "John", "last_name": "Doe"},
            "authorized_representative_title": "CEO",
            "authorized_representative_phone_number": "555-123-4567",
            "authorized_representative_email": "john@testorg.com",
            "aor_signature": "John Doe Signature",
            "date_signed": "2025-01-15",
        },
        "form_name": "SF424_4_0",
        "xsd_url": "https://apply07.grants.gov/apply/forms/schemas/SF424_4_0-V4.0.xsd",
        "pretty_print": True,
        "attachment_mapping": {
            "11111111-1111-1111-1111-111111111111": {
                "FileName": "debt_explanation.pdf",
                "MimeType": "application/pdf",
                "FileLocation": {"@href": "./attachments/debt_explanation.pdf"},
                "HashValue": {
                    "@hashAlgorithm": "SHA-1",
                    "#text": "aGVsbG8gd29ybGQxMjM0NTY3ODk=",
                },
            }
        },
    },
    {
        "name": "sf424_with_multiple_attachments",
        "json_input": {
            "submission_type": "Application",
            "application_type": "New",
            "date_received": "2024-01-01",
            "organization_name": "Test Organization",
            "employer_taxpayer_identification_number": "123456789",
            "sam_uei": "TEST12345678",
            "applicant_address": {
                "street1": "123 Main St",
                "city": "Washington",
                "state": "DC: District of Columbia",
                "zip_postal_code": "20001",
                "country": "USA: UNITED STATES",
            },
            "phone_number": "555-123-4567",
            "email": "test@example.org",
            "applicant_type_code": ["A: State Government"],
            "agency_name": "Test Agency",
            "funding_opportunity_number": "TEST-FON-2024-001",
            "funding_opportunity_title": "Test Funding Opportunity",
            "project_title": "Test Project Title",
            "congressional_district_applicant": "DC-00",
            "congressional_district_program_project": "DC-00",
            "project_start_date": "2024-04-01",
            "project_end_date": "2025-03-31",
            "federal_estimated_funding": "100000.00",
            "applicant_estimated_funding": "0.00",
            "state_estimated_funding": "0.00",
            "local_estimated_funding": "0.00",
            "other_estimated_funding": "0.00",
            "program_income_estimated_funding": "0.00",
            "total_estimated_funding": "100000.00",
            "state_review": "c. Program is not covered by E.O. 12372.",
            "delinquent_federal_debt": False,
            "additional_project_title": [
                "22222222-2222-2222-2222-222222222222",
                "33333333-3333-3333-3333-333333333333",
            ],
            "certification_agree": True,
            "authorized_representative": {"first_name": "John", "last_name": "Doe"},
            "authorized_representative_title": "CEO",
            "authorized_representative_phone_number": "555-123-4567",
            "authorized_representative_email": "john@testorg.com",
            "aor_signature": "John Doe Signature",
            "date_signed": "2025-01-15",
        },
        "form_name": "SF424_4_0",
        "xsd_url": "https://apply07.grants.gov/apply/forms/schemas/SF424_4_0-V4.0.xsd",
        "pretty_print": True,
        "attachment_mapping": {
            "22222222-2222-2222-2222-222222222222": {
                "FileName": "project_description.pdf",
                "MimeType": "application/pdf",
                "FileLocation": {"@href": "./attachments/project_description.pdf"},
                "HashValue": {
                    "@hashAlgorithm": "SHA-1",
                    "#text": "cHJvamVjdERlc2NyaXB0aW9uSGFzaA==",
                },
            },
            "33333333-3333-3333-3333-333333333333": {
                "FileName": "project_timeline.xlsx",
                "MimeType": "application/vnd.openxmlformats-officedocument.spreadsheetml.sheet",
                "FileLocation": {"@href": "./attachments/project_timeline.xlsx"},
                "HashValue": {
                    "@hashAlgorithm": "SHA-1",
                    "#text": "cHJvamVjdFRpbWVsaW5lSGFzaA==",
                },
            },
        },
    },
    {
        "name": "sf424_with_all_attachment_types",
        "json_input": {
            "submission_type": "Application",
            "application_type": "New",
            "date_received": "2024-01-01",
            "organization_name": "Test Organization",
            "employer_taxpayer_identification_number": "123456789",
            "sam_uei": "TEST12345678",
            "applicant_address": {
                "street1": "123 Main St",
                "city": "Washington",
                "state": "DC: District of Columbia",
                "zip_postal_code": "20001",
                "country": "USA: UNITED STATES",
            },
            "phone_number": "555-123-4567",
            "email": "test@example.org",
            "applicant_type_code": ["A: State Government"],
            "agency_name": "Test Agency",
            "funding_opportunity_number": "TEST-FON-2024-001",
            "funding_opportunity_title": "Test Funding Opportunity",
            "project_title": "Test Project Title",
            "congressional_district_applicant": "DC-00",
            "congressional_district_program_project": "DC-00, VA-08",
            "additional_congressional_districts": "44444444-4444-4444-4444-444444444444",
            "project_start_date": "2024-04-01",
            "project_end_date": "2025-03-31",
            "federal_estimated_funding": "100000.00",
            "applicant_estimated_funding": "0.00",
            "state_estimated_funding": "0.00",
            "local_estimated_funding": "0.00",
            "other_estimated_funding": "0.00",
            "program_income_estimated_funding": "0.00",
            "total_estimated_funding": "100000.00",
            "areas_affected": "55555555-5555-5555-5555-555555555555",
            "state_review": "c. Program is not covered by E.O. 12372.",
            "delinquent_federal_debt": True,
            "debt_explanation": "66666666-6666-6666-6666-666666666666",
            "additional_project_title": [
                "77777777-7777-7777-7777-777777777777",
                "88888888-8888-8888-8888-888888888888",
                "99999999-9999-9999-9999-999999999999",
            ],
            "certification_agree": True,
            "authorized_representative": {"first_name": "John", "last_name": "Doe"},
            "authorized_representative_title": "CEO",
            "authorized_representative_phone_number": "555-123-4567",
            "authorized_representative_email": "john@testorg.com",
            "aor_signature": "John Doe Signature",
            "date_signed": "2025-01-15",
        },
        "form_name": "SF424_4_0",
        "xsd_url": "https://apply07.grants.gov/apply/forms/schemas/SF424_4_0-V4.0.xsd",
        "pretty_print": True,
        "attachment_mapping": {
            "44444444-4444-4444-4444-444444444444": {
                "FileName": "additional_districts.pdf",
                "MimeType": "application/pdf",
                "FileLocation": {"@href": "./attachments/additional_districts.pdf"},
                "HashValue": {
                    "@hashAlgorithm": "SHA-1",
                    "#text": "YWRkaXRpb25hbERpc3RyaWN0c0hhc2g=",
                },
            },
            "55555555-5555-5555-5555-555555555555": {
                "FileName": "geographic_areas.pdf",
                "MimeType": "application/pdf",
                "FileLocation": {"@href": "./attachments/geographic_areas.pdf"},
                "HashValue": {
                    "@hashAlgorithm": "SHA-1",
                    "#text": "Z2VvZ3JhcGhpY0FyZWFzSGFzaA==",
                },
            },
            "66666666-6666-6666-6666-666666666666": {
                "FileName": "debt_explanation_detailed.docx",
                "MimeType": "application/vnd.openxmlformats-officedocument.wordprocessingml.document",
                "FileLocation": {"@href": "./attachments/debt_explanation_detailed.docx"},
                "HashValue": {
                    "@hashAlgorithm": "SHA-1",
                    "#text": "ZGVidEV4cGxhbmF0aW9uSGFzaA==",
                },
            },
            "77777777-7777-7777-7777-777777777777": {
                "FileName": "project_overview.pdf",
                "MimeType": "application/pdf",
                "FileLocation": {"@href": "./attachments/project_overview.pdf"},
                "HashValue": {
                    "@hashAlgorithm": "SHA-1",
                    "#text": "cHJvamVjdE92ZXJ2aWV3SGFzaA==",
                },
            },
            "88888888-8888-8888-8888-888888888888": {
                "FileName": "project_budget.xlsx",
                "MimeType": "application/vnd.openxmlformats-officedocument.spreadsheetml.sheet",
                "FileLocation": {"@href": "./attachments/project_budget.xlsx"},
                "HashValue": {
                    "@hashAlgorithm": "SHA-1",
                    "#text": "cHJvamVjdEJ1ZGdldEhhc2g=",
                },
            },
            "99999999-9999-9999-9999-999999999999": {
                "FileName": "project_partners.txt",
                "MimeType": "text/plain",
                "FileLocation": {"@href": "./attachments/project_partners.txt"},
                "HashValue": {
                    "@hashAlgorithm": "SHA-1",
                    "#text": "cHJvamVjdFBhcnRuZXJzSGFzaA==",
                },
            },
        },
    },
]

# Sample test cases for SF-424A validation
SF424A_TEST_CASES = [
    {
        "name": "sf424a_minimal_non_federal_resources_only",
        "json_input": {
            # Minimal required fields for XSD validation
            "program_type": "Non-Construction",
            "form_version_identifier": "1.0",
            # Just the NonFederalResources section to validate
            "activity_line_items": [
                {
                    "activity_title": "Line 1",
                    "non_federal_resources": {
                        "applicant_amount": "10.00",
                        "state_amount": "20.00",
                        "other_amount": "30.00",
                        "total_amount": "60.00",
                    },
                },
            ],
            "total_non_federal_resources": {
                "applicant_amount": "120.00",
                "state_amount": "150.00",
                "other_amount": "180.00",
                "total_amount": "450.00",
            },
        },
        "form_name": "SF424A",
        "xsd_url": "https://apply07.grants.gov/apply/forms/schemas/SF424A-V1.0.xsd",
        "pretty_print": True,
    },
    {
        "name": "sf424a_budget_sections_with_array_decomposition",
        "json_input": {
            # Required fields
            "program_type": "Non-Construction",
            "form_version_identifier": "1.0",
            "activity_line_items": [
                {
                    "activity_title": "Line 1",
                    "budget_summary": {
                        "federal_estimated_unobligated_amount": "10.00",
                        "total_new_or_revised_amount": "60.00",
                    },
                    "budget_categories": {
                        "personnel_amount": "20.00",
                    },
                    "non_federal_resources": {
                        "applicant_amount": "10.00",
                        "state_amount": "20.00",
                        "other_amount": "30.00",
                        "total_amount": "60.00",
                    },
                    "federal_fund_estimates": {
                        "first_year_amount": "60.00",
                    },
                },
                {
                    "activity_title": "Line 2",
                    "budget_summary": {
                        "federal_estimated_unobligated_amount": "30.00",
                        "total_new_or_revised_amount": "90.00",
                    },
                    "budget_categories": {
                        "personnel_amount": "40.00",
                    },
                    "non_federal_resources": {
                        "applicant_amount": "30.00",
                        "state_amount": "40.00",
                        "other_amount": "20.00",
                        "total_amount": "90.00",
                    },
                    "federal_fund_estimates": {
                        "first_year_amount": "90.00",
                    },
                },
            ],
            "total_budget_summary": {
                "federal_estimated_unobligated_amount": "40.00",
                "total_new_or_revised_amount": "150.00",
            },
            "total_budget_categories": {
                "personnel_amount": "60.00",
            },
            "total_non_federal_resources": {
                "applicant_amount": "120.00",
                "state_amount": "150.00",
                "other_amount": "180.00",
                "total_amount": "450.00",
            },
            "total_federal_fund_estimates": {
                "first_year_amount": "150.00",
            },
        },
        "form_name": "SF424A",
        "xsd_url": "https://apply07.grants.gov/apply/forms/schemas/SF424A-V1.0.xsd",
        "pretty_print": True,
    },
    {
        "name": "sf424a_with_forecasted_cash_needs",
        "json_input": {
            # Required fields
            "program_type": "Non-Construction",
            "form_version_identifier": "1.0",
            "forecasted_cash_needs": {
                "federal_forecasted_cash_needs": {
                    "first_quarter_amount": "25000.00",
                    "second_quarter_amount": "25000.00",
                    "third_quarter_amount": "25000.00",
                    "fourth_quarter_amount": "25000.00",
                    "total_amount": "100000.00",
                },
                "non_federal_forecasted_cash_needs": {
                    "first_quarter_amount": "5000.00",
                    "second_quarter_amount": "5000.00",
                    "third_quarter_amount": "5000.00",
                    "fourth_quarter_amount": "5000.00",
                    "total_amount": "20000.00",
                },
                "total_forecasted_cash_needs": {
                    "first_quarter_amount": "30000.00",
                    "second_quarter_amount": "30000.00",
                    "third_quarter_amount": "30000.00",
                    "fourth_quarter_amount": "30000.00",
                    "total_amount": "120000.00",
                },
            },
            "activity_line_items": [
                {
                    "activity_title": "Research Activities",
                    "budget_summary": {
                        "federal_estimated_unobligated_amount": "5000.00",
                        "total_new_or_revised_amount": "50000.00",
                    },
                    "budget_categories": {
                        "personnel_amount": "30000.00",
                        "fringe_benefits_amount": "10000.00",
                        "travel_amount": "5000.00",
                        "equipment_amount": "0.00",
                        "supplies_amount": "3000.00",
                        "contractual_amount": "2000.00",
                        "construction_amount": "0.00",
                        # Note: other_amount omitted - would need BudgetOtherRequestedAmount (not BudgetOtherContributionAmount)
                        # Note: total_amount not valid for CategorySet line items per XSD
                    },
                    "non_federal_resources": {
                        "applicant_amount": "10000.00",
                        "state_amount": "5000.00",
                        "other_amount": "5000.00",
                        "total_amount": "20000.00",
                    },
                    "federal_fund_estimates": {
                        "first_year_amount": "50000.00",
                        "second_year_amount": "0.00",
                        "third_year_amount": "0.00",
                        "fourth_year_amount": "0.00",
                    },
                },
            ],
            "total_budget_summary": {
                "federal_estimated_unobligated_amount": "5000.00",
                "total_new_or_revised_amount": "50000.00",
            },
            "total_budget_categories": {
                "personnel_amount": "30000.00",
                "fringe_benefits_amount": "10000.00",
                "travel_amount": "5000.00",
                "equipment_amount": "0.00",
                "supplies_amount": "3000.00",
                "contractual_amount": "2000.00",
                "construction_amount": "0.00",
                # Note: other_amount omitted - would need BudgetOtherRequestedAmount
                # Note: total_amount not valid for CategoryTotals per XSD
            },
            "total_non_federal_resources": {
                "applicant_amount": "10000.00",
                "state_amount": "5000.00",
                "other_amount": "5000.00",
                "total_amount": "20000.00",
            },
            "total_federal_fund_estimates": {
                "first_year_amount": "50000.00",
                "second_year_amount": "0.00",
                "third_year_amount": "0.00",
                "fourth_year_amount": "0.00",
            },
        },
        "form_name": "SF424A",
        "xsd_url": "https://apply07.grants.gov/apply/forms/schemas/SF424A-V1.0.xsd",
        "pretty_print": True,
    },
    {
        "name": "sf424a_complete_all_sections",
        "json_input": {
            # Required fields
            "program_type": "Non-Construction",
            "form_version_identifier": "1.0",
            # Activity line items with all sections
            "activity_line_items": [
                {
                    "activity_title": "Personnel and Training",
                    # Section A - Budget Summary
                    "budget_summary": {
                        "assistance_listing_number": "93.001",  # CFDANumber - child element per XSD
                        "federal_estimated_unobligated_amount": "1000.00",
                        "non_federal_estimated_unobligated_amount": "500.00",
                        "federal_new_or_revised_amount": "50000.00",
                        "non_federal_new_or_revised_amount": "10000.00",
                        "total_new_or_revised_amount": "61500.00",
                    },
                    # Section B - Budget Categories
                    "budget_categories": {
                        "personnel_amount": "30000.00",
                        "fringe_benefits_amount": "8000.00",
                        "travel_amount": "5000.00",
                        "equipment_amount": "3000.00",
                        "supplies_amount": "2000.00",
                        "contractual_amount": "0.00",
                        "construction_amount": "0.00",
                        # Note: other_amount omitted - would need BudgetOtherRequestedAmount
                        "total_direct_charge_amount": "49000.00",
                        "total_indirect_charge_amount": "2000.00",
                        # Note: total_amount not valid for CategorySet per XSD
                        "program_income_amount": "500.00",
                    },
                    # Section C - Non-Federal Resources
                    "non_federal_resources": {
                        "applicant_amount": "5000.00",
                        "state_amount": "3000.00",
                        "other_amount": "2000.00",
                        "total_amount": "10000.00",
                    },
                    # Section E - Federal Funds Needed
                    "federal_fund_estimates": {
                        "first_year_amount": "50000.00",
                        "second_year_amount": "0.00",
                        "third_year_amount": "0.00",
                        "fourth_year_amount": "0.00",
                    },
                },
            ],
            # Totals
            "total_budget_summary": {
                "federal_estimated_unobligated_amount": "1000.00",
                "non_federal_estimated_unobligated_amount": "500.00",
                "federal_new_or_revised_amount": "50000.00",
                "non_federal_new_or_revised_amount": "10000.00",
                "total_new_or_revised_amount": "61500.00",
            },
            "total_budget_categories": {
                "personnel_amount": "30000.00",
                "fringe_benefits_amount": "8000.00",
                "travel_amount": "5000.00",
                "equipment_amount": "3000.00",
                "supplies_amount": "2000.00",
                "contractual_amount": "0.00",
                "construction_amount": "0.00",
                # Note: other_amount omitted - would need BudgetOtherRequestedAmount
                "total_direct_charge_amount": "49000.00",
                "total_indirect_charge_amount": "2000.00",
                # Note: total_amount not valid for CategoryTotals per XSD
                "program_income_amount": "500.00",
            },
            "total_non_federal_resources": {
                "applicant_amount": "5000.00",
                "state_amount": "3000.00",
                "other_amount": "2000.00",
                "total_amount": "10000.00",
            },
            # Section D - Forecasted Cash Needs
            "forecasted_cash_needs": {
                "federal_forecasted_cash_needs": {
                    "first_quarter_amount": "12500.00",
                    "second_quarter_amount": "12500.00",
                    "third_quarter_amount": "12500.00",
                    "fourth_quarter_amount": "12500.00",
                    "total_amount": "50000.00",
                },
                "non_federal_forecasted_cash_needs": {
                    "first_quarter_amount": "2500.00",
                    "second_quarter_amount": "2500.00",
                    "third_quarter_amount": "2500.00",
                    "fourth_quarter_amount": "2500.00",
                    "total_amount": "10000.00",
                },
                "total_forecasted_cash_needs": {
                    "first_quarter_amount": "15000.00",
                    "second_quarter_amount": "15000.00",
                    "third_quarter_amount": "15000.00",
                    "fourth_quarter_amount": "15000.00",
                    "total_amount": "60000.00",
                },
            },
            "total_federal_fund_estimates": {
                "first_year_amount": "50000.00",
                "second_year_amount": "0.00",
                "third_year_amount": "0.00",
                "fourth_year_amount": "0.00",
            },
            # Section F - Other Information
            "other_information": {
                "direct_charges_explanation": "Equipment costs for lab instruments",
                "indirect_charges_explanation": "10% indirect rate on direct costs",
                "remarks": "This budget supports a 12-month research project",
            },
        },
        "form_name": "SF424A",
        "xsd_url": "https://apply07.grants.gov/apply/forms/schemas/SF424A-V1.0.xsd",
        "pretty_print": True,
    },
    {
        "name": "sf424a_complete_all_sections",
        "json_input": {
            # Required fields
            "program_type": "Non-Construction",
            "form_version_identifier": "1.0",
            # Activity line items with all sections
            "activity_line_items": [
                {
                    "activity_title": "Personnel and Training",
                    # Section A - Budget Summary
                    "budget_summary": {
                        "assistance_listing_number": "93.001",  # CFDANumber - child element per XSD
                        "federal_estimated_unobligated_amount": "1000.00",
                        "non_federal_estimated_unobligated_amount": "500.00",
                        "federal_new_or_revised_amount": "50000.00",
                        "non_federal_new_or_revised_amount": "10000.00",
                        "total_new_or_revised_amount": "61500.00",
                    },
                    # Section B - Budget Categories
                    "budget_categories": {
                        "personnel_amount": "30000.00",
                        "fringe_benefits_amount": "8000.00",
                        "travel_amount": "5000.00",
                        "equipment_amount": "3000.00",
                        "supplies_amount": "2000.00",
                        "contractual_amount": "0.00",
                        "construction_amount": "0.00",
                        # Note: other_amount omitted - would need BudgetOtherRequestedAmount
                        "total_direct_charge_amount": "49000.00",
                        "total_indirect_charge_amount": "2000.00",
                        # Note: total_amount not valid for CategorySet per XSD
                        "program_income_amount": "500.00",
                    },
                    # Section C - Non-Federal Resources
                    "non_federal_resources": {
                        "applicant_amount": "5000.00",
                        "state_amount": "3000.00",
                        "other_amount": "2000.00",
                        "total_amount": "10000.00",
                    },
                    # Section E - Federal Funds Needed
                    "federal_fund_estimates": {
                        "first_year_amount": "50000.00",
                        "second_year_amount": "0.00",
                        "third_year_amount": "0.00",
                        "fourth_year_amount": "0.00",
                    },
                },
            ],
            # Totals
            "total_budget_summary": {
                "federal_estimated_unobligated_amount": "1000.00",
                "non_federal_estimated_unobligated_amount": "500.00",
                "federal_new_or_revised_amount": "50000.00",
                "non_federal_new_or_revised_amount": "10000.00",
                "total_new_or_revised_amount": "61500.00",
            },
            "total_budget_categories": {
                "personnel_amount": "30000.00",
                "fringe_benefits_amount": "8000.00",
                "travel_amount": "5000.00",
                "equipment_amount": "3000.00",
                "supplies_amount": "2000.00",
                "contractual_amount": "0.00",
                "construction_amount": "0.00",
                # Note: other_amount omitted - would need BudgetOtherRequestedAmount
                "total_direct_charge_amount": "49000.00",
                "total_indirect_charge_amount": "2000.00",
                # Note: total_amount not valid for CategoryTotals per XSD
                "program_income_amount": "500.00",
            },
            "total_non_federal_resources": {
                "applicant_amount": "5000.00",
                "state_amount": "3000.00",
                "other_amount": "2000.00",
                "total_amount": "10000.00",
            },
            # Section D - Forecasted Cash Needs
            "forecasted_cash_needs": {
                "federal_forecasted_cash_needs": {
                    "first_quarter_amount": "12500.00",
                    "second_quarter_amount": "12500.00",
                    "third_quarter_amount": "12500.00",
                    "fourth_quarter_amount": "12500.00",
                    "total_amount": "50000.00",
                },
                "non_federal_forecasted_cash_needs": {
                    "first_quarter_amount": "2500.00",
                    "second_quarter_amount": "2500.00",
                    "third_quarter_amount": "2500.00",
                    "fourth_quarter_amount": "2500.00",
                    "total_amount": "10000.00",
                },
                "total_forecasted_cash_needs": {
                    "first_quarter_amount": "15000.00",
                    "second_quarter_amount": "15000.00",
                    "third_quarter_amount": "15000.00",
                    "fourth_quarter_amount": "15000.00",
                    "total_amount": "60000.00",
                },
            },
            "total_federal_fund_estimates": {
                "first_year_amount": "50000.00",
                "second_year_amount": "0.00",
                "third_year_amount": "0.00",
                "fourth_year_amount": "0.00",
            },
            # Section F - Other Information
            "other_information": {
                "direct_charges_explanation": "Equipment costs for lab instruments",
                "indirect_charges_explanation": "10% indirect rate on direct costs",
                "remarks": "This budget supports a 12-month research project",
            },
        },
        "form_name": "SF424A",
        "xsd_url": "https://apply07.grants.gov/apply/forms/schemas/SF424A-V1.0.xsd",
        "pretty_print": True,
    },
]

# Sample test cases for EPA Form 4700-4 validation
EPA4700_4_TEST_CASES = [
    {
        "name": "minimal_valid_epa4700_4",
        "json_input": {
            "applicant_name": "Test University",
            "applicant_address": {
                "address": "123 Main Street",
                "city": "Washington",
                "state": "DC: District of Columbia",
                "zip_code": "20001",
            },
            "sam_uei": "TEST12345678",
            "point_of_contact_name": "John Doe",
            "point_of_contact_phone_number": "555-123-4567",
            "point_of_contact_email": "john.doe@test.edu",
            "point_of_contact_title": "Director",
            "applicant_signature": {
                "aor_signature": "John Doe Signature",
                "aor_title": "Director",
                "submitted_date": "2025-01-15",
            },
        },
        "form_name": "EPA4700_4",
        "xsd_url": "https://apply07.grants.gov/apply/forms/schemas/EPA4700_4_5_0-V5.0.xsd",
        "pretty_print": True,
    },
    {
        "name": "complete_epa4700_4_with_all_fields",
        "json_input": {
            "applicant_name": "Environmental Research Institute",
            "applicant_address": {
                "address": "456 Green Boulevard, Suite 200",
                "city": "Arlington",
                "state": "VA: Virginia",
                "zip_code": "22202",
            },
            "sam_uei": "ENVR98765432",
            "point_of_contact_name": "Jane Smith",
            "point_of_contact_phone_number": "555-987-6543",
            "point_of_contact_email": "jane.smith@envresearch.org",
            "point_of_contact_title": "Program Manager",
            "federal_financial_assistance": True,
            "civil_rights_lawsuit_question1": "No pending lawsuits or administrative complaints.",
            "civil_rights_lawsuit_question2": "No civil rights lawsuits decided against the applicant in the last year.",
            "civil_rights_lawsuit_question3": "One compliance review conducted by DOJ in 2023, resulting in no findings. Copy of review attached.",
            "construction_federal_assistance": True,
            "construction_new_facilities": True,
            "notice1": True,
            "notice2": True,
            "notice3": True,
            "notice4": True,
            "demographic_data": True,
            "policy": True,
            "policy_explanation": "Civil Rights Coordinator: Maria Garcia, Title: Compliance Officer, Address: 456 Green Blvd, Arlington VA 22202, Email: compliance@envresearch.org, Phone: 555-987-6544",
            "program_explanation": "Grievance procedures are available at https://envresearch.org/civil-rights-grievance or by contacting the Civil Rights Coordinator listed above.",
            "applicant_signature": {
                "aor_signature": "Jane Smith Signature",
                "aor_title": "Executive Director",
                "submitted_date": "2025-01-20",
            },
        },
        "form_name": "EPA4700_4",
        "xsd_url": "https://apply07.grants.gov/apply/forms/schemas/EPA4700_4_5_0-V5.0.xsd",
        "pretty_print": True,
    },
    {
        "name": "epa4700_4_with_construction_explanation",
        "json_input": {
            "applicant_name": "City of Springfield",
            "applicant_address": {
                "address": "100 City Hall Plaza",
                "city": "Springfield",
                "state": "IL: Illinois",
                "zip_code": "62701",
            },
            "sam_uei": "CITY12345678",
            "point_of_contact_name": "Robert Johnson",
            "point_of_contact_phone_number": "555-111-2222",
            "point_of_contact_email": "r.johnson@springfield.gov",
            "point_of_contact_title": "City Engineer",
            "federal_financial_assistance": False,
            "construction_federal_assistance": True,
            "construction_new_facilities": False,
            "construction_new_facilities_explanation": "The project involves renovation of an existing water treatment facility built in 1975. Due to the historic nature of the building and structural constraints, full accessibility modifications would compromise the building's structural integrity per 40 C.F.R. 7.70(b).",
            "notice1": True,
            "demographic_data": False,
            "policy": False,
            "applicant_signature": {
                "aor_signature": "Robert Johnson Signature",
                "aor_title": "City Engineer",
                "submitted_date": "2025-01-18",
            },
        },
        "form_name": "EPA4700_4",
        "xsd_url": "https://apply07.grants.gov/apply/forms/schemas/EPA4700_4_5_0-V5.0.xsd",
        "pretty_print": True,
    },
]


# Sample test cases for SF-LLL validation
SFLLL_TEST_CASES = [
    {
        "name": "minimal_valid_sflll_initial_filing_prime",
        "json_input": {
            "federal_action_type": "Grant",
            "federal_action_status": "InitialAward",
            "report_type": "InitialFiling",
            "reporting_entity": {
                "entity_type": "Prime",
                "applicant_reporting_entity": {
                    "entity_type": "Prime",
                    "organization_name": "Test Research Institute",
                    "address": {
                        "street1": "456 Science Drive",
                        "city": "Bethesda",
                        "state": "MD: Maryland",
                        "zip_code": "20814",
                    },
                    "congressional_district": "MD-008",
                },
            },
            "federal_agency_department": "Department of Health and Human Services",
            "federal_program_name": "Research Grant Program",
            "assistance_listing_number": "93.123",
            "federal_action_number": "5R01GM123456-01",
            "award_amount": "500000.00",
            "lobbying_registrant": {
                "individual": {
                    "first_name": "John",
                    "last_name": "Smith",
                },
                "address": {
                    "street1": "789 K Street NW",
                    "city": "Washington",
                    "state": "DC: District of Columbia",
                    "zip_code": "20001",
                },
            },
            "individual_performing_service": {
                "individual": {
                    "name": {
                        "first_name": "Jane",
                        "last_name": "Doe",
                    },
                    "address": {
                        "street1": "100 Lobby Lane",
                        "city": "Washington",
                        "state": "DC: District of Columbia",
                        "zip_code": "20002",
                    },
                },
            },
            "signature_block": {
                "name": {
                    "first_name": "Alice",
                    "last_name": "Johnson",
                },
                "title": "Chief Financial Officer",
                "telephone": "301-555-1234",
                "signed_date": "2025-01-15",
                "signature": "Alice Johnson Signature",
            },
        },
        "form_name": "SFLLL_2_0",
        "xsd_url": "https://apply07.grants.gov/apply/forms/schemas/SFLLL_2_0-V2.0.xsd",
        "pretty_print": True,
    },
    {
        "name": "sflll_material_change",
        "json_input": {
            "federal_action_type": "Grant",
            "federal_action_status": "PostAward",
            "report_type": "MaterialChange",
            "material_change_year": "2024",
            "material_change_quarter": 3,
            "last_report_date": "2024-06-30",
            "reporting_entity": {
                "entity_type": "Prime",
                "applicant_reporting_entity": {
                    "entity_type": "Prime",
                    "organization_name": "University Research Foundation",
                    "address": {
                        "street1": "1000 University Boulevard",
                        "city": "College Park",
                        "state": "MD: Maryland",
                        "zip_code": "20742",
                    },
                    "congressional_district": "MD-004",
                },
            },
            "federal_agency_department": "National Science Foundation",
            "federal_program_name": "Advanced Computing Research",
            "assistance_listing_number": "47.070",
            "federal_action_number": "NSF-2024-12345",
            "award_amount": "750000.00",
            "lobbying_registrant": {
                "individual": {
                    "prefix": "Mr.",
                    "first_name": "Robert",
                    "middle_name": "J",
                    "last_name": "Williams",
                    "suffix": "Jr.",
                },
                "address": {
                    "street1": "500 Capitol Street",
                    "street2": "Suite 200",
                    "city": "Washington",
                    "state": "DC: District of Columbia",
                    "zip_code": "20003",
                },
            },
            "individual_performing_service": {
                "individual": {
                    "name": {
                        "prefix": "Ms.",
                        "first_name": "Sarah",
                        "middle_name": "M",
                        "last_name": "Davis",
                    },
                    "address": {
                        "street1": "200 M Street NW",
                        "street2": "Floor 5",
                        "city": "Washington",
                        "state": "DC: District of Columbia",
                        "zip_code": "20037",
                    },
                },
            },
            "signature_block": {
                "name": {
                    "prefix": "Dr.",
                    "first_name": "Michael",
                    "middle_name": "A",
                    "last_name": "Thompson",
                    "suffix": "PhD",
                },
                "title": "Vice President for Research",
                "telephone": "301-555-9876",
                "signed_date": "2024-09-15",
                "signature": "Michael A Thompson Signature",
            },
        },
        "form_name": "SFLLL_2_0",
        "xsd_url": "https://apply07.grants.gov/apply/forms/schemas/SFLLL_2_0-V2.0.xsd",
        "pretty_print": True,
    },
    {
        "name": "sflll_subawardee_with_prime",
        "json_input": {
            "federal_action_type": "CoopAgree",
            "federal_action_status": "InitialAward",
            "report_type": "InitialFiling",
            "reporting_entity": {
                "entity_type": "SubAwardee",
                "tier": 1,
                "applicant_reporting_entity": {
                    "entity_type": "SubAwardee",
                    "organization_name": "Small Research Company LLC",
                    "address": {
                        "street1": "123 Innovation Way",
                        "city": "Boston",
                        "state": "MA: Massachusetts",
                        "zip_code": "02101",
                    },
                    "congressional_district": "MA-007",
                },
                "prime_reporting_entity": {
                    "entity_type": "Prime",
                    "organization_name": "Major University System",
                    "address": {
                        "street1": "999 Academic Drive",
                        "city": "Cambridge",
                        "state": "MA: Massachusetts",
                        "zip_code": "02138",
                    },
                    "congressional_district": "MA-005",
                },
            },
            "federal_agency_department": "Department of Energy",
            "federal_program_name": "Clean Energy Innovation Program",
            "assistance_listing_number": "81.086",
            "federal_action_number": "DE-FOA-2025-001",
            "award_amount": "250000.00",
            "lobbying_registrant": {
                "individual": {
                    "first_name": "Patricia",
                    "last_name": "Martinez",
                },
                "address": {
                    "street1": "1500 Pennsylvania Avenue",
                    "city": "Washington",
                    "state": "DC: District of Columbia",
                    "zip_code": "20004",
                },
            },
            "individual_performing_service": {
                "individual": {
                    "name": {
                        "first_name": "David",
                        "last_name": "Lee",
                    },
                    "address": {
                        "street1": "800 Connecticut Avenue",
                        "city": "Washington",
                        "state": "DC: District of Columbia",
                        "zip_code": "20006",
                    },
                },
            },
            "signature_block": {
                "name": {
                    "first_name": "Jennifer",
                    "last_name": "Brown",
                },
                "title": "CEO",
                "telephone": "617-555-4321",
                "signed_date": "2025-01-20",
                "signature": "Jennifer Brown Signature",
            },
        },
        "form_name": "SFLLL_2_0",
        "xsd_url": "https://apply07.grants.gov/apply/forms/schemas/SFLLL_2_0-V2.0.xsd",
        "pretty_print": True,
    },
    {
        "name": "sflll_loan_guarantee",
        "json_input": {
            "federal_action_type": "LoanGuarantee",
            "federal_action_status": "BidOffer",
            "report_type": "InitialFiling",
            "reporting_entity": {
                "entity_type": "Prime",
                "applicant_reporting_entity": {
                    "entity_type": "Prime",
                    "organization_name": "Community Development Corporation",
                    "address": {
                        "street1": "555 Main Street",
                        "street2": "Building A",
                        "city": "Detroit",
                        "state": "MI: Michigan",
                        "zip_code": "48201",
                    },
                    "congressional_district": "MI-013",
                },
            },
            "federal_agency_department": "Dept of Housing and Urban Development",
            "federal_program_name": "Community Development Block Grant",
            "assistance_listing_number": "14.218",
            "federal_action_number": "HUD-CDBG-2025-001",
            "award_amount": "1000000.00",
            "lobbying_registrant": {
                "individual": {
                    "prefix": "Ms.",
                    "first_name": "Elizabeth",
                    "middle_name": "Anne",
                    "last_name": "Wilson",
                },
                "address": {
                    "street1": "2000 L Street NW",
                    "city": "Washington",
                    "state": "DC: District of Columbia",
                    "zip_code": "20036",
                },
            },
            "individual_performing_service": {
                "individual": {
                    "name": {
                        "prefix": "Mr.",
                        "first_name": "Thomas",
                        "middle_name": "R",
                        "last_name": "Anderson",
                        "suffix": "III",
                    },
                    "address": {
                        "street1": "1800 G Street NW",
                        "city": "Washington",
                        "state": "DC: District of Columbia",
                        "zip_code": "20006",
                    },
                },
            },
            "signature_block": {
                "name": {
                    "prefix": "Rev.",
                    "first_name": "James",
                    "last_name": "Taylor",
                },
                "title": "Executive Director",
                "telephone": "313-555-7890",
                "signed_date": "2025-01-18",
                "signature": "Rev James Taylor Signature",
            },
        },
        "form_name": "SFLLL_2_0",
        "xsd_url": "https://apply07.grants.gov/apply/forms/schemas/SFLLL_2_0-V2.0.xsd",
        "pretty_print": True,
    },
]


# Sample test cases for SF-424B validation
SF424B_TEST_CASES = [
    {
        "name": "sf424b_complete_assurances",
        "json_input": {
            "signature": "John Smith",
            "title": "Executive Director",
            "applicant_organization": "Test Research Organization",
            "date_signed": "2025-01-15",
        },
        "form_name": "SF424B",
        "xsd_url": "https://apply07.grants.gov/apply/forms/schemas/SF424B-V1.1.xsd",
        "pretty_print": True,
    },
    {
        "name": "sf424b_university_example",
        "json_input": {
            "signature": "Dr. Jane Doe",
            "title": "Vice President for Research",
            "applicant_organization": "State University Research Foundation",
            "date_signed": "2025-02-20",
        },
        "form_name": "SF424B",
        "xsd_url": "https://apply07.grants.gov/apply/forms/schemas/SF424B-V1.1.xsd",
        "pretty_print": True,
    },
    {
        "name": "sf424b_nonprofit_example",
        "json_input": {
            "signature": "Alice Johnson",
            "title": "Program Manager",
            "applicant_organization": "Community Health Foundation",
            "date_signed": "2025-03-01",
        },
        "form_name": "SF424B",
        "xsd_url": "https://apply07.grants.gov/apply/forms/schemas/SF424B-V1.1.xsd",
        "pretty_print": True,
    },
]


# Sample test cases for CD511 validation
CD511_TEST_CASES = [
    {
        "name": "minimal_valid_cd511_with_project_name",
        "json_input": {
            "applicant_name": "Test Research Organization",
            "project_name": "Research Study on Climate Change",
            "contact_person": {
                "first_name": "John",
                "last_name": "Smith",
            },
            "contact_person_title": "Principal Investigator",
            "signature": "John Smith",
            "submitted_date": "2025-01-15",
        },
        "form_name": "CD511",
        "xsd_url": "https://apply07.grants.gov/apply/forms/schemas/CD511-V1.1.xsd",
        "pretty_print": True,
    },
    {
        "name": "cd511_with_award_number",
        "json_input": {
            "applicant_name": "University of Testing",
            "award_number": "1R01GM123456-01",
            "contact_person": {
                "first_name": "Jane",
                "last_name": "Doe",
            },
            "contact_person_title": "Research Director",
            "signature": "Jane Doe",
            "submitted_date": "2025-02-20",
        },
        "form_name": "CD511",
        "xsd_url": "https://apply07.grants.gov/apply/forms/schemas/CD511-V1.1.xsd",
        "pretty_print": True,
    },
    {
        "name": "cd511_with_full_contact_name",
        "json_input": {
            "applicant_name": "National Institute of Science",
            "award_number": "AWD-2025-001",
            "project_name": "Advanced Research Project",
            "contact_person": {
                "prefix": "Dr.",
                "first_name": "Robert",
                "middle_name": "James",
                "last_name": "Williams",
                "suffix": "Jr.",
            },
            "contact_person_title": "Senior Scientist",
            "signature": "Robert J. Williams Jr.",
            "submitted_date": "2025-03-01",
        },
        "form_name": "CD511",
        "xsd_url": "https://apply07.grants.gov/apply/forms/schemas/CD511-V1.1.xsd",
        "pretty_print": True,
    },
]


# Sample test cases for GG_LobbyingForm validation
GG_LOBBYING_FORM_TEST_CASES = [
    {
        "name": "minimal_valid_gg_lobbying_form",
        "json_input": {
            "organization_name": "Test Research Organization",
            "authorized_representative_name": {
                "first_name": "John",
                "last_name": "Smith",
            },
            "authorized_representative_title": "Principal Investigator",
            "authorized_representative_signature": "John Smith",
            "submitted_date": "2025-01-15",
        },
        "form_name": "GG_LobbyingForm",
        "xsd_url": "https://apply07.grants.gov/apply/forms/schemas/GG_LobbyingForm-V1.1.xsd",
        "pretty_print": True,
    },
    {
        "name": "gg_lobbying_form_with_full_name",
        "json_input": {
            "organization_name": "National Institute of Science",
            "authorized_representative_name": {
                "prefix": "Dr.",
                "first_name": "Robert",
                "middle_name": "James",
                "last_name": "Williams",
                "suffix": "Jr.",
            },
            "authorized_representative_title": "Senior Scientist",
            "authorized_representative_signature": "Robert J. Williams Jr.",
            "submitted_date": "2025-03-01",
        },
        "form_name": "GG_LobbyingForm",
        "xsd_url": "https://apply07.grants.gov/apply/forms/schemas/GG_LobbyingForm-V1.1.xsd",
        "pretty_print": True,
    },
    {
        "name": "gg_lobbying_form_university_example",
        "json_input": {
            "organization_name": "State University Research Foundation",
            "authorized_representative_name": {
                "prefix": "Ms.",
                "first_name": "Sarah",
                "middle_name": "Elizabeth",
                "last_name": "Johnson",
            },
            "authorized_representative_title": "Director of Sponsored Programs",
            "authorized_representative_signature": "Sarah E. Johnson",
            "submitted_date": "2025-02-15",
        },
        "form_name": "GG_LobbyingForm",
        "xsd_url": "https://apply07.grants.gov/apply/forms/schemas/GG_LobbyingForm-V1.1.xsd",
        "pretty_print": True,
    },
]


<<<<<<< HEAD
# Sample test cases for Project Abstract Summary validation
PROJECT_ABSTRACT_SUMMARY_TEST_CASES = [
    {
        "name": "project_abstract_summary_complete",
        "json_input": {
            "funding_opportunity_number": "HHS-2025-ACF-001",
            "assistance_listing_number": "93.001",
            "applicant_name": "National Health Research Institute",
            "project_title": "Community Health Improvement Initiative",
            "project_abstract": (
                "This project aims to improve health outcomes in underserved communities "
                "through targeted interventions, community engagement, and data-driven "
                "approaches to healthcare delivery."
            ),
        },
        "form_name": "Project_AbstractSummary_2_0",
        "xsd_url": "https://apply07.grants.gov/apply/forms/schemas/Project_AbstractSummary_2_0-V2.0.xsd",
        "pretty_print": True,
    },
    {
        "name": "project_abstract_summary_without_cfda",
        "json_input": {
            "funding_opportunity_number": "NSF-2025-001",
            "applicant_name": "University Research Foundation",
            "project_title": "Advanced Computing Research Initiative",
            "project_abstract": (
                "This research initiative focuses on developing next-generation computing "
                "algorithms for scientific applications."
            ),
        },
        "form_name": "Project_AbstractSummary_2_0",
        "xsd_url": "https://apply07.grants.gov/apply/forms/schemas/Project_AbstractSummary_2_0-V2.0.xsd",
        "pretty_print": True,
    },
    {
        "name": "project_abstract_summary_energy_research",
        "json_input": {
            "funding_opportunity_number": "DOE-2025-FOA-001",
            "assistance_listing_number": "81.086",
            "applicant_name": "Clean Energy Innovation Center",
            "project_title": "Renewable Energy Grid Integration Study",
            "project_abstract": (
                "This comprehensive study examines the technical and economic challenges "
                "of integrating high levels of renewable energy into existing electrical "
                "grids. Our research team will develop new modeling tools and conduct "
                "field demonstrations to validate grid stability solutions."
            ),
        },
        "form_name": "Project_AbstractSummary_2_0",
        "xsd_url": "https://apply07.grants.gov/apply/forms/schemas/Project_AbstractSummary_2_0-V2.0.xsd",
=======
# Sample test cases for EPA Key Contacts validation
EPA_KEY_CONTACTS_TEST_CASES = [
    {
        "name": "epa_key_contacts_single_authorized_rep",
        "json_input": {
            "authorized_representative": {
                "name": {
                    "prefix": "Dr.",
                    "first_name": "John",
                    "middle_name": "A",
                    "last_name": "Smith",
                    "suffix": "Jr.",
                },
                "title": "Executive Director",
                "address": {
                    "street1": "123 Main Street",
                    "street2": "Suite 100",
                    "city": "Washington",
                    "state": "DC",
                    "zip_code": "20001",
                    "country": "USA",
                },
                "phone": "202-555-1234",
                "fax": "202-555-5678",
                "email": "john.smith@example.org",
            },
        },
        "form_name": "EPA_KeyContacts_2_0",
        "xsd_url": "https://apply07.grants.gov/apply/forms/schemas/EPA_KeyContacts_2_0-V2.0.xsd",
        "pretty_print": True,
    },
    {
        "name": "epa_key_contacts_all_contacts",
        "json_input": {
            "authorized_representative": {
                "name": {
                    "first_name": "John",
                    "last_name": "Smith",
                },
                "title": "Director",
                "address": {
                    "street1": "123 Main St",
                    "city": "Washington",
                    "state": "DC",
                    "zip_code": "20001",
                    "country": "USA",
                },
                "phone": "202-555-1234",
                "email": "john@example.org",
            },
            "payee": {
                "name": {
                    "first_name": "Jane",
                    "last_name": "Doe",
                },
                "title": "CFO",
                "address": {
                    "street1": "456 Finance Ave",
                    "city": "Boston",
                    "state": "MA",
                    "zip_code": "02101",
                    "country": "USA",
                },
                "phone": "617-555-9999",
                "email": "jane@example.org",
            },
            "administrative_contact": {
                "name": {
                    "prefix": "Ms.",
                    "first_name": "Sarah",
                    "last_name": "Johnson",
                },
                "title": "Grants Administrator",
                "address": {
                    "street1": "789 Admin Blvd",
                    "city": "Chicago",
                    "state": "IL",
                    "zip_code": "60601",
                    "country": "USA",
                },
                "phone": "312-555-4567",
                "email": "sarah@example.org",
            },
            "project_manager": {
                "name": {
                    "prefix": "Dr.",
                    "first_name": "Michael",
                    "middle_name": "B",
                    "last_name": "Chen",
                    "suffix": "PhD",
                },
                "title": "Principal Investigator",
                "address": {
                    "street1": "101 Research Way",
                    "street2": "Lab Building 5",
                    "city": "San Francisco",
                    "state": "CA",
                    "zip_code": "94102",
                    "country": "USA",
                },
                "phone": "415-555-7890",
                "fax": "415-555-7891",
                "email": "mchen@example.org",
            },
        },
        "form_name": "EPA_KeyContacts_2_0",
        "xsd_url": "https://apply07.grants.gov/apply/forms/schemas/EPA_KeyContacts_2_0-V2.0.xsd",
        "pretty_print": True,
    },
    {
        "name": "epa_key_contacts_empty_form",
        "json_input": {},
        "form_name": "EPA_KeyContacts_2_0",
        "xsd_url": "https://apply07.grants.gov/apply/forms/schemas/EPA_KeyContacts_2_0-V2.0.xsd",
>>>>>>> 3812dc05
        "pretty_print": True,
    },
]


def get_all_test_cases() -> list[dict[str, Any]]:
    """Get all available test cases.

    Returns:
        List of all test case dictionaries
    """
    return (
        SF424_TEST_CASES
        + SF424A_TEST_CASES
        + SF424B_TEST_CASES
        + SFLLL_TEST_CASES
        + CD511_TEST_CASES
        + GG_LOBBYING_FORM_TEST_CASES
<<<<<<< HEAD
        + PROJECT_ABSTRACT_SUMMARY_TEST_CASES
=======
        + EPA4700_4_TEST_CASES
        + EPA_KEY_CONTACTS_TEST_CASES
>>>>>>> 3812dc05
    )


def get_test_cases_by_form(form_name: str) -> list[dict[str, Any]]:
    """Get test cases for a specific form.

    Args:
        form_name: The form name to filter by

    Returns:
        List of test case dictionaries for the specified form
    """
    all_cases = get_all_test_cases()
    return [case for case in all_cases if case.get("form_name") == form_name]<|MERGE_RESOLUTION|>--- conflicted
+++ resolved
@@ -1443,7 +1443,6 @@
 ]
 
 
-<<<<<<< HEAD
 # Sample test cases for Project Abstract Summary validation
 PROJECT_ABSTRACT_SUMMARY_TEST_CASES = [
     {
@@ -1494,7 +1493,6 @@
         },
         "form_name": "Project_AbstractSummary_2_0",
         "xsd_url": "https://apply07.grants.gov/apply/forms/schemas/Project_AbstractSummary_2_0-V2.0.xsd",
-=======
 # Sample test cases for EPA Key Contacts validation
 EPA_KEY_CONTACTS_TEST_CASES = [
     {
@@ -1609,7 +1607,6 @@
         "json_input": {},
         "form_name": "EPA_KeyContacts_2_0",
         "xsd_url": "https://apply07.grants.gov/apply/forms/schemas/EPA_KeyContacts_2_0-V2.0.xsd",
->>>>>>> 3812dc05
         "pretty_print": True,
     },
 ]
@@ -1628,12 +1625,9 @@
         + SFLLL_TEST_CASES
         + CD511_TEST_CASES
         + GG_LOBBYING_FORM_TEST_CASES
-<<<<<<< HEAD
         + PROJECT_ABSTRACT_SUMMARY_TEST_CASES
-=======
         + EPA4700_4_TEST_CASES
         + EPA_KEY_CONTACTS_TEST_CASES
->>>>>>> 3812dc05
     )
 
 
