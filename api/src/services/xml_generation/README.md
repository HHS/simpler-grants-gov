--- conflicted
+++ resolved
@@ -2,11 +2,7 @@
 
 ## Overview
 
-<<<<<<< HEAD
-This is the implementation of the JSON to XML conversion service. This service provides field mapping capabilities for various Grants.gov forms including SF-424, SF-424A, SF-424B, SF-424D, SF-LLL, CD-511, GG_LobbyingForm, Project Abstract Summary, Project Narrative Attachments, Budget Narrative Attachments, Other Narrative Attachments, and Project Abstract.
-=======
-This is the implementation of the JSON to XML conversion service. This service provides field mapping capabilities for various Grants.gov forms including SF-424, SF-424A, SF-424B, SF-424D, SF-LLL, CD-511, GG_LobbyingForm, EPA Key Contacts, Project Narrative Attachments, Budget Narrative Attachments, Other Narrative Attachments, and Project Abstract.
->>>>>>> 3812dc05
+This is the implementation of the JSON to XML conversion service. This service provides field mapping capabilities for various Grants.gov forms including SF-424, SF-424A, SF-424B, SF-424D, SF-LLL, CD-511, GG_LobbyingForm, Project Abstract Summary, EPA Key Contacts, Project Narrative Attachments, Budget Narrative Attachments, Other Narrative Attachments, and Project Abstract.
 
 ## Architecture
 
@@ -28,11 +24,8 @@
 ├── sflll.py                   # SF-LLL Lobbying Disclosure + XML transformation rules
 ├── cd511.py                   # CD511 Certification Regarding Lobbying + XML transformation rules
 ├── gg_lobbying_form.py        # GG_LobbyingForm Grants.gov Lobbying Form + XML transformation rules
-<<<<<<< HEAD
 ├── project_abstract_summary.py # Project Abstract Summary + XML transformation rules
-=======
 ├── epa_key_contacts.py        # EPA Key Contacts + XML transformation rules
->>>>>>> 3812dc05
 ├── project_narrative_attachment.py  # Project Narrative Attachments + XML transformation rules
 ├── budget_narrative_attachment.py   # Budget Narrative Attachments + XML transformation rules
 ├── other_narrative_attachment.py    # Other Narrative Attachments + XML transformation rules
@@ -220,20 +213,17 @@
 - `authorized_representative_name` → `AuthorizedRepresentativeName` with nested `HumanNameDataType` structure
 - `authorized_representative_signature` and `submitted_date` are auto-populated during submission
 
-<<<<<<< HEAD
+### Example: EPA Key Contacts
+
+The EPA Key Contacts form contains four optional contact person sections, each using `ContactPersonDataTypeV3` from GlobalLibrary:
+
 ### Example: Project Abstract Summary
 
 The Project Abstract Summary form contains text fields for project information:
-=======
-### Example: EPA Key Contacts
-
-The EPA Key Contacts form contains four optional contact person sections, each using `ContactPersonDataTypeV3` from GlobalLibrary:
->>>>>>> 3812dc05
-
-```python
-FORM_XML_TRANSFORM_RULES = {
-    "_xml_config": {
-<<<<<<< HEAD
+
+```python
+FORM_XML_TRANSFORM_RULES = {
+    "_xml_config": {
         "description": "XML transformation rules for Project Abstract Summary form",
         "form_name": "Project_AbstractSummary_2_0",
         "namespaces": {
@@ -261,7 +251,6 @@
 - `applicant_name` → `OrganizationName` (required, called "Applicant Name" in UI)
 - `project_title` → `ProjectTitle` (required, max 250 chars)
 - `project_abstract` → `ProjectAbstract` (required, max 4000 chars)
-=======
         "description": "XML transformation rules for EPA Key Contacts form",
         "form_name": "EPA_KeyContacts_2_0",
         "namespaces": {
@@ -283,17 +272,6 @@
     "project_manager": _create_contact_person_transform("ProjectManager"),
 }
 ```
-
-**EPA Key Contacts Field Mapping Notes:**
-- Uses a helper function `_create_contact_person_transform()` to generate the nested structure for each contact
-- All four contacts are optional per XSD
-- Note: XSD has a typo "AdminstrativeContact" (not "Administrative")
-- Each `ContactPersonDataTypeV3` contains:
-  - `ContactName` → nested name with prefix, first, middle, last, suffix (globLib namespace)
-  - `Title` → contact's title
-  - `Address` → nested address with street1, street2, city, state, zip, country
-  - `Phone`, `Fax`, `Email` → contact information
->>>>>>> 3812dc05
 
 ### Example: SF-424B and SF-424D (Assurance Forms)
 
@@ -433,11 +411,8 @@
 - **SF-LLL (v2.0)**: Disclosure of Lobbying Activities
 - **CD-511 (v1.1)**: Certification Regarding Lobbying
 - **GG_LobbyingForm (v1.1)**: Grants.gov Lobbying Form
-<<<<<<< HEAD
 - **Project Abstract Summary (v2.0)**: Project abstract summary with text fields
-=======
 - **EPA Key Contacts (v2.0)**: EPA key contact persons form
->>>>>>> 3812dc05
 - **Project Narrative Attachments (v1.2)**: Project narrative file attachments
 - **Budget Narrative Attachments (v1.2)**: Budget narrative file attachments
 - **Other Narrative Attachments (v1.2)**: Other narrative file attachments
