--- conflicted
+++ resolved
@@ -85,32 +85,20 @@
                         )
                         continue
                     elif none_handling == "default_value":
-<<<<<<< HEAD
-                        # Use configured default value
-                        default_value = transform_rule.get("default_value", "")
-=======
                         # Use configured default value - error if not provided
                         if "default_value" not in transform_rule:
                             raise ValueError(
                                 f"null_handling 'default_value' specified but no default_value provided for {'.'.join(current_path)}"
                             )
                         default_value = transform_rule["default_value"]
->>>>>>> b63f4f09
                         source_value = default_value
                         logger.debug(
                             f"Using default value '{default_value}' for {'.'.join(current_path)}"
                         )
                     else:
-<<<<<<< HEAD
-                        logger.warning(
-                            f"Unknown null_handling '{none_handling}' for {'.'.join(current_path)}, excluding field"
-                        )
-                        continue
-=======
                         raise ValueError(
                             f"Unknown null_handling '{none_handling}' for {'.'.join(current_path)}"
                         )
->>>>>>> b63f4f09
 
                 # Apply the transformation (conditional transformations can handle None source values)
                 if transform_type == "conditional" or source_value is not None:
