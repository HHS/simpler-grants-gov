"""Recursive transformer for converting JSON data to XML-ready format."""

import logging
from typing import Any

<<<<<<< HEAD
from ..conditional_transformers import apply_conditional_transform
=======
>>>>>>> 7aa7dc38
from ..value_transformers import apply_value_transformation

logger = logging.getLogger(__name__)


class RecursiveXMLTransformer:
    """Recursive transformer using patterns from JSON rule processing."""

    def __init__(self, transform_config: dict[str, Any]):
        self.transform_config = transform_config
        self.root_source_data: dict[str, Any] = {}

    def transform(self, source_data: dict[str, Any]) -> dict[str, Any]:
        """Transform source data using recursive rule processing.

        Args:
            source_data: The input JSON data to transform

        Returns:
            Transformed data ready for XML generation
        """
        if not source_data:
            return {}

        # Store root data for conditional transformations
        self.root_source_data = source_data

        # Start recursive transformation from root
        result = self._process_transform_rules(source_data, self.transform_config, [])

        logger.info(
            f"Transformed {len(result)} fields from {len(source_data)} input fields using recursive pattern"
        )
        return result

    def _process_transform_rules(
        self, source_data: dict[str, Any], rules: dict[str, Any], path: list[str]
    ) -> dict[str, Any]:
        """Recursively process transformation rules, similar to JSON rule processing.

        Args:
            source_data: Input data at this level
            rules: Transformation rules at this level
            path: Current path in the data structure

        Returns:
            Transformed data at this level
        """
        result: dict[str, Any] = {}

        # Iterate over rules at this level
        for key, rule_config in rules.items():
            # Skip metadata keys
            if key.startswith("_"):
                continue

            # If this is an XML transformation rule, process it
            if isinstance(rule_config, dict) and "xml_transform" in rule_config:
                transform_rule = rule_config["xml_transform"]
                current_path = path + [key]

                # Get the source value from the input data
                transform_type = transform_rule.get("type", "simple")
                source_value = self._get_nested_value(source_data, current_path)

                # Handle None values based on configuration
<<<<<<< HEAD
                if source_value is None and transform_type != "conditional":
=======
                if source_value is None:
>>>>>>> 7aa7dc38
                    none_handling = transform_rule.get("null_handling", "exclude")

                    if none_handling == "exclude":
                        logger.debug(f"Excluding None value for {'.'.join(current_path)}")
                        continue
                    elif none_handling == "include_null":
                        # Include field with null/empty value
<<<<<<< HEAD
                        target_field = transform_rule["target"]
                        result[target_field] = None
                        logger.debug(
                            f"Including None value for {'.'.join(current_path)} -> {target_field}"
                        )
                        continue
                    elif none_handling == "default_value":
                        # Use configured default value
                        default_value = transform_rule.get("default_value", "")
                        source_value = default_value
                        logger.debug(
                            f"Using default value '{default_value}' for {'.'.join(current_path)}"
                        )
                    else:
                        logger.warning(
                            f"Unknown null_handling '{none_handling}' for {'.'.join(current_path)}, excluding field"
                        )
                        continue

                # Apply the transformation (conditional transformations can handle None source values)
                if transform_type == "conditional" or source_value is not None:
                    transformed_value = self._apply_transform_rule(
                        source_value, transform_rule, rule_config, current_path
                    )
                else:
                    transformed_value = None

                # Add to result if transformation succeeded and produced non-None value
                if transformed_value is not None:
                    # Handle one-to-many mappings that return dictionaries
                    if (
                        isinstance(transformed_value, dict)
                        and transform_type == "conditional"
                        and transform_rule.get("conditional_transform", {}).get("type")
                        == "one_to_many"
                    ):
                        # Add all key-value pairs from one-to-many result
                        result.update(transformed_value)
                        logger.debug(
                            f"One-to-many transform {'.'.join(current_path)} -> {list(transformed_value.keys())}"
                        )
                    else:
                        # Standard field assignment for all other cases
=======
>>>>>>> 7aa7dc38
                        target_field = transform_rule["target"]
                        result[target_field] = None
                        logger.debug(
                            f"Including None value for {'.'.join(current_path)} -> {target_field}"
                        )
                        continue
                    elif none_handling == "default_value":
                        # Use configured default value - error if not provided
                        if "default_value" not in transform_rule:
                            raise ValueError(
                                f"null_handling 'default_value' specified but no default_value provided for {'.'.join(current_path)}"
                            )
                        default_value = transform_rule["default_value"]
                        source_value = default_value
                        logger.debug(
                            f"Using default value '{default_value}' for {'.'.join(current_path)}"
                        )
                    else:
                        raise ValueError(
                            f"Unknown null_handling '{none_handling}' for {'.'.join(current_path)}"
                        )

                # Apply the transformation
                transformed_value = self._apply_transform_rule(
                    source_value, transform_rule, rule_config, current_path
                )

                # Add to result if transformation succeeded and produced non-None value
                if transformed_value is not None:
                    target_field = transform_rule["target"]
                    result[target_field] = transformed_value
                    logger.debug(
                        f"Transformed {'.'.join(current_path)} -> {target_field}: {source_value}"
                    )

            # If this is a nested structure (dict without xml_transform), recurse
            elif isinstance(rule_config, dict) and "xml_transform" not in rule_config:
                # Get source data at this path level
                nested_source = self._get_nested_value(source_data, path + [key])
                if isinstance(nested_source, dict):
                    # Recursively process nested rules
                    nested_result = self._process_transform_rules(
                        source_data, rule_config, path + [key]
                    )
                    if nested_result:
                        result.update(nested_result)

        return result

    def _apply_transform_rule(
        self, source_value: Any, transform_rule: dict, full_rule_config: dict, path: list[str]
    ) -> Any:
        """Apply a specific transformation rule to a source value."""
        transform_type = transform_rule.get("type", "simple")

        if transform_type == "conditional":
            # Handle conditional transformations
            conditional_config = transform_rule.get("conditional_transform")
            if conditional_config:
                # Use the stored root source data for condition evaluation
                return apply_conditional_transform(conditional_config, self.root_source_data, path)
            else:
                logger.warning(
                    f"Conditional transform specified but no conditional_transform config at {'.'.join(path)}"
                )
                return None

        elif transform_type == "nested_object":
            # For nested objects, we need to process the child rules
            if not isinstance(source_value, dict):
                return None

            nested_result = {}
            # Process child transformation rules
            for child_key, child_config in full_rule_config.items():
                if child_key == "xml_transform":
                    continue
                if isinstance(child_config, dict) and "xml_transform" in child_config:
                    child_transform = child_config["xml_transform"]
                    if child_key in source_value and source_value[child_key] is not None:
                        nested_result[child_transform["target"]] = source_value[child_key]
                        logger.debug(
                            f"Nested transform: {'.'.join(path)}.{child_key} -> {child_transform['target']}"
                        )

            return nested_result if nested_result else None
        else:
            # Simple transformation - apply value transformation if specified
            transformed_value = source_value

            # Check if there's a value transformation specified
            if "value_transform" in transform_rule:
                transformed_value = apply_value_transformation(
                    source_value, transform_rule["value_transform"]
                )
                logger.debug(
                    f"Applied value transformation at {'.'.join(path)}: {source_value} -> {transformed_value}"
                )

            return transformed_value

    def _get_nested_value(self, data: dict[str, Any], path: list[str]) -> Any:
        """Get a nested value from a dictionary using a path."""
        current = data
        for part in path:
            if isinstance(current, dict) and part in current:
                current = current[part]
            else:
                return None
        return current<|MERGE_RESOLUTION|>--- conflicted
+++ resolved
@@ -3,10 +3,7 @@
 import logging
 from typing import Any
 
-<<<<<<< HEAD
 from ..conditional_transformers import apply_conditional_transform
-=======
->>>>>>> 7aa7dc38
 from ..value_transformers import apply_value_transformation
 
 logger = logging.getLogger(__name__)
@@ -73,11 +70,7 @@
                 source_value = self._get_nested_value(source_data, current_path)
 
                 # Handle None values based on configuration
-<<<<<<< HEAD
                 if source_value is None and transform_type != "conditional":
-=======
-                if source_value is None:
->>>>>>> 7aa7dc38
                     none_handling = transform_rule.get("null_handling", "exclude")
 
                     if none_handling == "exclude":
@@ -85,7 +78,6 @@
                         continue
                     elif none_handling == "include_null":
                         # Include field with null/empty value
-<<<<<<< HEAD
                         target_field = transform_rule["target"]
                         result[target_field] = None
                         logger.debug(
@@ -129,26 +121,6 @@
                         )
                     else:
                         # Standard field assignment for all other cases
-=======
->>>>>>> 7aa7dc38
-                        target_field = transform_rule["target"]
-                        result[target_field] = None
-                        logger.debug(
-                            f"Including None value for {'.'.join(current_path)} -> {target_field}"
-                        )
-                        continue
-                    elif none_handling == "default_value":
-                        # Use configured default value - error if not provided
-                        if "default_value" not in transform_rule:
-                            raise ValueError(
-                                f"null_handling 'default_value' specified but no default_value provided for {'.'.join(current_path)}"
-                            )
-                        default_value = transform_rule["default_value"]
-                        source_value = default_value
-                        logger.debug(
-                            f"Using default value '{default_value}' for {'.'.join(current_path)}"
-                        )
-                    else:
                         raise ValueError(
                             f"Unknown null_handling '{none_handling}' for {'.'.join(current_path)}"
                         )
