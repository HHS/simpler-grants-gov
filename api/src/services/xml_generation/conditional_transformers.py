--- conflicted
+++ resolved
@@ -403,7 +403,9 @@
     source_fields = transform_config.get("source_fields", [])
 
     if not source_fields:
-        logger.warning("field_grouping requires 'source_fields' configuration (list of field names)")
+        logger.warning(
+            "field_grouping requires 'source_fields' configuration (list of field names)"
+        )
         return None
 
     result = {}
@@ -517,10 +519,9 @@
             transform_config, source_data, transform_config_root
         )
 
-<<<<<<< HEAD
     elif transform_type == "field_grouping":
         return _apply_field_grouping_transform(transform_config, source_data)
-=======
+
     elif transform_type == "compose_object":
         # Create a nested object from flat root-level fields
         # Used for wrapping flat fields into a parent XML element
@@ -529,7 +530,6 @@
         # Example:
         #   {"type": "compose_object", "field_mapping": {"ChildElement": "source_field"}}
         return _apply_compose_object_transform(transform_config, source_data)
->>>>>>> 04eacf24
 
     else:
         raise ConditionalTransformationError(
