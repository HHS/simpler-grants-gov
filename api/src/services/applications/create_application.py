--- conflicted
+++ resolved
@@ -143,19 +143,9 @@
     )
     db_session.add(application)
 
-<<<<<<< HEAD
-    application_user = ApplicationUser(
-        application=application, user=user,
-    )
-    db_session.add(application_user)
-
-    # Assign the Application Owner role to the user
-    _assign_application_owner_role(db_session, application_user)
-=======
     # Assign the Application Owner role to the user if application is not owned by organization
     if not organization_id:
         _assign_application_owner_role(db_session, user, application)
->>>>>>> 483c5ce9
 
     # Initialize the competition forms for the application
     for competition_form in competition.competition_forms:
