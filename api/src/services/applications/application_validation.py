--- conflicted
+++ resolved
@@ -171,10 +171,7 @@
     process_rule_schema_for_context(context)
     form_validation_errors.extend(context.validation_issues)
 
-<<<<<<< HEAD
     # Apply pre/post-populated changes back to the application form
-=======
->>>>>>> 84d0b8f9
     application_form.application_response = context.json_data
 
     # Check if the form is required
