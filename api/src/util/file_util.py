import os
import shutil
from pathlib import Path
from typing import Any
from urllib.parse import urlparse

import botocore.client
import smart_open
from botocore.config import Config
from werkzeug.utils import secure_filename

from src.adapters.aws import S3Config, get_boto_session, get_s3_client

##################################
# Path parsing utils
##################################

# Module-level singleton for default S3Config
_s3_config = None


def get_default_s3_config() -> S3Config:
    """
    Returns a singleton instance of S3Config to avoid reading env vars repeatedly.
    """
    global _s3_config
    if _s3_config is None:
        _s3_config = S3Config()
    return _s3_config


def is_s3_path(path: str | Path) -> bool:
    return str(path).startswith("s3://")


def split_s3_url(path: str | Path) -> tuple[str, str]:
    parts = urlparse(str(path))
    bucket_name = parts.netloc
    prefix = parts.path.lstrip("/")
    return bucket_name, prefix


def get_s3_bucket(path: str | Path) -> str:
    return split_s3_url(path)[0]


def get_s3_file_key(path: str | Path) -> str:
    return split_s3_url(path)[1]


def get_file_name(path: str) -> str:
    return Path(path).name


def get_secure_file_name(path: str) -> str:
    """Grabs the filename of the path and then makes it safe for further path operations
    while removing non-ascii characters.
    """
    return secure_filename(get_file_name(path))


def join(*parts: str) -> str:
    return os.path.join(*parts)


##################################
#  File operations
##################################


def open_stream(
    path: str | Path, mode: str = "r", encoding: str | None = None, content_type: str | None = None
) -> Any:
    if is_s3_path(path):
        s3_client = get_s3_client()

        so_config = Config(
            max_pool_connections=10,
            connect_timeout=60,
            read_timeout=60,
            retries={"max_attempts": 10},
        )

        client_kwargs = {"config": so_config}
        # By default all files uploaded to s3 have a generic "application/octet-stream" content-type
        # which means if they're opened in a browser they always download.
        # We can set the content type (mimetype) by passing it to the create multipart upload function.
        # See: https://github.com/piskvorky/smart_open?tab=readme-ov-file#s3-advanced-usage
        if content_type:
            client_kwargs["S3.Client.create_multipart_upload"] = {"ContentType": content_type}

        so_transport_params = {"client_kwargs": client_kwargs, "client": s3_client}

        return smart_open.open(path, mode, transport_params=so_transport_params, encoding=encoding)
    else:
        return smart_open.open(path, mode, encoding=encoding)


<<<<<<< HEAD
def pre_sign_file_location(file_path: str, s3_config: S3Config) -> str:
=======
def pre_sign_file_location(file_path: str, s3_config: S3Config | None = None) -> str:
    if s3_config is None:
        s3_config = get_default_s3_config()

>>>>>>> bfeedb54
    s3_client = get_s3_client(s3_config, get_boto_session())
    bucket, key = split_s3_url(file_path)
    pre_sign_file_loc = s3_client.generate_presigned_url(
        "get_object",
        Params={"Bucket": bucket, "Key": key},
        ExpiresIn=s3_config.presigned_s3_duration,
    )
    if s3_config.s3_endpoint_url:
        # Only relevant when local, due to docker path issues
        pre_sign_file_loc = pre_sign_file_loc.replace(
            s3_config.s3_endpoint_url, "http://localhost:4566"
        )

    return pre_sign_file_loc


def get_file_length_bytes(path: str) -> int:
    if is_s3_path(path):
        s3_client = (
            get_s3_client()
        )  # from our aws utils - handles some of the weird localstack stuff

        bucket, key = split_s3_url(path)
        file_metadata = s3_client.head_object(Bucket=bucket, Key=key)
        return file_metadata["ContentLength"]

    file_stats = os.stat(path)
    return file_stats.st_size


def copy_file(source_path: str | Path, destination_path: str | Path) -> None:
    is_source_s3 = is_s3_path(source_path)
    is_dest_s3 = is_s3_path(destination_path)

    # This isn't a download or upload method
    # Don't allow "copying" between mismatched locations
    if is_source_s3 != is_dest_s3:
        raise Exception("Cannot download/upload between disk and S3 using this method")

    if is_source_s3:
        s3_client = get_s3_client()

        source_bucket, source_path = split_s3_url(source_path)
        dest_bucket, dest_path = split_s3_url(destination_path)

        s3_client.copy({"Bucket": source_bucket, "Key": source_path}, dest_bucket, dest_path)
    else:
        os.makedirs(os.path.dirname(destination_path), exist_ok=True)
        shutil.copy2(source_path, destination_path)


def delete_file(path: str | Path) -> None:
    """Delete a file from s3 or local disk"""
    if is_s3_path(path):
        bucket, s3_path = split_s3_url(path)

        s3_client = get_s3_client()
        s3_client.delete_object(Bucket=bucket, Key=s3_path)
    else:
        os.remove(path)


def move_file(source_path: str | Path, destination_path: str | Path) -> None:
    is_source_s3 = is_s3_path(source_path)
    is_dest_s3 = is_s3_path(destination_path)

    # This isn't a download or upload method
    # Don't allow "copying" between mismatched locations
    if is_source_s3 != is_dest_s3:
        raise Exception("Cannot download/upload between disk and S3 using this method")

    if is_source_s3:
        copy_file(source_path, destination_path)
        delete_file(source_path)

    else:
        os.renames(source_path, destination_path)


def file_exists(path: str | Path) -> bool:
    """Get whether a file exists or not"""
    if is_s3_path(path):
        s3_client = get_s3_client()

        bucket, key = split_s3_url(path)

        try:
            s3_client.head_object(Bucket=bucket, Key=key)
            return True
        except botocore.exceptions.ClientError:
            return False

    # Local file system
    return Path(path).exists()


def read_file(path: str | Path, mode: str = "r", encoding: str | None = None) -> str:
    """Simple function for just getting all of the contents of a file"""
    with open_stream(path, mode, encoding) as input_file:
        return input_file.read()


def convert_public_s3_to_cdn_url(file_path: str, cdn_url: str, s3_config: S3Config) -> str:
    """
    Convert an S3 URL to a CDN URL

    Example:
        s3://bucket-name/path/to/file.txt -> https://cdn.example.com/path/to/file.txt
    """
    if not is_s3_path(file_path):
        raise ValueError(f"Expected s3:// path, got: {file_path}")

    return file_path.replace(s3_config.public_files_bucket_path, cdn_url)


def presign_or_s3_cdnify_url(file_path: str, s3_config: S3Config | None = None) -> str:
    """
    Generates a URL for file download, either using CDN or pre-signed URL.
    """
    if s3_config is None:
<<<<<<< HEAD
        s3_config = S3Config()

    if s3_config.cdn_url is not None:
=======
        s3_config = get_default_s3_config()

    if s3_config.cdn_url:
>>>>>>> bfeedb54
        return convert_public_s3_to_cdn_url(file_path, s3_config.cdn_url, s3_config)
    else:
        return pre_sign_file_location(file_path, s3_config)<|MERGE_RESOLUTION|>--- conflicted
+++ resolved
@@ -96,14 +96,10 @@
         return smart_open.open(path, mode, encoding=encoding)
 
 
-<<<<<<< HEAD
-def pre_sign_file_location(file_path: str, s3_config: S3Config) -> str:
-=======
 def pre_sign_file_location(file_path: str, s3_config: S3Config | None = None) -> str:
     if s3_config is None:
         s3_config = get_default_s3_config()
 
->>>>>>> bfeedb54
     s3_client = get_s3_client(s3_config, get_boto_session())
     bucket, key = split_s3_url(file_path)
     pre_sign_file_loc = s3_client.generate_presigned_url(
@@ -224,15 +220,9 @@
     Generates a URL for file download, either using CDN or pre-signed URL.
     """
     if s3_config is None:
-<<<<<<< HEAD
-        s3_config = S3Config()
-
-    if s3_config.cdn_url is not None:
-=======
         s3_config = get_default_s3_config()
 
     if s3_config.cdn_url:
->>>>>>> bfeedb54
         return convert_public_s3_to_cdn_url(file_path, s3_config.cdn_url, s3_config)
     else:
         return pre_sign_file_location(file_path, s3_config)