"""Flask CLI commands for XML generation."""

import json
import logging
import sys
from pathlib import Path

import click

from src.form_schema.forms.epa_form_4700_4 import (
    FORM_XML_TRANSFORM_RULES as EPA4700_4_TRANSFORM_RULES,
)
from src.form_schema.forms.sf424 import FORM_XML_TRANSFORM_RULES as SF424_TRANSFORM_RULES
from src.form_schema.forms.sf424a import FORM_XML_TRANSFORM_RULES as SF424A_TRANSFORM_RULES
from src.form_schema.forms.sflll import FORM_XML_TRANSFORM_RULES as SFLLL_TRANSFORM_RULES
from src.services.xml_generation.models import XMLGenerationRequest
from src.services.xml_generation.service import XMLGenerationService
from src.services.xml_generation.validation.test_cases import (
    get_all_test_cases,
    get_test_cases_by_form,
)
from src.services.xml_generation.validation.test_runner import ValidationTestRunner
from src.services.xml_generation.validation.xsd_fetcher import XSDFetcher
from src.task.task_blueprint import task_blueprint

# Map form names to their transform rules
FORM_TRANSFORM_RULES_MAP = {
    "SF424_4_0": SF424_TRANSFORM_RULES,
    "SF424A": SF424A_TRANSFORM_RULES,
<<<<<<< HEAD
    "EPA4700_4": EPA4700_4_TRANSFORM_RULES,
=======
    "SFLLL_2_0": SFLLL_TRANSFORM_RULES,
>>>>>>> 83224ab9
}


@task_blueprint.cli.command("generate-xml")
@click.option(
    "--json",
    "json_string",
    help="JSON string input for the application data",
)
@click.option(
    "--file",
    "file_path",
    type=click.Path(exists=True),
    help="Path to JSON file containing application data",
)
@click.option(
    "--form",
    default="SF424_4_0",
<<<<<<< HEAD
    help="Form name/version (e.g., SF424_4_0, SF424A, EPA4700_4). Default: SF424_4_0",
=======
    help="Form name/version (e.g., SF424_4_0, SF424A, SFLLL_2_0). Default: SF424_4_0",
>>>>>>> 83224ab9
)
@click.option(
    "--compact",
    is_flag=True,
    help="Generate compact XML (no pretty printing)",
)
@click.option(
    "--output",
    "output_path",
    type=click.Path(),
    help="Output file path (default: stdout)",
)
def generate_xml_command(
    json_string: str | None,
    file_path: str | None,
    form: str,
    compact: bool,
    output_path: str | None,
) -> None:
    """Generate XML from JSON application data.

    This command is form-agnostic and can generate XML for any configured form.

    Examples:

        # Generate XML from JSON string (SF-424)
        flask task generate-xml --json '{"field": "value"}' --form SF424_4_0

        # Generate SF-424A from file
        flask task generate-xml --file input.json --form SF424A

        # Generate SF-LLL from file
        flask task generate-xml --file sflll.json --form SFLLL_2_0

        # Generate compact XML and save to file
        flask task generate-xml --json '{"field": "value"}' --compact --output out.xml
    """
    try:
        # Read JSON input
        if json_string:
            application_data = json.loads(json_string)
        elif file_path:
            with open(file_path) as f:
                application_data = json.load(f)
        else:
            click.echo("Error: Must provide either --json or --file", err=True)
            sys.exit(1)

        # Get transform config for the specified form
        transform_config = FORM_TRANSFORM_RULES_MAP.get(form)
        if not transform_config:
            click.echo(
                f"Error: Unknown form '{form}'. Available forms: {', '.join(FORM_TRANSFORM_RULES_MAP.keys())}",
                err=True,
            )
            sys.exit(1)

        # Create service and generate XML
        service = XMLGenerationService()
        request = XMLGenerationRequest(
            application_data=application_data,
            transform_config=transform_config,
            pretty_print=not compact,
        )

        response = service.generate_xml(request)

        if not response.success:
            click.echo(f"Error generating XML: {response.error_message}", err=True)
            sys.exit(1)

        # Output XML
        if output_path:
            Path(output_path).write_text(response.xml_data or "")
            click.echo(f"XML written to: {output_path}", err=True)
        else:
            click.echo(response.xml_data or "")

    except json.JSONDecodeError as e:
        click.echo(f"JSON parsing error: {e}", err=True)
        sys.exit(1)
    except FileNotFoundError as e:
        click.echo(f"File not found: {e}", err=True)
        sys.exit(1)
    except Exception as e:
        click.echo(f"Error: {e}", err=True)
        sys.exit(1)


@task_blueprint.cli.command("validate-xml-generation")
@click.option(
    "--form",
    help="Form name to test (e.g., SF424_4_0). If not specified, runs all forms.",
)
@click.option(
    "--cache-dir",
    type=click.Path(),
    help="Directory containing cached XSD files (default: ./xsd_cache). Run 'flask task fetch-xsds' first.",
)
@click.option(
    "--output",
    "output_file",
    type=click.Path(),
    help="Output file to save results (JSON format). Defaults to {cache_dir}/validation_results.json",
)
@click.option(
    "--verbose",
    "-v",
    is_flag=True,
    help="Enable verbose logging",
)
def validate_xml_generation_command(
    form: str | None,
    cache_dir: str | None,
    output_file: str | None,
    verbose: bool,
) -> None:
    """Run XML validation tests against XSD schemas.

    **Prerequisites**: Run 'flask task fetch-xsds' first to download XSD files.

    This validates that generated XML conforms to Grants.gov XSD schemas.
    Flask handles DB/logging setup automatically.

    By default, results are saved to validation_results.json in the XSD cache directory.

    Examples:

        # Run all validation tests (results saved to ./xsd_cache/validation_results.json)
        flask task validate-xml-generation

        # Run only SF-424 tests
        flask task validate-xml-generation --form SF424_4_0

        # Save results to custom file
        flask task validate-xml-generation --output validation_results.json

        # Use custom cache directory
        flask task validate-xml-generation --cache-dir /tmp/xsd_cache
    """
    # Set up logging level
    logger = logging.getLogger(__name__)
    if verbose:
        logging.getLogger().setLevel(logging.DEBUG)

    try:
        # Use default cache directory if not specified
        if not cache_dir:
            cache_dir = "./xsd_cache"

        # Verify cache directory exists
        cache_path = Path(cache_dir)
        if not cache_path.exists():
            click.echo(
                f"Error: XSD cache directory not found: {cache_dir}\n"
                "Run 'flask task fetch-xsds' first to download XSD files.",
                err=True,
            )
            sys.exit(1)

        # Default output file to cache directory if not specified
        if not output_file:
            output_file = str(cache_path / "validation_results.json")

        # Get test cases
        if form:
            test_cases = get_test_cases_by_form(form)
            if not test_cases:
                click.echo(f"Error: No test cases found for form: {form}", err=True)
                sys.exit(1)
        else:
            test_cases = get_all_test_cases()
            if not test_cases:
                click.echo("Error: No test cases found", err=True)
                sys.exit(1)

        click.echo(f"Found {len(test_cases)} test cases")
        click.echo(f"XSD cache directory: {cache_dir}")
        click.echo(f"Results will be saved to: {output_file}")
        click.echo("")

        # Initialize test runner with cache directory
        runner = ValidationTestRunner(xsd_cache_dir=cache_dir)

        # Run tests
        summary = runner.run_test_suite(test_cases)

        # Print summary
        runner.print_summary(summary)

        # Save results (now always saves, since we have a default)
        runner.save_results(output_file)
        click.echo(f"\nResults saved to: {output_file}")

        # Exit with appropriate code
        sys.exit(0 if summary["failed_tests"] == 0 else 1)

    except KeyboardInterrupt:
        click.echo("\nValidation interrupted by user", err=True)
        sys.exit(130)
    except Exception as e:
        logger.error(f"Validation failed: {e}", exc_info=verbose)
        click.echo(f"Error: Validation failed: {e}", err=True)
        sys.exit(1)


@task_blueprint.cli.command("fetch-xsds")
@click.option(
    "--cache-dir",
    type=click.Path(),
    help="Directory to cache XSD files (default: ./xsd_cache)",
)
@click.option(
    "--form",
    help="Form name to fetch XSD for (e.g., SF424_4_0). If not specified, fetches all forms.",
)
@click.option(
    "--verbose",
    "-v",
    is_flag=True,
    help="Enable verbose logging",
)
def fetch_xsds_command(
    cache_dir: str | None,
    form: str | None,
    verbose: bool,
) -> None:
    """Pre-fetch and cache XSD files for offline validation.

    This command downloads XSD schema files and stores them in a local cache
    directory. Run this before using the validate-xml-generation command.

    Examples:
        # Fetch all XSD files (uses ./xsd_cache by default)
        flask task fetch-xsds

        # Fetch XSDs to a specific cache directory
        flask task fetch-xsds --cache-dir /tmp/xsd_cache

        # Fetch XSD for a specific form
        flask task fetch-xsds --form SF424_4_0
    """
    logger = logging.getLogger(__name__)

    if verbose:
        logging.getLogger().setLevel(logging.DEBUG)

    try:
        # Use default cache directory if not specified
        if not cache_dir:
            cache_dir = "./xsd_cache"

        # Get test cases to determine which XSDs we need
        if form:
            test_cases = get_test_cases_by_form(form)
            if not test_cases:
                click.echo(f"Error: No test cases found for form: {form}", err=True)
                sys.exit(1)
            click.echo(f"Fetching XSD for form: {form}")
        else:
            test_cases = get_all_test_cases()
            if not test_cases:
                click.echo("Error: No test cases found", err=True)
                sys.exit(1)
            click.echo(f"Fetching XSDs for {len(test_cases)} test cases")

        # Initialize fetcher with cache directory
        fetcher = XSDFetcher(cache_dir=cache_dir)
        click.echo(f"Cache directory: {fetcher.cache_dir}")
        click.echo("")

        # Track unique XSD URLs to avoid duplicate downloads
        xsd_urls = set()
        for test_case in test_cases:
            xsd_url = test_case.get("xsd_url")
            if xsd_url and xsd_url not in xsd_urls:
                xsd_urls.add(xsd_url)

        if not xsd_urls:
            click.echo("Warning: No XSD URLs found in test cases", err=True)
            sys.exit(0)

        click.echo(f"Found {len(xsd_urls)} unique XSD files to fetch")
        click.echo("")

        # Fetch each XSD with dependencies
        all_fetched = []
        all_cached = []
        all_errors = []

        for i, xsd_url in enumerate(sorted(xsd_urls), 1):
            click.echo(f"[{i}/{len(xsd_urls)}] Processing: {xsd_url}")
            click.echo("  Fetching XSD and all dependencies...")

            try:
                # Recursively fetch XSD and all its dependencies
                result = fetcher.fetch_xsd_with_dependencies(xsd_url)

                # Track statistics
                fetched = result.get("fetched", [])
                cached = result.get("cached", [])
                errors = result.get("errors", [])

                all_fetched.extend(fetched)
                all_cached.extend(cached)
                all_errors.extend(errors)

                if fetched:
                    click.echo(f"Downloaded {len(fetched)} file(s)")
                    if verbose:
                        for url in fetched:
                            click.echo(f"    - {url}")

                if cached:
                    click.echo(f"Found {len(cached)} file(s) in cache")
                    if verbose:
                        for url in cached:
                            click.echo(f"    - {url}")

                if errors:
                    click.echo(f"{len(errors)} error(s) encountered", err=True)
                    for error in errors:
                        click.echo(f"    - {error['url']}: {error['error']}", err=True)

            except Exception as e:
                click.echo(f"  ✗ Error: {e}", err=True)
                all_errors.append({"url": xsd_url, "error": str(e)})
                if verbose:
                    logger.error(f"Failed to fetch {xsd_url}", exc_info=True)

            click.echo("")

        # Remove duplicates for counting
        unique_fetched = list(set(all_fetched))
        unique_cached = list(set(all_cached))

        # Print summary
        click.echo("=" * 70)
        click.echo("Fetch Summary")
        click.echo("=" * 70)
        click.echo(f"Main XSD files:          {len(xsd_urls)}")
        click.echo(f"Total files downloaded:  {len(unique_fetched)}")
        click.echo(f"Total files cached:      {len(unique_cached)}")
        click.echo(f"Total files processed:   {len(unique_fetched) + len(unique_cached)}")
        if all_errors:
            click.echo(f"Errors encountered:      {len(all_errors)}")
        click.echo("")
        click.echo(f"Cache location: {fetcher.cache_dir}")

        if all_errors:
            click.echo("")
            click.echo("Some XSD files failed to download", err=True)
            sys.exit(1)
        else:
            click.echo("")
            click.echo("All XSD files successfully cached!")
            sys.exit(0)

    except KeyboardInterrupt:
        click.echo("\nFetch interrupted by user", err=True)
        sys.exit(130)
    except Exception as e:
        logger.error(f"Fetch failed: {e}", exc_info=verbose)
        click.echo(f"Error: Fetch failed: {e}", err=True)
        sys.exit(1)<|MERGE_RESOLUTION|>--- conflicted
+++ resolved
@@ -27,11 +27,8 @@
 FORM_TRANSFORM_RULES_MAP = {
     "SF424_4_0": SF424_TRANSFORM_RULES,
     "SF424A": SF424A_TRANSFORM_RULES,
-<<<<<<< HEAD
     "EPA4700_4": EPA4700_4_TRANSFORM_RULES,
-=======
     "SFLLL_2_0": SFLLL_TRANSFORM_RULES,
->>>>>>> 83224ab9
 }
 
 
@@ -50,11 +47,7 @@
 @click.option(
     "--form",
     default="SF424_4_0",
-<<<<<<< HEAD
-    help="Form name/version (e.g., SF424_4_0, SF424A, EPA4700_4). Default: SF424_4_0",
-=======
-    help="Form name/version (e.g., SF424_4_0, SF424A, SFLLL_2_0). Default: SF424_4_0",
->>>>>>> 83224ab9
+    help="Form name/version (e.g., SF424_4_0, SF424A, SFLLL_2_0, EPA4700_4). Default: SF424_4_0",
 )
 @click.option(
     "--compact",
