--- conflicted
+++ resolved
@@ -146,15 +146,12 @@
     ORGANIZATION = "organization"
 
 
-<<<<<<< HEAD
-=======
 class SamGovImportType(StrEnum):
     MONTHLY_EXTRACT = "monthly_extract"
     DAILY_EXTRACT = "daily_extract"
     API = "api"
 
 
->>>>>>> 8bff0685
 class ApplicationStatus(StrEnum):
     IN_PROGRESS = "in_progress"
     SUBMITTED = "submitted"
