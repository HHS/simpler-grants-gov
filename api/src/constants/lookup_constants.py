--- conflicted
+++ resolved
@@ -140,13 +140,11 @@
     SF_424_MANDATORY = "sf-424-mandatory"
     SF_424_SHORT_ORGANIZATION = "sf-424-short-organization"
 
-
 class CompetitionOpenToApplicant(StrEnum):
     INDIVIDUAL = "individual"
     ORGANIZATION = "organization"
 
 
-<<<<<<< HEAD
 class SamGovExtractType(StrEnum):
     MONTHLY = "monthly"
     DAILY = "daily"
@@ -156,7 +154,6 @@
     PENDING = "pending"
     COMPLETED = "completed"
     FAILED = "failed"
-=======
 class SamGovImportType(StrEnum):
     MONTHLY_EXTRACT = "monthly_extract"
     DAILY_EXTRACT = "daily_extract"
@@ -172,5 +169,4 @@
 class ApplicationFormStatus(StrEnum):
     NOT_STARTED = "not_started"
     IN_PROGRESS = "in_progress"
-    COMPLETE = "complete"
->>>>>>> 4df80863
+    COMPLETE = "complete"