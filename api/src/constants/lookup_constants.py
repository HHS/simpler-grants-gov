from enum import StrEnum


class OpportunityStatus(StrEnum):
    FORECASTED = "forecasted"
    POSTED = "posted"
    CLOSED = "closed"
    ARCHIVED = "archived"


class OpportunityCategoryLegacy(StrEnum):
    # These are only used where the legacy system
    # needs to specify the values and can be removed
    # when our v0 endpoint is removed
    DISCRETIONARY = "D"
    MANDATORY = "M"
    CONTINUATION = "C"
    EARMARK = "E"
    OTHER = "O"


class OpportunityCategory(StrEnum):
    DISCRETIONARY = "discretionary"
    MANDATORY = "mandatory"
    CONTINUATION = "continuation"
    EARMARK = "earmark"
    OTHER = "other"


class ApplicantType(StrEnum):
    # https://grants.gov/system-to-system/grantor-system-to-system/schemas/grants-funding-synopsis#EligibleApplicantTypes
    # Comment is the legacy systems code

    STATE_GOVERNMENTS = "state_governments"  # 00
    COUNTY_GOVERNMENTS = "county_governments"  # 01
    CITY_OR_TOWNSHIP_GOVERNMENTS = "city_or_township_governments"  # 02
    SPECIAL_DISTRICT_GOVERNMENTS = "special_district_governments"  # 04

    INDEPENDENT_SCHOOL_DISTRICTS = "independent_school_districts"  # 05
    PUBLIC_AND_STATE_INSTITUTIONS_OF_HIGHER_EDUCATION = (
        "public_and_state_institutions_of_higher_education"  # 06
    )
    PRIVATE_INSTITUTIONS_OF_HIGHER_EDUCATION = "private_institutions_of_higher_education"  # 20

    FEDERALLY_RECOGNIZED_NATIVE_AMERICAN_TRIBAL_GOVERNMENTS = (
        "federally_recognized_native_american_tribal_governments"  # 07
    )
    # This was previously "Native American tribal organizations other than Federally recognized tribal governments"
    OTHER_NATIVE_AMERICAN_TRIBAL_ORGANIZATIONS = "other_native_american_tribal_organizations"  # 11
    PUBLIC_AND_INDIAN_HOUSING_AUTHORITIES = "public_and_indian_housing_authorities"  # 08

    NONPROFITS_NON_HIGHER_EDUCATION_WITH_501C3 = "nonprofits_non_higher_education_with_501c3"  # 12
    NONPROFITS_NON_HIGHER_EDUCATION_WITHOUT_501C3 = (
        "nonprofits_non_higher_education_without_501c3"  # 13
    )

    INDIVIDUALS = "individuals"  # 21
    FOR_PROFIT_ORGANIZATIONS_OTHER_THAN_SMALL_BUSINESSES = (
        "for_profit_organizations_other_than_small_businesses"  # 22
    )
    SMALL_BUSINESSES = "small_businesses"  # 23
    OTHER = "other"  # 25
    UNRESTRICTED = "unrestricted"  # 99


class FundingCategory(StrEnum):
    # https://grants.gov/system-to-system/grantor-system-to-system/schemas/grants-funding-synopsis#FundingActivityCategory
    # Comment is the legacy systems code

    RECOVERY_ACT = "recovery_act"  # RA
    AGRICULTURE = "agriculture"  # AG
    ARTS = "arts"  # AR
    BUSINESS_AND_COMMERCE = "business_and_commerce"  # BC
    COMMUNITY_DEVELOPMENT = "community_development"  # CD
    CONSUMER_PROTECTION = "consumer_protection"  # CP
    DISASTER_PREVENTION_AND_RELIEF = "disaster_prevention_and_relief"  # DPR
    EDUCATION = "education"  # ED
    EMPLOYMENT_LABOR_AND_TRAINING = "employment_labor_and_training"  # ELT
    ENERGY = "energy"  # EN
    ENVIRONMENT = "environment"  # ENV
    FOOD_AND_NUTRITION = "food_and_nutrition"  # FN
    HEALTH = "health"  # HL
    HOUSING = "housing"  # HO
    HUMANITIES = "humanities"  # HU
    INFRASTRUCTURE_INVESTMENT_AND_JOBS_ACT = "infrastructure_investment_and_jobs_act"  # IIJ
    INFORMATION_AND_STATISTICS = "information_and_statistics"  # IS
    INCOME_SECURITY_AND_SOCIAL_SERVICES = "income_security_and_social_services"  # ISS
    LAW_JUSTICE_AND_LEGAL_SERVICES = "law_justice_and_legal_services"  # LJL
    NATURAL_RESOURCES = "natural_resources"  # NR
    OPPORTUNITY_ZONE_BENEFITS = "opportunity_zone_benefits"  # OZ
    REGIONAL_DEVELOPMENT = "regional_development"  # RD
    SCIENCE_TECHNOLOGY_AND_OTHER_RESEARCH_AND_DEVELOPMENT = (
        "science_technology_and_other_research_and_development"  # ST
    )
    TRANSPORTATION = "transportation"  # T
    AFFORDABLE_CARE_ACT = "affordable_care_act"  # ACA
    OTHER = "other"  # O


class FundingInstrument(StrEnum):
    # https://grants.gov/system-to-system/grantor-system-to-system/schemas/grants-funding-synopsis#FundingInstrument
    # Comment is the legacy systems code

    COOPERATIVE_AGREEMENT = "cooperative_agreement"  # CA
    GRANT = "grant"  # G
    PROCUREMENT_CONTRACT = "procurement_contract"  # PC
    OTHER = "other"  # O


class AgencyDownloadFileType(StrEnum):
    XML = "xml"
    PDF = "pdf"


class AgencySubmissionNotificationSetting(StrEnum):
    NEVER = "never"
    FIRST_APPLICATION_ONLY = "first_application_only"
    ALWAYS = "always"


class ExtractType(StrEnum):
    OPPORTUNITIES_JSON = "opportunities_json"
    OPPORTUNITIES_CSV = "opportunities_csv"


class ExternalUserType(StrEnum):
    LOGIN_GOV = "login_gov"


class JobStatus(StrEnum):
    STARTED = "started"
    COMPLETED = "completed"
    FAILED = "failed"


class FormFamily(StrEnum):
    SF_424 = "sf-424"
    SF_424_INDIVIDUAL = "sf-424-individual"
    RR = "r&r"
    SF_424_MANDATORY = "sf-424-mandatory"
    SF_424_SHORT_ORGANIZATION = "sf-424-short-organization"


class CompetitionOpenToApplicant(StrEnum):
    INDIVIDUAL = "individual"
    ORGANIZATION = "organization"


<<<<<<< HEAD
class SamGovImportType(StrEnum):
    MONTHLY_EXTRACT = "monthly_extract"
    DAILY_EXTRACT = "daily_extract"
    API = "api"
=======
class ApplicationStatus(StrEnum):
    IN_PROGRESS = "in_progress"
    SUBMITTED = "submitted"
    ACCEPTED = "accepted"
>>>>>>> 9ef8ee80
<|MERGE_RESOLUTION|>--- conflicted
+++ resolved
@@ -146,14 +146,13 @@
     ORGANIZATION = "organization"
 
 
-<<<<<<< HEAD
 class SamGovImportType(StrEnum):
     MONTHLY_EXTRACT = "monthly_extract"
     DAILY_EXTRACT = "daily_extract"
     API = "api"
-=======
+
+
 class ApplicationStatus(StrEnum):
     IN_PROGRESS = "in_progress"
     SUBMITTED = "submitted"
-    ACCEPTED = "accepted"
->>>>>>> 9ef8ee80
+    ACCEPTED = "accepted"