import logging

from sqlalchemy import select

import src.data_migration.transformation.transform_constants as transform_constants
import src.data_migration.transformation.transform_util as transform_util
from src.constants.lookup_constants import CompetitionOpenToApplicant, FormFamily
from src.data_migration.transformation.subtask.abstract_transform_subtask import (
    AbstractTransformSubTask,
)
from src.db.models.competition_models import Competition
from src.db.models.opportunity_models import Opportunity
from src.db.models.staging.competition import Tcompetition
from src.db.models.staging.opportunity import TopportunityCfda

logger = logging.getLogger(__name__)


class TransformCompetition(AbstractTransformSubTask):
    def transform_records(self) -> None:
        logger.info("Processing competitions")

        # Fetch all competitions that need to be processed
        # Alongside that, grab the existing competition record
        competitions: list[tuple[Tcompetition, Competition | None]] = self.fetch(
            Tcompetition,
            Competition,
            [Tcompetition.comp_id == Competition.legacy_competition_id],
        )

        for source_competition, target_competition in competitions:
            try:
                opportunity_cfda = self.db_session.execute(
                    select(TopportunityCfda).where(
                        TopportunityCfda.opp_cfda_id == source_competition.opp_cfda_id
                    )
                ).scalar_one_or_none()

                opportunity_id = None
                opportunity_assistance_listing_id = None

                if opportunity_cfda:
                    opportunity_id = opportunity_cfda.opportunity_id
                    opportunity_assistance_listing_id = opportunity_cfda.opp_cfda_id

                    # Make sure the opportunity exists in our target table
                    opportunity = self.db_session.execute(
                        select(Opportunity).where(Opportunity.opportunity_id == opportunity_id)
                    ).scalar_one_or_none()

                    if not opportunity:
                        logger.warning(
                            "Competition references opportunity that doesn't exist in target schema",
                            extra={"competition_id": source_competition.comp_id, "opportunity_id": opportunity_id},
                        )
                        opportunity_id = None
                        opportunity_assistance_listing_id = None

                self.process_competition(source_competition, target_competition, opportunity_id, opportunity_assistance_listing_id)
            except ValueError:
                self.increment(
                    transform_constants.Metrics.TOTAL_ERROR_COUNT,
                    prefix=transform_constants.COMPETITION,
                )
                logger.exception(
                    "Failed to process competition",
                    extra={"competition_id": source_competition.comp_id},
                )

    def process_competition(
        self, source_competition: Tcompetition, target_competition: Competition | None, opportunity_id: int | None, opportunity_assistance_listing_id: int | None
    ) -> None:
        self.increment(
            transform_constants.Metrics.TOTAL_RECORDS_PROCESSED,
            prefix=transform_constants.COMPETITION,
        )

        extra = {"competition_id": source_competition.comp_id}
        logger.info("Processing competition", extra=extra)

        if source_competition.is_deleted:
            self._handle_delete(
                source=source_competition,
                target=target_competition,
                record_type=transform_constants.COMPETITION,
                extra=extra,
            )
<<<<<<< HEAD
        elif opportunity_id is None:
            raise ValueError("Competition references opportunity that doesn't exist")
=======
            # Update transformed_at timestamp to mark it as processed
            source_competition.transformed_at = self.transform_time
            return

        # Find the related opportunity and opportunity_assistance_listing
        opportunity_id = None
        opportunity_assistance_listing_id = None

        # One major thing to call out is how a competition connects to an opportunity in the old system.
        # These always needed to go via opportunity_cfda (now opportunity assistance listing).
        if source_competition.opp_cfda_id is None:
             raise ValueError("Some sort of message")
        ...
            # Look up the assistance listing to find the opportunity ID
            opportunity_cfda = self.db_session.execute(
                select(TopportunityCfda).where(
                    TopportunityCfda.opp_cfda_id == source_competition.opp_cfda_id
                )
            ).scalar_one_or_none()

            if opportunity_cfda:
                opportunity_id = opportunity_cfda.opportunity_id
                opportunity_assistance_listing_id = opportunity_cfda.opp_cfda_id

                # Make sure the opportunity exists in our target table
                opportunity = self.db_session.execute(
                    select(Opportunity).where(Opportunity.opportunity_id == opportunity_id)
                ).scalar_one_or_none()

                if not opportunity:
                    logger.warning(
                        "Competition references opportunity that doesn't exist in target schema",
                        extra={**extra, "opportunity_id": opportunity_id},
                    )
                    opportunity_id = None
                    opportunity_assistance_listing_id = None

        # To avoid incrementing metrics for records we fail to transform, record
        # here whether it's an insert/update and we'll increment after transforming
        is_insert = target_competition is None

        if opportunity_id is None:
            logger.warning(
                "Competition references opportunity that doesn't exist",
                extra={**extra, "opportunity_id": opportunity_id},
            )
            return

        transformed_competition = transform_competition(
            source_competition,
            target_competition,
            opportunity_id,
            opportunity_assistance_listing_id,
        )

        if is_insert:
            self.increment(
                transform_constants.Metrics.TOTAL_RECORDS_INSERTED,
                prefix=transform_constants.COMPETITION,
            )
            self.db_session.add(transformed_competition)
>>>>>>> 8e67567c
        else:
            # To avoid incrementing metrics for records we fail to transform, record
            # here whether it's an insert/update and we'll increment after transforming
            is_insert = target_competition is None

            transformed_competition = transform_competition(
                source_competition,
                target_competition,
                opportunity_id,
                opportunity_assistance_listing_id,
            )

            if is_insert:
                self.increment(
                    transform_constants.Metrics.TOTAL_RECORDS_INSERTED,
                    prefix=transform_constants.COMPETITION,
                )
                self.db_session.add(transformed_competition)
            else:
                self.increment(
                    transform_constants.Metrics.TOTAL_RECORDS_UPDATED,
                    prefix=transform_constants.COMPETITION,
                )
                self.db_session.merge(transformed_competition)

        logger.info("Processed competition", extra=extra)
        source_competition.transformed_at = self.transform_time


def transform_competition(
    source_competition: Tcompetition,
    existing_competition: Competition | None,
    opportunity_id: int,
    opportunity_assistance_listing_id: int | None = None,
) -> Competition:
    """Transform a legacy competition record into the new format."""
    log_extra = {"competition_id": source_competition.comp_id}

    if existing_competition is None:
        logger.info("Creating new competition record", extra=log_extra)
        target_competition = Competition(
            competition_id=None,  # UUID will be auto-generated
            legacy_competition_id=source_competition.comp_id,
        )
    else:
        # We always create a new competition record here and merge it in the calling function
        # this way if there is any error doing the transformation, we don't modify the existing one.
        target_competition = Competition(
            competition_id=existing_competition.competition_id,
            legacy_competition_id=source_competition.comp_id,
        )

    # Map fields according to the defined mappings
    target_competition.opportunity_id = opportunity_id
    target_competition.public_competition_id = source_competition.competitionid
    target_competition.legacy_package_id = source_competition.package_id
    target_competition.competition_title = source_competition.competitiontitle
    target_competition.opening_date = source_competition.openingdate
    target_competition.closing_date = source_competition.closingdate
    target_competition.grace_period = source_competition.graceperiod
    target_competition.contact_info = source_competition.contactinfo
    target_competition.opportunity_assistance_listing_id = opportunity_assistance_listing_id

    # Transform form family ID to enum value
    target_competition.form_family = transform_form_family(source_competition.familyid)

    # Handle one-to-many relationship for open_to_applicants
    # Get the enum values for the applicant types
    open_to_applicants = transform_open_to_applicants(source_competition.opentoapplicanttype)

    # Directly set the open_to_applicants association proxy
    # The proxy's creator function will handle creating the link objects
    target_competition.open_to_applicants = open_to_applicants

    # Boolean conversions using Y/N values
    target_competition.is_electronic_required = transform_util.convert_yn_bool(
        source_competition.electronic_required
    )
    target_competition.expected_application_count = source_competition.expected_appl_num
    target_competition.expected_application_size_mb = source_competition.expected_appl_size
    target_competition.is_multi_package = transform_util.convert_yn_bool(source_competition.ismulti)
    target_competition.agency_download_url = source_competition.agency_dwnld_url

    # is_wrkspc_compatible is a required field in the source table but optional in the target
    # This value should always exist in the source table
    target_competition.is_legacy_workspace_compatible = transform_util.convert_yn_bool(
        source_competition.is_wrkspc_compatible
    )

    target_competition.can_send_mail = transform_util.convert_yn_bool(source_competition.sendmail)

    # Handle timestamps
    transform_util.transform_update_create_timestamp(
        source_competition, target_competition, log_extra=log_extra
    )

    return target_competition


def transform_form_family(form_family_id: int | None) -> FormFamily | None:
    """Transform a legacy form family ID to the FormFamily enum value."""
    if form_family_id is None:
        return None

    form_family_map = {
        12: FormFamily.SF_424_INDIVIDUAL,
        14: FormFamily.RR,
        15: FormFamily.SF_424,
        16: FormFamily.SF_424_MANDATORY,
        17: FormFamily.SF_424_SHORT_ORGANIZATION,
    }

    if form_family_id not in form_family_map:
        raise ValueError(f"Unknown form family ID: {form_family_id}")

    return form_family_map[form_family_id]


def transform_open_to_applicants(applicant_type: int | None) -> set[CompetitionOpenToApplicant]:
    """Transform the legacy open to applicant type to the new set of enum values."""
    if applicant_type is None:
        return set()

    # Map the single values
    if applicant_type == 1:
        return {CompetitionOpenToApplicant.ORGANIZATION}
    elif applicant_type == 2:
        return {CompetitionOpenToApplicant.INDIVIDUAL}
    # Special case for both
    elif applicant_type == 3:
        return {CompetitionOpenToApplicant.INDIVIDUAL, CompetitionOpenToApplicant.ORGANIZATION}
    else:
        raise ValueError(f"Unknown open to applicant type: {applicant_type}")<|MERGE_RESOLUTION|>--- conflicted
+++ resolved
@@ -85,10 +85,6 @@
                 record_type=transform_constants.COMPETITION,
                 extra=extra,
             )
-<<<<<<< HEAD
-        elif opportunity_id is None:
-            raise ValueError("Competition references opportunity that doesn't exist")
-=======
             # Update transformed_at timestamp to mark it as processed
             source_competition.transformed_at = self.transform_time
             return
@@ -143,25 +139,6 @@
             opportunity_id,
             opportunity_assistance_listing_id,
         )
-
-        if is_insert:
-            self.increment(
-                transform_constants.Metrics.TOTAL_RECORDS_INSERTED,
-                prefix=transform_constants.COMPETITION,
-            )
-            self.db_session.add(transformed_competition)
->>>>>>> 8e67567c
-        else:
-            # To avoid incrementing metrics for records we fail to transform, record
-            # here whether it's an insert/update and we'll increment after transforming
-            is_insert = target_competition is None
-
-            transformed_competition = transform_competition(
-                source_competition,
-                target_competition,
-                opportunity_id,
-                opportunity_assistance_listing_id,
-            )
 
             if is_insert:
                 self.increment(
