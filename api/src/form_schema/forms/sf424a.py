import uuid

from src.db.models.competition_models import Form
from src.services.xml_generation.constants import CURRENCY_REGEX

FORM_JSON_SCHEMA = {
    "type": "object",
    "required": [
        "activity_line_items",
        "confirmation",
    ],
    "properties": {
        "activity_line_items": {
            "type": "array",
            "minItems": 1,
            "maxItems": 4,
            "items": {
                "type": "object",
                "required": ["activity_title"],
                "properties": {
                    "activity_title": {
                        # Activity title appears in multiple places on the form
                        # as a sort of header that is shared between several tables.
                        # * Section A - Column A
                        # * Section B - Row 6
                        # * Section C - Column A
                        # * Section E - Column A
                        "type": "string",
                        "minLength": 0,
                        "maxLength": 120,
                    },
                    "assistance_listing_number": {
                        # Section A - Column B
                        "type": "string",
                        "minLength": 0,
                        "maxLength": 15,
                    },
                    "budget_summary": {
                        # Section A
                        "allOf": [{"$ref": "#/$defs/budget_summary"}],
                    },
                    "budget_categories": {
                        # Section B
                        "allOf": [{"$ref": "#/$defs/budget_categories"}],
                    },
                    "non_federal_resources": {
                        # Section C
                        "allOf": [{"$ref": "#/$defs/non_federal_resources"}],
                    },
                    "federal_fund_estimates": {
                        # Section E
                        "allOf": [{"$ref": "#/$defs/federal_fund_estimates"}],
                    },
                },
            },
        },
        "total_budget_summary": {
            # Section A - Total Row (Column 5)
            "allOf": [{"$ref": "#/$defs/budget_summary"}],
        },
        "total_budget_categories": {
            # Section B - Total Column (Column 5)
            "allOf": [{"$ref": "#/$defs/budget_categories"}],
        },
        "total_non_federal_resources": {
            # Section C - Total Row (Line 12)
            "allOf": [{"$ref": "#/$defs/non_federal_resources"}],
        },
        "forecasted_cash_needs": {
            # Section D
            "type": "object",
            # No required fields
            "required": [],
            "properties": {
                "federal_forecasted_cash_needs": {
                    # Section D - Line 13
                    "allOf": [{"$ref": "#/$defs/forecasted_cash_needs"}],
                },
                "non_federal_forecasted_cash_needs": {
                    # Section D - Line 14
                    "allOf": [{"$ref": "#/$defs/forecasted_cash_needs"}],
                },
                "total_forecasted_cash_needs": {
                    # Section D - Line 15
                    "allOf": [{"$ref": "#/$defs/forecasted_cash_needs"}],
                },
            },
        },
        "total_federal_fund_estimates": {
            # Section E - Total Row (Line 20)
            "allOf": [{"$ref": "#/$defs/federal_fund_estimates"}],
            # No required fields
        },
        "direct_charges_explanation": {
            # Line 21
            "type": "string",
            "title": "Direct Charges",
            "description": "Use this space to explain amounts for individual direct object class cost categories that may appear to be out of the ordinary or to explain the details as required by the Federal grantor agency.",
            "minLength": 0,
            "maxLength": 50,
        },
        "indirect_charges_explanation": {
            # Line 22
            "type": "string",
            "title": "Indirect Charges",
            "description": "Enter the type of indirect rate (provisional, predetermined, final or fixed) that will be in effect during the funding period, the estimated amount of the base to which the rate is applied, and the total indirect expense.",
            "minLength": 0,
            "maxLength": 50,
        },
        "remarks": {
            # Line 23
            "type": "string",
            "title": "Remarks",
            "description": "Provide any other explanations or comments deemed necessary.",
            "minLength": 0,
            "maxLength": 250,
        },
        "confirmation": {
            "type": "boolean",
            "title": "Confirmation",
            "description": "Is this form complete?",
            "enum": [True],
        },
    },
    "$defs": {
        "budget_monetary_amount": {
            # Represents a monetary amount. We use a string instead of number
            # to avoid any floating point rounding issues.
            "type": "string",
            # Pattern here effectively says:
            # * An optional negative sign
            # * Any number of digits
            # * An optional decimal point
            # * Then exactly 2 digits - if there was a decimal
<<<<<<< HEAD
            "pattern": CURRENCY_REGEX,
=======
            "pattern": r"^(-)?\d*([.]\d{2})?$",
>>>>>>> d683daca
            # Limit the max amount based on the length (11-digits, allows up to 99 billion)
            "maxLength": 14,
        },
        "budget_summary": {
            # Represents a row from Section A
            "type": "object",
            "properties": {
                "federal_estimated_unobligated_amount": {
                    # Column C
                    "allOf": [{"$ref": "#/$defs/budget_monetary_amount"}],
                },
                "non_federal_estimated_unobligated_amount": {
                    # Column D
                    "allOf": [{"$ref": "#/$defs/budget_monetary_amount"}],
                },
                "federal_new_or_revised_amount": {
                    # Column E
                    "allOf": [{"$ref": "#/$defs/budget_monetary_amount"}],
                },
                "non_federal_new_or_revised_amount": {
                    # Column F
                    "allOf": [{"$ref": "#/$defs/budget_monetary_amount"}],
                },
                "total_amount": {
                    # Column G
                    "allOf": [{"$ref": "#/$defs/budget_monetary_amount"}],
                },
            },
        },
        "budget_categories": {
            # Represents a column from Section B
            "type": "object",
            # No required fields
            "required": [],
            "properties": {
                "personnel_amount": {
                    # Row A
                    "allOf": [{"$ref": "#/$defs/budget_monetary_amount"}],
                },
                "fringe_benefits_amount": {
                    # Row B
                    "allOf": [{"$ref": "#/$defs/budget_monetary_amount"}],
                },
                "travel_amount": {
                    # Row C
                    "allOf": [{"$ref": "#/$defs/budget_monetary_amount"}],
                },
                "equipment_amount": {
                    # Row D
                    "allOf": [{"$ref": "#/$defs/budget_monetary_amount"}],
                },
                "supplies_amount": {
                    # Row E
                    "allOf": [{"$ref": "#/$defs/budget_monetary_amount"}],
                },
                "contractual_amount": {
                    # Row F
                    "allOf": [{"$ref": "#/$defs/budget_monetary_amount"}],
                },
                "construction_amount": {
                    # Row G
                    "allOf": [{"$ref": "#/$defs/budget_monetary_amount"}],
                },
                "other_amount": {
                    # Row H
                    "allOf": [{"$ref": "#/$defs/budget_monetary_amount"}],
                },
                "total_direct_charge_amount": {
                    # Row I
                    "allOf": [{"$ref": "#/$defs/budget_monetary_amount"}],
                },
                "total_indirect_charge_amount": {
                    # Row J
                    "allOf": [{"$ref": "#/$defs/budget_monetary_amount"}],
                },
                "total_amount": {
                    # Row K
                    "allOf": [{"$ref": "#/$defs/budget_monetary_amount"}],
                },
                "program_income_amount": {
                    # Line 7
                    "allOf": [{"$ref": "#/$defs/budget_monetary_amount"}],
                },
            },
        },
        "non_federal_resources": {
            # Represents a row from Section C
            "type": "object",
            # No required fields
            "required": [],
            "properties": {
                "applicant_amount": {
                    # Column B
                    "allOf": [{"$ref": "#/$defs/budget_monetary_amount"}],
                },
                "state_amount": {
                    # Column C
                    "allOf": [{"$ref": "#/$defs/budget_monetary_amount"}],
                },
                "other_amount": {
                    # Column D
                    "allOf": [{"$ref": "#/$defs/budget_monetary_amount"}],
                },
                "total_amount": {
                    # Column E
                    "allOf": [{"$ref": "#/$defs/budget_monetary_amount"}],
                },
            },
        },
        "federal_fund_estimates": {
            # Represents a row from Section E
            "type": "object",
            # No required fields
            "required": [],
            "properties": {
                "first_year_amount": {
                    # Column B
                    "allOf": [{"$ref": "#/$defs/budget_monetary_amount"}],
                },
                "second_year_amount": {
                    # Column C
                    "allOf": [{"$ref": "#/$defs/budget_monetary_amount"}],
                },
                "third_year_amount": {
                    # Column D
                    "allOf": [{"$ref": "#/$defs/budget_monetary_amount"}],
                },
                "fourth_year_amount": {
                    # Column E
                    "allOf": [{"$ref": "#/$defs/budget_monetary_amount"}],
                },
            },
        },
        "forecasted_cash_needs": {
            # Represents a row from Section D
            "type": "object",
            # No required fields
            "required": [],
            "properties": {
                "first_quarter_amount": {
                    # Column 1st Quarter
                    "allOf": [{"$ref": "#/$defs/budget_monetary_amount"}],
                },
                "second_quarter_amount": {
                    # Column 2nd Quarter
                    "allOf": [{"$ref": "#/$defs/budget_monetary_amount"}],
                },
                "third_quarter_amount": {
                    # Column 3rd Quarter
                    "allOf": [{"$ref": "#/$defs/budget_monetary_amount"}],
                },
                "fourth_quarter_amount": {
                    # Column 4th Quarter
                    "allOf": [{"$ref": "#/$defs/budget_monetary_amount"}],
                },
                "total_amount": {
                    # Column Total for 1st Year
                    "allOf": [{"$ref": "#/$defs/budget_monetary_amount"}],
                },
            },
        },
    },
}

FORM_UI_SCHEMA = [
    {
        "name": "SectionA",
        "type": "section",
        "label": "Section A - Budget summary",
        "children": [
            {
                "type": "multiField",
                "name": "Budget424aSectionA",
                "widget": "Budget424aSectionA",
                "definition": [
                    "/properties/activity_line_items",
                    "/properties/total_budget_summary",
                ],
            }
        ],
    },
    {
        "name": "SectionB",
        "type": "section",
        "label": "Section B - Budget categories",
        "children": [
            {
                "type": "multiField",
                "name": "Budget424aSectionB",
                "widget": "Budget424aSectionB",
                "definition": [
                    "/properties/activity_line_items",
                    "/properties/total_budget_categories",
                ],
            }
        ],
    },
    {
        "name": "SectionC",
        "type": "section",
        "label": "Section C - Non-federal resources",
        "children": [
            {
                "type": "multiField",
                "name": "Budget424aSectionC",
                "widget": "Budget424aSectionC",
                "definition": [
                    "/properties/activity_line_items",
                    "/properties/total_non_federal_resources",
                ],
            }
        ],
    },
    {
        "name": "SectionD",
        "type": "section",
        "label": "Section D - Forecasted cash needs",
        "children": [
            {
                "type": "multiField",
                "name": "Budget424aSectionD",
                "widget": "Budget424aSectionD",
                "definition": ["/properties/forecasted_cash_needs"],
            }
        ],
    },
    {
        "name": "SectionE",
        "type": "section",
        "label": "Section E - Budget estimates of federal funds needed for balance of the project ",
        "children": [
            {
                "type": "multiField",
                "name": "Budget424aSectionE",
                "widget": "Budget424aSectionE",
                "definition": [
                    "/properties/activity_line_items",
                    "/properties/total_federal_fund_estimates",
                ],
            }
        ],
    },
    {
        "name": "SectionF",
        "type": "section",
        "label": "Section F - Other budget information",
        "children": [
            {
                "type": "multiField",
                "name": "Budget424aSectionF",
                "widget": "Budget424aSectionF",
                "definition": [
                    "/properties/direct_charges_explanation",
                    "/properties/indirect_charges_explanation",
                    "/properties/remarks",
                ],
            }
        ],
    },
]

SF424a_v1_0 = Form(
    # https://grants.gov/forms/form-items-description/fid/241
    form_id=uuid.UUID("08e6603f-d197-4a60-98cd-d49acb1fc1fd"),
    legacy_form_id=241,
    form_name="Budget Information for Non-Construction Programs (SF-424A)",
    short_form_name="SF424A",
    form_version="1.0",
    agency_code="SGG",
    omb_number="4040-0006",
    form_json_schema=FORM_JSON_SCHEMA,
    form_ui_schema=FORM_UI_SCHEMA,
    # No rule schema yet, we'll likely but automated sums in this
    form_rule_schema=None,
    # No form instructions at the moment.
)<|MERGE_RESOLUTION|>--- conflicted
+++ resolved
@@ -132,11 +132,7 @@
             # * Any number of digits
             # * An optional decimal point
             # * Then exactly 2 digits - if there was a decimal
-<<<<<<< HEAD
             "pattern": CURRENCY_REGEX,
-=======
-            "pattern": r"^(-)?\d*([.]\d{2})?$",
->>>>>>> d683daca
             # Limit the max amount based on the length (11-digits, allows up to 99 billion)
             "maxLength": 14,
         },
