import uuid

from src.constants.lookup_constants import FormType
from src.db.models.competition_models import Form
from src.services.xml_generation.constants import CURRENCY_REGEX

FORM_JSON_SCHEMA = {
    "type": "object",
    "required": [
        "activity_line_items",
        "confirmation",
    ],
    "properties": {
        "activity_line_items": {
            "type": "array",
            "minItems": 1,
            "maxItems": 4,
            "items": {
                "type": "object",
                "required": ["activity_title"],
                "properties": {
                    "activity_title": {
                        # Activity title appears in multiple places on the form
                        # as a sort of header that is shared between several tables.
                        # * Section A - Column A
                        # * Section B - Row 6
                        # * Section C - Column A
                        # * Section E - Column A
                        "type": "string",
                        "minLength": 0,
                        "maxLength": 120,
                    },
                    "assistance_listing_number": {
                        # Section A - Column B
                        "type": "string",
                        "minLength": 0,
                        "maxLength": 15,
                    },
                    "budget_summary": {
                        # Section A
                        "allOf": [{"$ref": "#/$defs/budget_summary"}],
                    },
                    "budget_categories": {
                        # Section B
                        "allOf": [{"$ref": "#/$defs/budget_categories"}],
                    },
                    "non_federal_resources": {
                        # Section C
                        "allOf": [{"$ref": "#/$defs/non_federal_resources"}],
                    },
                    "federal_fund_estimates": {
                        # Section E
                        "allOf": [{"$ref": "#/$defs/federal_fund_estimates"}],
                    },
                },
            },
        },
        "total_budget_summary": {
            # Section A - Total Row (Column 5)
            "allOf": [{"$ref": "#/$defs/budget_summary"}],
        },
        "total_budget_categories": {
            # Section B - Total Column (Column 5)
            "allOf": [{"$ref": "#/$defs/budget_categories"}],
        },
        "total_non_federal_resources": {
            # Section C - Total Row (Line 12)
            "allOf": [{"$ref": "#/$defs/non_federal_resources"}],
        },
        "forecasted_cash_needs": {
            # Section D
            "type": "object",
            # No required fields
            "required": [],
            "properties": {
                "federal_forecasted_cash_needs": {
                    # Section D - Line 13
                    "allOf": [{"$ref": "#/$defs/forecasted_cash_needs"}],
                },
                "non_federal_forecasted_cash_needs": {
                    # Section D - Line 14
                    "allOf": [{"$ref": "#/$defs/forecasted_cash_needs"}],
                },
                "total_forecasted_cash_needs": {
                    # Section D - Line 15
                    "allOf": [{"$ref": "#/$defs/forecasted_cash_needs"}],
                },
            },
        },
        "total_federal_fund_estimates": {
            # Section E - Total Row (Line 20)
            "allOf": [{"$ref": "#/$defs/federal_fund_estimates"}],
            # No required fields
        },
        "direct_charges_explanation": {
            # Line 21
            "type": "string",
            "title": "Direct Charges",
            "description": "Use this space to explain amounts for individual direct object class cost categories that may appear to be out of the ordinary or to explain the details as required by the Federal grantor agency.",
            "minLength": 0,
            "maxLength": 50,
        },
        "indirect_charges_explanation": {
            # Line 22
            "type": "string",
            "title": "Indirect Charges",
            "description": "Enter the type of indirect rate (provisional, predetermined, final or fixed) that will be in effect during the funding period, the estimated amount of the base to which the rate is applied, and the total indirect expense.",
            "minLength": 0,
            "maxLength": 50,
        },
        "remarks": {
            # Line 23
            "type": "string",
            "title": "Remarks",
            "description": "Provide any other explanations or comments deemed necessary.",
            "minLength": 0,
            "maxLength": 250,
        },
        "confirmation": {
            "type": "boolean",
            "title": "Confirmation",
            "description": "Is this form complete?",
            "enum": [True],
        },
    },
    "$defs": {
        "budget_monetary_amount": {
            # Represents a monetary amount. We use a string instead of number
            # to avoid any floating point rounding issues.
            "type": "string",
            # Pattern here effectively says:
            # * An optional negative sign
            # * Any number of digits
            # * An optional decimal point
            # * Then exactly 2 digits - if there was a decimal
            "pattern": CURRENCY_REGEX,
            # Limit the max amount based on the length (11-digits, allows up to 99 billion)
            "maxLength": 14,
        },
        "budget_summary": {
            # Represents a row from Section A
            "type": "object",
            "properties": {
                "federal_estimated_unobligated_amount": {
                    # Column C
                    "allOf": [{"$ref": "#/$defs/budget_monetary_amount"}],
                },
                "non_federal_estimated_unobligated_amount": {
                    # Column D
                    "allOf": [{"$ref": "#/$defs/budget_monetary_amount"}],
                },
                "federal_new_or_revised_amount": {
                    # Column E
                    "allOf": [{"$ref": "#/$defs/budget_monetary_amount"}],
                },
                "non_federal_new_or_revised_amount": {
                    # Column F
                    "allOf": [{"$ref": "#/$defs/budget_monetary_amount"}],
                },
                "total_amount": {
                    # Column G
                    "allOf": [{"$ref": "#/$defs/budget_monetary_amount"}],
                },
            },
        },
        "budget_categories": {
            # Represents a column from Section B
            "type": "object",
            # No required fields
            "required": [],
            "properties": {
                "personnel_amount": {
                    # Row A
                    "allOf": [{"$ref": "#/$defs/budget_monetary_amount"}],
                },
                "fringe_benefits_amount": {
                    # Row B
                    "allOf": [{"$ref": "#/$defs/budget_monetary_amount"}],
                },
                "travel_amount": {
                    # Row C
                    "allOf": [{"$ref": "#/$defs/budget_monetary_amount"}],
                },
                "equipment_amount": {
                    # Row D
                    "allOf": [{"$ref": "#/$defs/budget_monetary_amount"}],
                },
                "supplies_amount": {
                    # Row E
                    "allOf": [{"$ref": "#/$defs/budget_monetary_amount"}],
                },
                "contractual_amount": {
                    # Row F
                    "allOf": [{"$ref": "#/$defs/budget_monetary_amount"}],
                },
                "construction_amount": {
                    # Row G
                    "allOf": [{"$ref": "#/$defs/budget_monetary_amount"}],
                },
                "other_amount": {
                    # Row H
                    "allOf": [{"$ref": "#/$defs/budget_monetary_amount"}],
                },
                "total_direct_charge_amount": {
                    # Row I
                    "allOf": [{"$ref": "#/$defs/budget_monetary_amount"}],
                },
                "total_indirect_charge_amount": {
                    # Row J
                    "allOf": [{"$ref": "#/$defs/budget_monetary_amount"}],
                },
                "total_amount": {
                    # Row K
                    "allOf": [{"$ref": "#/$defs/budget_monetary_amount"}],
                },
                "program_income_amount": {
                    # Line 7
                    "allOf": [{"$ref": "#/$defs/budget_monetary_amount"}],
                },
            },
        },
        "non_federal_resources": {
            # Represents a row from Section C
            "type": "object",
            # No required fields
            "required": [],
            "properties": {
                "applicant_amount": {
                    # Column B
                    "allOf": [{"$ref": "#/$defs/budget_monetary_amount"}],
                },
                "state_amount": {
                    # Column C
                    "allOf": [{"$ref": "#/$defs/budget_monetary_amount"}],
                },
                "other_amount": {
                    # Column D
                    "allOf": [{"$ref": "#/$defs/budget_monetary_amount"}],
                },
                "total_amount": {
                    # Column E
                    "allOf": [{"$ref": "#/$defs/budget_monetary_amount"}],
                },
            },
        },
        "federal_fund_estimates": {
            # Represents a row from Section E
            "type": "object",
            # No required fields
            "required": [],
            "properties": {
                "first_year_amount": {
                    # Column B
                    "allOf": [{"$ref": "#/$defs/budget_monetary_amount"}],
                },
                "second_year_amount": {
                    # Column C
                    "allOf": [{"$ref": "#/$defs/budget_monetary_amount"}],
                },
                "third_year_amount": {
                    # Column D
                    "allOf": [{"$ref": "#/$defs/budget_monetary_amount"}],
                },
                "fourth_year_amount": {
                    # Column E
                    "allOf": [{"$ref": "#/$defs/budget_monetary_amount"}],
                },
            },
        },
        "forecasted_cash_needs": {
            # Represents a row from Section D
            "type": "object",
            # No required fields
            "required": [],
            "properties": {
                "first_quarter_amount": {
                    # Column 1st Quarter
                    "allOf": [{"$ref": "#/$defs/budget_monetary_amount"}],
                },
                "second_quarter_amount": {
                    # Column 2nd Quarter
                    "allOf": [{"$ref": "#/$defs/budget_monetary_amount"}],
                },
                "third_quarter_amount": {
                    # Column 3rd Quarter
                    "allOf": [{"$ref": "#/$defs/budget_monetary_amount"}],
                },
                "fourth_quarter_amount": {
                    # Column 4th Quarter
                    "allOf": [{"$ref": "#/$defs/budget_monetary_amount"}],
                },
                "total_amount": {
                    # Column Total for 1st Year
                    "allOf": [{"$ref": "#/$defs/budget_monetary_amount"}],
                },
            },
        },
    },
}

FORM_UI_SCHEMA = [
    {
        "name": "SectionA",
        "type": "section",
        "label": "Section A - Budget summary",
        "children": [
            {
                "type": "multiField",
                "name": "Budget424aSectionA",
                "widget": "Budget424aSectionA",
                "definition": [
                    "/properties/activity_line_items",
                    "/properties/total_budget_summary",
                ],
            }
        ],
    },
    {
        "name": "SectionB",
        "type": "section",
        "label": "Section B - Budget categories",
        "children": [
            {
                "type": "multiField",
                "name": "Budget424aSectionB",
                "widget": "Budget424aSectionB",
                "definition": [
                    "/properties/activity_line_items",
                    "/properties/total_budget_categories",
                ],
            }
        ],
    },
    {
        "name": "SectionC",
        "type": "section",
        "label": "Section C - Non-federal resources",
        "children": [
            {
                "type": "multiField",
                "name": "Budget424aSectionC",
                "widget": "Budget424aSectionC",
                "definition": [
                    "/properties/activity_line_items",
                    "/properties/total_non_federal_resources",
                ],
            }
        ],
    },
    {
        "name": "SectionD",
        "type": "section",
        "label": "Section D - Forecasted cash needs",
        "children": [
            {
                "type": "multiField",
                "name": "Budget424aSectionD",
                "widget": "Budget424aSectionD",
                "definition": ["/properties/forecasted_cash_needs"],
            }
        ],
    },
    {
        "name": "SectionE",
        "type": "section",
        "label": "Section E - Budget estimates of federal funds needed for balance of the project ",
        "children": [
            {
                "type": "multiField",
                "name": "Budget424aSectionE",
                "widget": "Budget424aSectionE",
                "definition": [
                    "/properties/activity_line_items",
                    "/properties/total_federal_fund_estimates",
                ],
            }
        ],
    },
    {
        "name": "SectionF",
        "type": "section",
        "label": "Section F - Other budget information",
        "children": [
            {
                "type": "multiField",
                "name": "Budget424aSectionF",
                "widget": "Budget424aSectionF",
                "definition": [
                    "/properties/direct_charges_explanation",
                    "/properties/indirect_charges_explanation",
                    "/properties/remarks",
                    "/properties/confirmation",
                ],
            }
        ],
    },
]

SF424a_v1_0 = Form(
    # https://grants.gov/forms/form-items-description/fid/241
    form_id=uuid.UUID("08e6603f-d197-4a60-98cd-d49acb1fc1fd"),
    legacy_form_id=241,
    form_name="Budget Information for Non-Construction Programs (SF-424A)",
    short_form_name="SF424A",
    form_version="1.0",
    agency_code="SGG",
    omb_number="4040-0006",
    form_json_schema=FORM_JSON_SCHEMA,
    form_ui_schema=FORM_UI_SCHEMA,
    # No rule schema yet, we'll likely but automated sums in this
    form_rule_schema=None,
<<<<<<< HEAD
    form_instruction_id=uuid.UUID("e89a8372-1a6e-43fb-897f-29c89f243f9e"),
=======
    # No form instructions at the moment.
    form_type=FormType.SF424A,
    sgg_version="1.0",
    is_deprecated=False,
>>>>>>> 6bd979f4
)<|MERGE_RESOLUTION|>--- conflicted
+++ resolved
@@ -409,12 +409,8 @@
     form_ui_schema=FORM_UI_SCHEMA,
     # No rule schema yet, we'll likely but automated sums in this
     form_rule_schema=None,
-<<<<<<< HEAD
     form_instruction_id=uuid.UUID("e89a8372-1a6e-43fb-897f-29c89f243f9e"),
-=======
-    # No form instructions at the moment.
     form_type=FormType.SF424A,
     sgg_version="1.0",
     is_deprecated=False,
->>>>>>> 6bd979f4
 )