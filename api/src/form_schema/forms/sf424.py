import uuid

import src.form_schema.forms.shared_schema as shared_schema
from src.db.models.competition_models import Form
from src.services.xml_generation.constants import NO_VALUE

FORM_JSON_SCHEMA = {
    "type": "object",
    "required": [
        "submission_type",
        "application_type",
        "organization_name",
        "employer_taxpayer_identification_number",
        "sam_uei",
        "applicant",
        "contact_person",
        "phone_number",
        "email",
        "applicant_type_code",
        "agency_name",
        "funding_opportunity_number",
        "funding_opportunity_title",
        "project_title",
        "congressional_district_applicant",
        "congressional_district_program_project",
        "project_start_date",
        "project_end_date",
        "federal_estimated_funding",
        "applicant_estimated_funding",
        "state_estimated_funding",
        "local_estimated_funding",
        "other_estimated_funding",
        "program_income_estimated_funding",
        "total_estimated_funding",
        "state_review",
        "delinquent_federal_debt",
        "certification_agree",
        "authorized_representative",
        "authorized_representative_phone_number",
        "authorized_representative_email",
    ],
    # Conditional validation rules for SF424
    "allOf": [
        # If application_type is Revision, revision_type + federal_award_identifier are required
        {
            "if": {
                "properties": {"application_type": {"const": "Revision"}},
                "required": ["application_type"],  # Only run rule if application_type is set
            },
            "then": {"required": ["revision_type", "federal_award_identifier"]},
        },
        # If application_type is Continuation, federal_award_identifier is required
        {
            "if": {
                "properties": {"application_type": {"const": "Continuation"}},
                "required": ["application_type"],  # Only run rule if application_type is set
            },
            "then": {"required": ["federal_award_identifier"]},
        },
        # If revision_type is E, revision_other_specify becomes required
        {
            "if": {
                "properties": {"revision_type": {"const": "E: Other (specify)"}},
                "required": ["revision_type"],  # Only run rule if revision_type is set
            },
            "then": {"required": ["revision_other_specify"]},
        },
        # If delinquent_federal_debt is True, debt_explanation is required
        {
            "if": {
                "properties": {"delinquent_federal_debt": {"const": True}},
                "required": [
                    "delinquent_federal_debt"
                ],  # Only run rule if delinquent_federal_debt is set
            },
            "then": {"required": ["debt_explanation"]},
        },
        # If state_review is option A, state_review_available_date is required
        {
            "if": {
                "properties": {
                    "state_review": {
                        "const": "a. This application was made available to the state under the Executive Order 12372 Process for review on"
                    },
                },
                "required": ["state_review"],  # Only run rule if state_review is set
            },
            "then": {"required": ["state_review_available_date"]},
        },
        # If one of the applicant_type_code values is X: Other, then applicant_type_other_specify is required
        {
            "if": {
                "properties": {
                    "applicant_type_code": {"contains": {"const": "X: Other (specify)"}}
                },
                "required": ["applicant_type_code"],  # Only run rule if applicant_type_code is set
            },
            "then": {"required": ["applicant_type_other_specify"]},
        },
    ],
    "properties": {
        "submission_type": {
            "type": "string",
            "title": "Submission Type",
            "description": "Select one type of submission in accordance with agency instructions.",
            "enum": ["Preapplication", "Application", "Changed/Corrected Application"],
        },
        "application_type": {
            "type": "string",
            "title": "Application Type",
            "description": "Select one type of application in accordance with agency instructions.",
            "enum": ["New", "Continuation", "Revision"],
        },
        "revision_type": {
            "type": "string",
            "title": "Revision Type",
            "description": "Select a revision type from the list provided. A selection is required if Type of Application is Revision.",
            "enum": [
                "A: Increase Award",
                "B: Decrease Award",
                "C: Increase Duration",
                "D: Decrease Duration",
                "E: Other (specify)",
                "AC: Increase Award, Increase Duration",
                "AD: Increase Award, Decrease Duration",
                "BC: Decrease Award, Increase Duration",
                "BD: Decrease Award, Decrease Duration",
            ],
        },
        "revision_other_specify": {
            "type": "string",
            "title": "Other Explanation",
            "description": "Please specify the type of revision. This field is required if E. Other is checked.",
        },
        "date_received": {
            "type": "string",
            "title": "Date Received",
            "description": "Completed by Grants.gov upon submission.",
            "format": "date",
        },
        "applicant_id": {
            "type": "string",
            "title": "Applicant Identifier",
            "description": "Enter the applicant's control number, if applicable.",
            "minLength": 1,
            "maxLength": 30,
            # Based on applicant_idDataType
            # https://apply07.grants.gov/apply/system/schemas/GlobalLibrary-V2.0.xsd
            # From the instructions: "Enter the entity identifier assigned by the Federal agency, if any, or the applicant’s control number if applicable."
        },
        "federal_entity_identifier": {
            "type": "string",
            "title": "Federal Entity Identifier",
            "minLength": 1,
            "maxLength": 30,
            "description": "Enter the number assigned to your organization by the Federal agency.",
            # Based on FederalIDDataType
            # https://apply07.grants.gov/apply/system/schemas/GlobalLibrary-V2.0.xsd
            # From the instructions: "Enter the number assigned to your organization by the federal agency"
        },
        "federal_award_identifier": {
            "type": "string",
            "title": "Federal Award Identifier",
            "description": "For new applications leave blank. For a continuation or revision to an existing award, enter the previously assigned Federal award identifier number. If a changed/corrected application, enter the Federal Identifier in accordance with agency instructions.",
            "minLength": 1,
            "maxLength": 25,
        },
        "state_receive_date": {
            # A user will never fill this in, it's just on the form for agencies to use
            "type": "string",
            "title": "Date Received By State",
            "description": "Leave blank, to be filled out by state.",
            "format": "date",
            "readOnly": True,
        },
        "state_application_id": {
            # A user will never fill this in, it's just on the form for agencies to use
            "type": "string",
            "title": "State Application Identifier",
            "description": "Leave blank, to be filled out by state.",
            "minLength": 0,
            "maxLength": 30,
            "readOnly": True,
        },
        "organization_name": {
            "type": "string",
            "title": "Legal Name",
            "description": "Enter the legal name of the applicant that will undertake the assistance activity.",
            "minLength": 1,
            "maxLength": 60,
        },
        "employer_taxpayer_identification_number": {
            "type": "string",
            "title": "EIN/TIN",
            "description": "Enter either TIN or EIN as assigned by the Internal Revenue Service.  If your organization is not in the US, enter 44-4444444.",
            "minLength": 9,
            "maxLength": 30,
        },
        "sam_uei": {
            "type": "string",
            "title": "SAM UEI",
            "description": "UEI of the applicant organization. This field is pre-populated from the Application cover sheet.",
            "minLength": 12,
            "maxLength": 12,
        },
        "applicant": {
            "allOf": [{"$ref": "#/$defs/address"}],
            "title": "Applicant",
            "description": "Enter information about the applicant.",
        },
        "department_name": {
            "type": "string",
            "title": "Department Name",
            "description": "Enter the name of primary organizational department, service, laboratory, or equivalent level within the organization which will undertake the assistance activity.",
            "minLength": 1,
            "maxLength": 30,
        },
        "division_name": {
            "type": "string",
            "title": "Division Name",
            "description": "Enter the name of primary organizational division, office, or major subdivision which will undertake the assistance activity.",
            "minLength": 1,
            "maxLength": 100,
        },
        "contact_person": {
            "allOf": [{"$ref": "#/$defs/person_name"}],
            "title": "Contact Person",
            "description": "Enter information about the contact person.",
        },
        "organization_affiliation": {
            "type": "string",
            "title": "Organizational Affiliation",
            "description": "Enter the organization if different from the applicant organization.",
            "minLength": 1,
            "maxLength": 60,
        },
        "phone_number": {
            "allOf": [{"$ref": "#/$defs/phone_number_field"}],
            "title": "Telephone Number",
            "description": "Enter the daytime Telephone Number.",
        },
        "fax": {
            "allOf": [{"$ref": "#/$defs/phone_number_field"}],
            "title": "Fax Number",
            "description": "Enter the fax Number.",
        },
        "email": {
            "type": "string",
            "title": "Email",
            "description": "Enter a valid email Address.",
            "format": "email",
        },
        "applicant_type_code": {
            # NOTE: In the xml model, this is 3 separate fields, we joined them together
            # into a single value.
            "type": "array",
            "title": "Type of Applicant",
            "description": "Select the appropriate applicant types.",
            "minItems": 1,
            "maxItems": 3,
            "items": {
                "type": "string",
                "enum": [
                    "A: State Government",
                    "B: County Government",
                    "C: City or Township Government",
                    "D: Special District Government",
                    "E: Regional Organization",
                    "F: U.S. Territory or Possession",
                    "G: Independent School District",
                    "H: Public/state Controlled Institution of Higher Education",
                    "I: Indian/Native American Tribal Government (Federally Recognized)",
                    "J: Indian/Native American Tribal Government (Other than Federally Recognized)",
                    "K: Indian/Native American Tribally Designated Organization",
                    "L: Public/Indian Housing Authority",
                    "M: Nonprofit with 501C3 IRS Status (Other than Institution of Higher Education)",
                    "N: Nonprofit without 501C3 IRS Status (Other than Institution of Higher Education)",
                    "O: Private Institution of Higher Education",
                    "P: Individual",
                    "Q: For-Profit Organization (Other than Small Business)",
                    "R: Small Business",
                    "S: Hispanic-serving Institution",
                    "T: Historically Black Colleges and Universities (HBCUs)",
                    "U: Tribally Controlled Colleges and Universities (TCCUs)",
                    "V: Alaska Native and Native Hawaiian Serving Institutions",
                    "W: Non-domestic (non-US) Entity",
                    "X: Other (specify)",
                ],
            },
        },
        "applicant_type_other_specify": {
            "type": "string",
            "title": "Type of Applicant Other Explanation",
            "description": 'Enter the applicant type here if you selected "Other (specify)" for Type of applicant.',
            "minLength": 0,
            "maxLength": 30,
        },
        "agency_name": {
            "type": "string",
            "title": "Agency Name",
            "description": "Pre-populated from the Application cover sheet.",
            "minLength": 1,
            "maxLength": 60,
        },
        "assistance_listing_number": {
            "type": "string",
            "title": "Assistance Listing Number",
            "description": "Pre-populated from the Application cover sheet.",
            "minLength": 1,
            "maxLength": 15,
        },
        "assistance_listing_program_title": {
            "type": "string",
            "title": "Assistance Listing Title",
            "description": "Pre-populated from the Application cover sheet.",
            "minLength": 1,
            "maxLength": 120,
        },
        "funding_opportunity_number": {
            "type": "string",
            "title": "Opportunity Number",
            "description": "Pre-populated from the Application cover sheet.",
            "minLength": 1,
            "maxLength": 40,
        },
        "funding_opportunity_title": {
            "type": "string",
            "title": "Opportunity title",
            "description": "Pre-populated from the Application cover sheet.",
            "minLength": 1,
            "maxLength": 255,
        },
        "competition_identification_number": {
            "type": "string",
            "title": "Competition Number",
            "description": "Pre-populated from the Application cover sheet.",
            "minLength": 1,
            "maxLength": 40,
        },
        "competition_identification_title": {
            "type": "string",
            "title": "Competition Title",
            "description": "Pre-populated from the Application cover sheet.",
            "minLength": 1,
            "maxLength": 255,
        },
        "areas_affected": {
            "allOf": [{"$ref": "#/$defs/attachment_field"}],
            "title": "Areas Affected",
            "description": "List the areas or entities using the categories (e.g., cities, counties, states, etc.) specified in agency instructions.",
        },
        "project_title": {
            "type": "string",
            "title": "Project Title",
            "description": "Enter a brief, descriptive title of the project.",
            "minLength": 1,
            "maxLength": 200,
        },
        "additional_project_title": {
            "type": "array",
            "title": "Additional Project Title",
            "description": "Attach file(s) using the appropriate buttons.",
            "maxItems": 100,
            "items": {"allOf": [{"$ref": "#/$defs/attachment_field"}]},
        },
        "congressional_district_applicant": {
            "type": "string",
            "title": "Applicant District",
            "description": "Enter the Congressional District in the format: 2 character state Abbreviation - 3 character District Number. Examples: CA-005 for California's 5th district, CA-012 for California's 12th district.If outside the US, enter 00-000.",
            "minLength": 1,
            "maxLength": 6,
        },
        "congressional_district_program_project": {
            "type": "string",
            "title": "Program District",
            "description": "Enter the Congressional District in the format: 2 character state Abbreviation - 3 character District Number. Examples: CA-005 for California's 5th district, CA-012 for California's 12th district.If all districts in a state are affected, enter \"all\" for the district number. Example: MD-all for all congressional districts in Maryland.If nationwide (all districts in all states), enter US-all.If the program/project is outside the US, enter 00-000.",
            "minLength": 1,
            "maxLength": 6,
        },
        "additional_congressional_districts": {
            "allOf": [{"$ref": "#/$defs/attachment_field"}],
            "title": "Additional Congressional Districts",
            "description": "Additional Congressional Districts.",
        },
        "project_start_date": {
            "type": "string",
            "title": "Project Start Date",
            "description": "Enter the date in the format MM/DD/YYYY. ",
            "format": "date",
        },
        "project_end_date": {
            "type": "string",
            "title": "Project End Date",
            "description": "Enter the date in the format MM/DD/YYYY. ",
            "format": "date",
        },
        "federal_estimated_funding": {
            "allOf": [{"$ref": "#/$defs/budget_monetary_amount"}],
            "title": "Federal Estimated Funding",
            "description": "Enter the dollar amount.",
        },
        "applicant_estimated_funding": {
            "allOf": [{"$ref": "#/$defs/budget_monetary_amount"}],
            "title": "Applicant Estimated Funding",
            "description": "Enter the dollar amount.",
        },
        "state_estimated_funding": {
            "allOf": [{"$ref": "#/$defs/budget_monetary_amount"}],
            "title": "State Estimated Funding",
            "description": "Enter the dollar amount.",
        },
        "local_estimated_funding": {
            "allOf": [{"$ref": "#/$defs/budget_monetary_amount"}],
            "title": "Local Estimated Funding",
            "description": "Enter the dollar amount.",
        },
        "other_estimated_funding": {
            "allOf": [{"$ref": "#/$defs/budget_monetary_amount"}],
            "title": "Other Estimated Funding",
            "description": "Enter the dollar amount.",
        },
        "program_income_estimated_funding": {
            "allOf": [{"$ref": "#/$defs/budget_monetary_amount"}],
            "title": "Program Income Estimated Funding",
            "description": "Enter the dollar amount.",
        },
        "total_estimated_funding": {
            "allOf": [{"$ref": "#/$defs/budget_monetary_amount"}],
            "title": "Total Estimated Funding",
            "description": "Total dollar amount.",
        },
        "state_review": {
            "type": "string",
            "title": "Is Application Subject to Review By State Under Executive Order 12372 Process?",
            "description": "One selection is required.",
            "enum": [
                "a. This application was made available to the state under the Executive Order 12372 Process for review on",
                "b. Program is subject to E.O. 12372 but has not been selected by the state for review.",
                "c. Program is not covered by E.O. 12372.",
            ],
        },
        "state_review_available_date": {
            "type": "string",
            "title": "State Review Date",
            "description": "If 'a' is selected, enter the date the application was submitted to the State.",
            "format": "date",
        },
        "delinquent_federal_debt": {
            "type": "boolean",
            "title": "Applicant Delinquent on Federal Debt",
            "description": "If 'Yes,' provide explanation in attachment.",
        },
        "debt_explanation": {
            "allOf": [{"$ref": "#/$defs/attachment_field"}],
            "title": "Debt Explanation",
            "description": "",
        },
        "certification_agree": {
            "type": "boolean",
            "title": "Certification Agree",
            "description": "By signing this application, I certify (1) to the statements contained in the list of certifications* and (2) that the statements herein are true, complete and accurate to the best of my knowledge. I also provide the required assurances** and agree to comply with any resulting terms if I accept an award. I am aware that any false, fictitious, or fraudulent statements or claims may subject me to criminal, civil, or administrative penalties. (U.S. Code, Title 18, Section 1001)",
        },
        "authorized_representative": {
            "allOf": [{"$ref": "#/$defs/person_name"}],
            "title": "Authorized Representative",
            "description": "",
        },
        "authorized_representative_phone_number": {
            "allOf": [{"$ref": "#/$defs/phone_number_field"}],
            "title": "AOR Telephone Number",
            "description": "Enter the daytime Telephone Number.",
        },
        "authorized_representative_fax": {
            "allOf": [{"$ref": "#/$defs/phone_number_field"}],
            "title": "AOR fax Number",
            "description": "Enter the fax Number.",
        },
        "authorized_representative_email": {
            "type": "string",
            "format": "email",
            "title": "AOR email",
            "description": "Enter a valid email Address.",
        },
        "aor_signature": {
            "type": "string",
            "title": "AOR Signature",
            "description": "Completed by Grants.gov upon submission.",
            "minLength": 1,
            "maxLength": 144,
        },
        "date_signed": {
            "type": "string",
            "format": "date",
            "title": "Date Signed",
            "description": "Completed by Grants.gov upon submission.",
        },
    },
    "$defs": {
        "address": {
            "type": "object",
            "title": "Address",
            "description": "Enter an address.",
            "required": [
                "street1",
                "city",
                "country",
            ],
            # Conditional validation rules for an address field
            "allOf": [
                # If country is United states, state and zip_code are required
                {
                    "if": {
                        "properties": {"country": {"const": "USA: UNITED STATES"}},
                        "required": ["country"],  # Only run rule if country is set
                    },
                    "then": {"required": ["state", "zip_code"]},
                },
            ],
            "properties": {
                "street1": {
                    "type": "string",
                    "title": "Street 1",
                    "description": "Enter the first line of the Street Address.",
                    "minLength": 1,
                    "maxLength": 55,
                },
                "street2": {
                    "type": "string",
                    "title": "Street 2",
                    "description": "Enter the second line of the Street Address.",
                    "minLength": 1,
                    "maxLength": 55,
                },
                "city": {
                    "type": "string",
                    "title": "City",
                    "description": "Enter the city.",
                    "minLength": 1,
                    "maxLength": 35,
                },
                "county": {
                    "type": "string",
                    "title": "County/Parish",
                    "description": "Enter the County/Parish.",
                    "minLength": 1,
                    "maxLength": 30,
                },
                "state": {
                    "allOf": [{"$ref": "#/$defs/state_code"}],
                    "title": "State",
                    "description": "Enter the state.",
                },
                "province": {
                    "type": "string",
                    "title": "Province",
                    "description": "Enter the province.",
                    "minLength": 1,
                    "maxLength": 30,
                    # Note that grants.gov would hide this if the country isn't USA, but it isn't required even then
                },
                "country": {"$ref": "#/$defs/country_code"},
                "zip_code": {
                    "type": "string",
                    "title": "Zip / Postal Code",
                    "description": "Enter the nine-digit Postal Code (e.g., ZIP code). This field is required if the country is the United states.",
                    "minLength": 1,
                    "maxLength": 30,
                },
            },
        },
        "person_name": {
            "type": "object",
            "title": "Name and Contact Information",
            "description": "",
            "required": [
                "first_name",
                "last_name",
            ],
            "properties": {
                "prefix": {
                    "type": "string",
                    "title": "Prefix",
                    "description": "Select the prefix from the provided list or enter a new prefix not provided on the list.",
                    "minLength": 1,
                    "maxLength": 10,
                },
                "first_name": {
                    "type": "string",
                    "title": "First Name",
                    "description": "Enter the First Name.",
                    "minLength": 1,
                    "maxLength": 35,
                },
                "middle_name": {
                    "type": "string",
                    "title": "Middle Name",
                    "description": "Enter the Middle Name.",
                    "minLength": 1,
                    "maxLength": 25,
                },
                "last_name": {
                    "type": "string",
                    "title": "Last Name",
                    "description": "Enter the Last Name.",
                    "minLength": 1,
                    "maxLength": 60,
                },
                "suffix": {
                    "type": "string",
                    "title": "Suffix",
                    "description": "Select the suffix from the provided list or enter a new suffix not provided on the list.",
                    "minLength": 1,
                    "maxLength": 10,
                },
                "title": {
                    # This isn't in this part of the model of the SF424, but is in the global lib
                    "type": "string",
                    "title": "Title",
                    "description": "Enter the position title.",
                    "minLength": 1,
                    "maxLength": 45,
                },
            },
        },
        "budget_monetary_amount": {
            # Represents a monetary amount. We use a string instead of number
            # to avoid any floating point rounding issues.
            "type": "string",
            # Pattern here effectively says:
            # * An optional negative sign
            # * Any number of digits
            # * An optional decimal point
            # * Then exactly 2 digits - if there was a decimal
            "pattern": r"^(-)?\d*([.]\d{2})?$",
            # Limit the max amount based on the length (11-digits, allows up to 99 billion)
            "maxLength": 14,
        },
        "phone_number_field": {
            "type": "string",
            "minLength": 1,
            "maxLength": 25,
        },
        "attachment_field": {"type": "string", "format": "uuid", "title": "Attachment"},
        "state_code": {
            "type": "string",
            "title": "State",
            "description": "US State or Territory Code",
            "enum": shared_schema.STATES,
        },
        "country_code": {
            "type": "string",
            "title": "Country",
            "description": "Country Code",
            "enum": shared_schema.COUNTRIES,
        },
    },
}

FORM_UI_SCHEMA = [
    {
        "type": "section",
        "name": "submission_info",
        "label": "Submission Type",
        "children": [
            {
                "type": "field",
                "definition": "/properties/submission_type",
            }
        ],
    },
    {
        "type": "section",
        "name": "application_type",
        "label": "Application Type and Revision",
        "children": [
            {"type": "field", "definition": "/properties/application_type"},
            {
                "type": "field",
                "definition": "/properties/revision_type",
            },
            {
                "type": "field",
                "definition": "/properties/revision_other_specify",
            },
        ],
    },
    {
        "type": "section",
        "name": "date_and_applicant_id",
        "label": "Date Received & Applicant ID",
        "children": [
            {
                "type": "null",
                "definition": "/properties/date_received",
            },
            {
                "type": "field",
                "definition": "/properties/applicant_id",
            },
        ],
    },
    {
        "type": "section",
        "name": "organization_info",
        "label": "Organization Information",
        "children": [
            {
                "type": "field",
                "definition": "/properties/organization_name",
            },
            {
                "type": "field",
                "definition": "/properties/employer_taxpayer_identification_number",
            },
            {
                "type": "field",
                "definition": "/properties/sam_uei",
            },
        ],
    },
    {
        "type": "section",
        "name": "federal_state_ids",
        "label": "Federal and State Identifiers",
        "children": [
            {
                "type": "field",
                "definition": "/properties/federal_entity_identifier",
            },
            {
                "type": "field",
                "definition": "/properties/federal_award_identifier",
            },
            {
                "type": "null",
                "definition": "/properties/state_receive_date",
            },
            {
                "type": "null",
                "definition": "/properties/state_application_id",
            },
        ],
    },
    {
        "type": "section",
        "name": "applicant_address",
        "label": "Applicant Address",
        "children": [
            {"type": "field", "definition": "/properties/applicant/properties/street1"},
            {"type": "field", "definition": "/properties/applicant/properties/street2"},
            {"type": "field", "definition": "/properties/applicant/properties/city"},
            {"type": "field", "definition": "/properties/applicant/properties/state"},
            {"type": "field", "definition": "/properties/applicant/properties/province"},
            {"type": "field", "definition": "/properties/applicant/properties/country"},
            {"type": "field", "definition": "/properties/applicant/properties/zip_code"},
        ],
    },
    {
        "type": "section",
        "name": "department_info",
        "label": "Department & Division Info",
        "children": [
            {
                "type": "field",
                "definition": "/properties/department_name",
            },
            {
                "type": "field",
                "definition": "/properties/division_name",
            },
        ],
    },
    {
        "type": "section",
        "name": "contact_info",
        "label": "Contact Person Information",
        "children": [
            {"type": "field", "definition": "/properties/contact_person/properties/prefix"},
            {"type": "field", "definition": "/properties/contact_person/properties/first_name"},
            {"type": "field", "definition": "/properties/contact_person/properties/middle_name"},
            {"type": "field", "definition": "/properties/contact_person/properties/last_name"},
            {"type": "field", "definition": "/properties/contact_person/properties/suffix"},
            {"type": "field", "definition": "/properties/contact_person/properties/title"},
            {
                "type": "field",
                "definition": "/properties/organization_affiliation",
            },
            {
                "type": "field",
                "definition": "/properties/phone_number",
            },
            {
                "type": "field",
                "definition": "/properties/fax",
            },
            {
                "type": "field",
                "definition": "/properties/email",
            },
        ],
    },
    {
        "type": "section",
        "name": "applicant_type",
        "label": "Applicant Type",
        "children": [
            {
                "type": "field",
                "definition": "/properties/applicant_type_code",
            },
            {
                "type": "field",
                "definition": "/properties/applicant_type_other_specify",
            },
        ],
    },
    {
        "type": "section",
        "name": "agency_info",
        "label": "Agency and Assistance Info",
        "children": [
            {
                "type": "field",
                "definition": "/properties/agency_name",
            },
            {
                "type": "field",
                "definition": "/properties/assistance_listing_number",
            },
            {
                "type": "field",
                "definition": "/properties/assistance_listing_program_title",
            },
        ],
    },
    {
        "type": "section",
        "name": "funding_opportunity",
        "label": "Funding Opportunity Info",
        "children": [
            {
                "type": "field",
                "definition": "/properties/funding_opportunity_number",
            },
            {
                "type": "field",
                "definition": "/properties/funding_opportunity_title",
            },
        ],
    },
    {
        "type": "section",
        "name": "competition_info",
        "label": "Competition Info",
        "children": [
            {
                "type": "field",
                "definition": "/properties/competition_identification_number",
            },
            {
                "type": "field",
                "definition": "/properties/competition_identification_title",
            },
        ],
    },
    {
        "type": "section",
        "name": "areas_affected",
        "label": "Areas Affected by Project",
        "children": [
            {
                "type": "field",
                "definition": "/properties/areas_affected",
                "widget": "Attachment",
            }
        ],
    },
    {
        "type": "section",
        "name": "project_title",
        "label": "Project Title",
        "children": [
            {
                "type": "field",
                "definition": "/properties/project_title",
            },
            {
                "type": "field",
                "definition": "/properties/additional_project_title",
                "widget": "AttachmentArray",
            },
        ],
    },
    {
        "type": "section",
        "name": "congressional_districts",
        "label": "Congressional District Info",
        "children": [
            {
                "type": "field",
                "definition": "/properties/congressional_district_applicant",
            },
            {
                "type": "field",
                "definition": "/properties/congressional_district_program_project",
            },
            {
                "type": "field",
                "definition": "/properties/additional_congressional_districts",
                "widget": "Attachment",
            },
            {
                "type": "field",
                "definition": "/properties/project_start_date",
            },
            {
                "type": "field",
                "definition": "/properties/project_end_date",
            },
        ],
    },
    {
        "type": "section",
        "name": "estimated_funding",
        "label": "Estimated Funding",
        "children": [
            {
                "type": "field",
                "definition": "/properties/federal_estimated_funding",
            },
            {
                "type": "field",
                "definition": "/properties/applicant_estimated_funding",
            },
            {
                "type": "field",
                "definition": "/properties/state_estimated_funding",
            },
            {
                "type": "field",
                "definition": "/properties/local_estimated_funding",
            },
            {
                "type": "field",
                "definition": "/properties/other_estimated_funding",
            },
            {
                "type": "field",
                "definition": "/properties/program_income_estimated_funding",
            },
            {
                "type": "field",
                "definition": "/properties/total_estimated_funding",
            },
        ],
    },
    {
        "type": "section",
        "name": "state_review",
        "label": "State Review",
        "children": [
            {
                "type": "field",
                "definition": "/properties/state_review",
            },
            {
                "type": "field",
                "definition": "/properties/state_review_available_date",
            },
        ],
    },
    {
        "type": "section",
        "name": "federal_debt",
        "label": "Delinquent Federal Debt",
        "children": [
            {
                "type": "field",
                "definition": "/properties/delinquent_federal_debt",
                "widget": "Radio",
            },
            {
                "type": "field",
                "definition": "/properties/debt_explanation",
                "widget": "Attachment",
            },
        ],
    },
    {
        "type": "section",
        "name": "certification",
        "label": "Certification Agreement",
        "children": [
            {
                "type": "field",
                "definition": "/properties/certification_agree",
            }
        ],
    },
    {
        "type": "section",
        "name": "authorized_representative",
        "label": "Authorized Representative Info",
        "children": [
            {
                "type": "field",
                "definition": "/properties/authorized_representative/properties/prefix",
            },
            {
                "type": "field",
                "definition": "/properties/authorized_representative/properties/first_name",
            },
            {
                "type": "field",
                "definition": "/properties/authorized_representative/properties/middle_name",
            },
            {
                "type": "field",
                "definition": "/properties/authorized_representative/properties/last_name",
            },
            {
                "type": "field",
                "definition": "/properties/authorized_representative/properties/suffix",
            },
            {
                "type": "field",
                "definition": "/properties/authorized_representative/properties/title",
            },
            {"type": "field", "definition": "/properties/authorized_representative_phone_number"},
            {"type": "field", "definition": "/properties/authorized_representative_fax"},
            {"type": "field", "definition": "/properties/authorized_representative_email"},
            {"type": "null", "definition": "/properties/aor_signature"},
            {"type": "null", "definition": "/properties/date_signed"},
        ],
    },
]

FORM_RULE_SCHEMA = {
    ##### PRE-POPULATION RULES
    "sam_uei": {"gg_pre_population": {"rule": "uei"}},
    "agency_name": {"gg_pre_population": {"rule": "agency_name"}},
    "assistance_listing_number": {"gg_pre_population": {"rule": "assistance_listing_number"}},
    "assistance_listing_program_title": {
        "gg_pre_population": {"rule": "assistance_listing_program_title"}
    },
    "funding_opportunity_number": {"gg_pre_population": {"rule": "opportunity_number"}},
    "funding_opportunity_title": {"gg_pre_population": {"rule": "opportunity_title"}},
    "competition_identification_number": {"gg_pre_population": {"rule": "public_competition_id"}},
    "competition_identification_title": {"gg_pre_population": {"rule": "competition_title"}},
    ##### POST-POPULATION RULES
    "date_received": {"gg_post_population": {"rule": "current_date"}},
    "date_signed": {"gg_post_population": {"rule": "current_date"}},
    "aor_signature": {"gg_post_population": {"rule": "signature"}},
    ##### VALIDATION RULES
    "areas_affected": {"gg_validation": {"rule": "attachment"}},
    "additional_project_title": {"gg_validation": {"rule": "attachment"}},
    "additional_congressional_districts": {"gg_validation": {"rule": "attachment"}},
    "debt_explanation": {"gg_validation": {"rule": "attachment"}},
}


# XML Transformation Rules for SF-424 4.0
FORM_XML_TRANSFORM_RULES = {
    # Metadata
    "_xml_config": {
        "description": "XML transformation rules for converting Simpler SF-424 JSON to Grants.gov XML format",
        "version": "1.0",
        "form_name": "SF424_4_0",
        "namespaces": {"default": "http://apply.grants.gov/forms/SF424_4_0-V4.0", "prefix": ""},
        "xml_structure": {"root_element": "SF424_4_0", "version": "4.0"},
        "null_handling_options": {
            "exclude": "Default - exclude field entirely from XML (recommended)",
            "include_null": "Include empty XML element: <Field></Field>",
            "default_value": "Use configured default value when field is None",
        },
    },
    # Core application information - direct field mappings
    "submission_type": {"xml_transform": {"target": "SubmissionType"}},
    "application_type": {"xml_transform": {"target": "ApplicationType"}},
    "date_received": {
        "xml_transform": {
            "target": "DateReceived",
            "null_handling": "include_null",
        }
    },
<<<<<<< HEAD
    # Applicant information - direct field mappings with defaults for required fields
    "organization_name": {
        "xml_transform": {
            "target": "OrganizationName",
            "null_handling": "exclude",
        }
    },
    "employer_taxpayer_identification_number": {
        "xml_transform": {
            "target": "EmployerTaxpayerIdentificationNumber",
            "null_handling": "exclude",
        }
    },
    "sam_uei": {
        "xml_transform": {
            "target": "SAMUEI",
            "null_handling": "exclude",
        }
    },
    # Address information - nested structure with GlobalLibrary namespace
    "applicant_address": {
        "xml_transform": {"target": "Applicant", "type": "nested_object"},
        "street1": {"xml_transform": {"target": "Street1", "namespace": "globLib"}},
        "street2": {"xml_transform": {"target": "Street2", "namespace": "globLib"}},
        "city": {"xml_transform": {"target": "City", "namespace": "globLib"}},
        "county": {"xml_transform": {"target": "County", "namespace": "globLib"}},
        "state": {"xml_transform": {"target": "State", "namespace": "globLib"}},
        "country": {"xml_transform": {"target": "Country", "namespace": "globLib"}},
        "zip_postal_code": {"xml_transform": {"target": "ZipPostalCode", "namespace": "globLib"}},
    },
    # Contact information - direct field mappings with defaults for required fields
    "phone_number": {
        "xml_transform": {
            "target": "PhoneNumber",
            "null_handling": "exclude",
        }
    },
    "fax_number": {"xml_transform": {"target": "Fax"}},
    "email": {
        "xml_transform": {
            "target": "Email",
            "null_handling": "exclude",
        }
    },
    # Opportunity information - direct field mappings with defaults for required fields
    "agency_name": {
        "xml_transform": {
            "target": "AgencyName",
            "null_handling": "exclude",
        }
    },
    "assistance_listing_number": {"xml_transform": {"target": "CFDANumber"}},
    "assistance_listing_program_title": {"xml_transform": {"target": "CFDAProgramTitle"}},
    "funding_opportunity_number": {
        "xml_transform": {
            "target": "FundingOpportunityNumber",
            "null_handling": "exclude",
        }
    },
    "funding_opportunity_title": {
        "xml_transform": {
            "target": "FundingOpportunityTitle",
            "null_handling": "exclude",
        }
    },
    # Project information - direct field mappings with defaults for required fields
    "project_title": {
        "xml_transform": {
            "target": "ProjectTitle",
            "null_handling": "exclude",
        }
    },
    "congressional_district_applicant": {
        "xml_transform": {
            "target": "CongressionalDistrictApplicant",
            "null_handling": "exclude",
        }
    },
    "congressional_district_program_project": {
        "xml_transform": {
            "target": "CongressionalDistrictProgramProject",
            "null_handling": "exclude",
        }
    },
    "project_start_date": {
        "xml_transform": {
            "target": "ProjectStartDate",
            "null_handling": "exclude",
        }
    },
    "project_end_date": {
        "xml_transform": {
            "target": "ProjectEndDate",
            "null_handling": "exclude",
        }
    },
=======
    # Applicant information - direct field mappings
    "organization_name": {"xml_transform": {"target": "OrganizationName"}},
    "employer_taxpayer_identification_number": {
        "xml_transform": {"target": "EmployerTaxpayerIdentificationNumber"}
    },
    "sam_uei": {"xml_transform": {"target": "SAMUEI"}},
    # Address information - nested structure
    "applicant_address": {
        "xml_transform": {"target": "Applicant", "type": "nested_object"},
        "address_line_1": {"xml_transform": {"target": "Street1"}},
        "address_line_2": {"xml_transform": {"target": "Street2"}},
        "city": {"xml_transform": {"target": "City"}},
        "county": {"xml_transform": {"target": "County"}},
        "state_code": {"xml_transform": {"target": "State"}},
        "country_code": {"xml_transform": {"target": "Country"}},
        "zip_code": {"xml_transform": {"target": "ZipPostalCode"}},
    },
    # Contact information - direct field mappings
    "phone_number": {"xml_transform": {"target": "PhoneNumber"}},
    "fax_number": {"xml_transform": {"target": "Fax"}},
    "email": {"xml_transform": {"target": "Email"}},
    # Opportunity information - direct field mappings
    "agency_name": {"xml_transform": {"target": "AgencyName"}},
    "assistance_listing_number": {"xml_transform": {"target": "CFDANumber"}},
    "assistance_listing_program_title": {"xml_transform": {"target": "CFDAProgramTitle"}},
    "funding_opportunity_number": {"xml_transform": {"target": "FundingOpportunityNumber"}},
    "funding_opportunity_title": {"xml_transform": {"target": "FundingOpportunityTitle"}},
    # Project information - direct field mappings
    "project_title": {"xml_transform": {"target": "ProjectTitle"}},
    "congressional_district_applicant": {
        "xml_transform": {"target": "CongressionalDistrictApplicant"}
    },
    "congressional_district_program_project": {
        "xml_transform": {"target": "CongressionalDistrictProgramProject"}
    },
    "project_start_date": {"xml_transform": {"target": "ProjectStartDate"}},
    "project_end_date": {"xml_transform": {"target": "ProjectEndDate"}},
>>>>>>> e25a211a
    # Funding information - with currency formatting
    "federal_estimated_funding": {
        "xml_transform": {
            "target": "FederalEstimatedFunding",
            "value_transform": {"type": "currency_format"},
        }
    },
    "applicant_estimated_funding": {
        "xml_transform": {
            "target": "ApplicantEstimatedFunding",
            "value_transform": {"type": "currency_format"},
        }
    },
    "state_estimated_funding": {
        "xml_transform": {
            "target": "StateEstimatedFunding",
            "value_transform": {"type": "currency_format"},
        }
    },
    "local_estimated_funding": {
        "xml_transform": {
            "target": "LocalEstimatedFunding",
            "value_transform": {"type": "currency_format"},
        }
    },
    "other_estimated_funding": {
        "xml_transform": {
            "target": "OtherEstimatedFunding",
            "value_transform": {"type": "currency_format"},
        }
    },
    "program_income_estimated_funding": {
        "xml_transform": {
            "target": "ProgramIncomeEstimatedFunding",
            "value_transform": {"type": "currency_format"},
        }
    },
    "total_estimated_funding": {
        "xml_transform": {
            "target": "TotalEstimatedFunding",
            "value_transform": {"type": "currency_format"},
<<<<<<< HEAD
            "null_handling": "exclude",
=======
>>>>>>> e25a211a
        }
    },
    # Review and certification - with value transformations
    "state_review": {
        "xml_transform": {
            "target": "StateReview",
            "null_handling": "default_value",
<<<<<<< HEAD
            "default_value": "N: No",
=======
            "default_value": NO_VALUE,  # Use constant from value_transformers
>>>>>>> e25a211a
        }
    },
    "state_review_available_date": {"xml_transform": {"target": "StateReviewAvailableDate"}},
    "delinquent_federal_debt": {
        "xml_transform": {
            "target": "DelinquentFederalDebt",
            "value_transform": {"type": "boolean_to_yes_no"},
        }
    },
    "certification_agree": {
        "xml_transform": {
            "target": "CertificationAgree",
            "value_transform": {"type": "boolean_to_yes_no"},
        }
    },
    # Authorized representative - direct field mappings
<<<<<<< HEAD
    "authorized_representative": {
        "xml_transform": {"target": "AuthorizedRepresentative", "type": "nested_object"},
        "first_name": {
            "xml_transform": {
                "target": "FirstName",
                "namespace": "globLib",
                "null_handling": "default_value",
                "default_value": "John",
            }
        },
        "last_name": {
            "xml_transform": {
                "target": "LastName",
                "namespace": "globLib",
                "null_handling": "default_value",
                "default_value": "Doe",
            }
        },
    },
=======
>>>>>>> e25a211a
    "authorized_representative_title": {
        "xml_transform": {"target": "AuthorizedRepresentativeTitle"}
    },
    "authorized_representative_phone_number": {
<<<<<<< HEAD
        "xml_transform": {
            "target": "AuthorizedRepresentativePhoneNumber",
            "null_handling": "exclude",
        }
=======
        "xml_transform": {"target": "AuthorizedRepresentativePhoneNumber"}
>>>>>>> e25a211a
    },
    "authorized_representative_email": {
        "xml_transform": {"target": "AuthorizedRepresentativeEmail"}
    },
<<<<<<< HEAD
    "aor_signature": {
        "xml_transform": {
            "target": "AORSignature",
            "null_handling": "exclude",
        }
    },
    "date_signed": {"xml_transform": {"target": "DateSigned"}},
    # Attachment fields
    "areas_affected": {
        "xml_transform": {
            "target": "AreasAffected",
            "type": "attachment",
            "null_handling": "exclude",
        }
    },
    "additional_project_title": {
        "xml_transform": {
            "target": "AdditionalProjectTitle",
            "type": "attachment_group",
            "null_handling": "exclude",
        }
    },
    "additional_congressional_districts": {
        "xml_transform": {
            "target": "AdditionalCongressionalDistricts",
            "type": "attachment",
            "null_handling": "exclude",
        }
    },
    "debt_explanation": {
        "xml_transform": {
            "target": "DebtExplanation",
            "type": "attachment",
            "null_handling": "exclude",
        }
    },
=======
    "date_signed": {"xml_transform": {"target": "DateSigned"}},
>>>>>>> e25a211a
    # One-to-many mapping example - applicant type codes
    "applicant_type_code_mapping": {
        "xml_transform": {
            "target": "ApplicantTypeCode",  # Not used for one-to-many
            "type": "conditional",
            "conditional_transform": {
                "type": "one_to_many",
                "source_field": "applicant_type_code",
                "target_pattern": "ApplicantTypeCode{index}",
                "max_count": 3,  # SF-424 supports up to 3 applicant type codes
            },
        }
    },
}


SF424_v4_0 = Form(
    # https://www.grants.gov/forms/form-items-description/fid/713
    form_id=uuid.UUID("1623b310-85be-496a-b84b-34bdee22a68a"),
    legacy_form_id=713,
    form_name="Application for Federal Assistance (SF-424)",
    short_form_name="SF424_4_0",
    form_version="4.0",
    agency_code="SGG",
    omb_number="4040-0004",
    form_json_schema=FORM_JSON_SCHEMA,
    form_ui_schema=FORM_UI_SCHEMA,
    form_rule_schema=FORM_RULE_SCHEMA,
    # No form instructions at the moment.
)<|MERGE_RESOLUTION|>--- conflicted
+++ resolved
@@ -1083,104 +1083,6 @@
             "null_handling": "include_null",
         }
     },
-<<<<<<< HEAD
-    # Applicant information - direct field mappings with defaults for required fields
-    "organization_name": {
-        "xml_transform": {
-            "target": "OrganizationName",
-            "null_handling": "exclude",
-        }
-    },
-    "employer_taxpayer_identification_number": {
-        "xml_transform": {
-            "target": "EmployerTaxpayerIdentificationNumber",
-            "null_handling": "exclude",
-        }
-    },
-    "sam_uei": {
-        "xml_transform": {
-            "target": "SAMUEI",
-            "null_handling": "exclude",
-        }
-    },
-    # Address information - nested structure with GlobalLibrary namespace
-    "applicant_address": {
-        "xml_transform": {"target": "Applicant", "type": "nested_object"},
-        "street1": {"xml_transform": {"target": "Street1", "namespace": "globLib"}},
-        "street2": {"xml_transform": {"target": "Street2", "namespace": "globLib"}},
-        "city": {"xml_transform": {"target": "City", "namespace": "globLib"}},
-        "county": {"xml_transform": {"target": "County", "namespace": "globLib"}},
-        "state": {"xml_transform": {"target": "State", "namespace": "globLib"}},
-        "country": {"xml_transform": {"target": "Country", "namespace": "globLib"}},
-        "zip_postal_code": {"xml_transform": {"target": "ZipPostalCode", "namespace": "globLib"}},
-    },
-    # Contact information - direct field mappings with defaults for required fields
-    "phone_number": {
-        "xml_transform": {
-            "target": "PhoneNumber",
-            "null_handling": "exclude",
-        }
-    },
-    "fax_number": {"xml_transform": {"target": "Fax"}},
-    "email": {
-        "xml_transform": {
-            "target": "Email",
-            "null_handling": "exclude",
-        }
-    },
-    # Opportunity information - direct field mappings with defaults for required fields
-    "agency_name": {
-        "xml_transform": {
-            "target": "AgencyName",
-            "null_handling": "exclude",
-        }
-    },
-    "assistance_listing_number": {"xml_transform": {"target": "CFDANumber"}},
-    "assistance_listing_program_title": {"xml_transform": {"target": "CFDAProgramTitle"}},
-    "funding_opportunity_number": {
-        "xml_transform": {
-            "target": "FundingOpportunityNumber",
-            "null_handling": "exclude",
-        }
-    },
-    "funding_opportunity_title": {
-        "xml_transform": {
-            "target": "FundingOpportunityTitle",
-            "null_handling": "exclude",
-        }
-    },
-    # Project information - direct field mappings with defaults for required fields
-    "project_title": {
-        "xml_transform": {
-            "target": "ProjectTitle",
-            "null_handling": "exclude",
-        }
-    },
-    "congressional_district_applicant": {
-        "xml_transform": {
-            "target": "CongressionalDistrictApplicant",
-            "null_handling": "exclude",
-        }
-    },
-    "congressional_district_program_project": {
-        "xml_transform": {
-            "target": "CongressionalDistrictProgramProject",
-            "null_handling": "exclude",
-        }
-    },
-    "project_start_date": {
-        "xml_transform": {
-            "target": "ProjectStartDate",
-            "null_handling": "exclude",
-        }
-    },
-    "project_end_date": {
-        "xml_transform": {
-            "target": "ProjectEndDate",
-            "null_handling": "exclude",
-        }
-    },
-=======
     # Applicant information - direct field mappings
     "organization_name": {"xml_transform": {"target": "OrganizationName"}},
     "employer_taxpayer_identification_number": {
@@ -1218,7 +1120,6 @@
     },
     "project_start_date": {"xml_transform": {"target": "ProjectStartDate"}},
     "project_end_date": {"xml_transform": {"target": "ProjectEndDate"}},
->>>>>>> e25a211a
     # Funding information - with currency formatting
     "federal_estimated_funding": {
         "xml_transform": {
@@ -1260,10 +1161,6 @@
         "xml_transform": {
             "target": "TotalEstimatedFunding",
             "value_transform": {"type": "currency_format"},
-<<<<<<< HEAD
-            "null_handling": "exclude",
-=======
->>>>>>> e25a211a
         }
     },
     # Review and certification - with value transformations
@@ -1271,11 +1168,7 @@
         "xml_transform": {
             "target": "StateReview",
             "null_handling": "default_value",
-<<<<<<< HEAD
-            "default_value": "N: No",
-=======
             "default_value": NO_VALUE,  # Use constant from value_transformers
->>>>>>> e25a211a
         }
     },
     "state_review_available_date": {"xml_transform": {"target": "StateReviewAvailableDate"}},
@@ -1292,84 +1185,16 @@
         }
     },
     # Authorized representative - direct field mappings
-<<<<<<< HEAD
-    "authorized_representative": {
-        "xml_transform": {"target": "AuthorizedRepresentative", "type": "nested_object"},
-        "first_name": {
-            "xml_transform": {
-                "target": "FirstName",
-                "namespace": "globLib",
-                "null_handling": "default_value",
-                "default_value": "John",
-            }
-        },
-        "last_name": {
-            "xml_transform": {
-                "target": "LastName",
-                "namespace": "globLib",
-                "null_handling": "default_value",
-                "default_value": "Doe",
-            }
-        },
-    },
-=======
->>>>>>> e25a211a
     "authorized_representative_title": {
         "xml_transform": {"target": "AuthorizedRepresentativeTitle"}
     },
     "authorized_representative_phone_number": {
-<<<<<<< HEAD
-        "xml_transform": {
-            "target": "AuthorizedRepresentativePhoneNumber",
-            "null_handling": "exclude",
-        }
-=======
         "xml_transform": {"target": "AuthorizedRepresentativePhoneNumber"}
->>>>>>> e25a211a
     },
     "authorized_representative_email": {
         "xml_transform": {"target": "AuthorizedRepresentativeEmail"}
     },
-<<<<<<< HEAD
-    "aor_signature": {
-        "xml_transform": {
-            "target": "AORSignature",
-            "null_handling": "exclude",
-        }
-    },
     "date_signed": {"xml_transform": {"target": "DateSigned"}},
-    # Attachment fields
-    "areas_affected": {
-        "xml_transform": {
-            "target": "AreasAffected",
-            "type": "attachment",
-            "null_handling": "exclude",
-        }
-    },
-    "additional_project_title": {
-        "xml_transform": {
-            "target": "AdditionalProjectTitle",
-            "type": "attachment_group",
-            "null_handling": "exclude",
-        }
-    },
-    "additional_congressional_districts": {
-        "xml_transform": {
-            "target": "AdditionalCongressionalDistricts",
-            "type": "attachment",
-            "null_handling": "exclude",
-        }
-    },
-    "debt_explanation": {
-        "xml_transform": {
-            "target": "DebtExplanation",
-            "type": "attachment",
-            "null_handling": "exclude",
-        }
-    },
-=======
-    "date_signed": {"xml_transform": {"target": "DateSigned"}},
->>>>>>> e25a211a
     # One-to-many mapping example - applicant type codes
     "applicant_type_code_mapping": {
         "xml_transform": {
