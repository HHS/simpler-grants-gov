--- conflicted
+++ resolved
@@ -436,7 +436,7 @@
         "total_estimated_funding": {
             "allOf": [{"$ref": "#/$defs/budget_monetary_amount"}],
             "title": "Total Estimated Funding",
-            "description": "Total dollar amount.",
+            "description": "This field is automatically calculated by Grants.gov",
         },
         "state_review": {
             "type": "string",
@@ -835,7 +835,6 @@
         "name": "estimated_funding",
         "label": "18. Estimated Funding",
         "children": [
-<<<<<<< HEAD
             {
                 "type": "field",
                 "definition": "/properties/federal_estimated_funding",
@@ -864,15 +863,6 @@
                 "type": "null",
                 "definition": "/properties/total_estimated_funding",
             },
-=======
-            {"type": "field", "definition": "/properties/federal_estimated_funding"},
-            {"type": "field", "definition": "/properties/applicant_estimated_funding"},
-            {"type": "field", "definition": "/properties/state_estimated_funding"},
-            {"type": "field", "definition": "/properties/local_estimated_funding"},
-            {"type": "field", "definition": "/properties/other_estimated_funding"},
-            {"type": "field", "definition": "/properties/program_income_estimated_funding"},
-            {"type": "field", "definition": "/properties/total_estimated_funding"},
->>>>>>> a13d7461
         ],
     },
     {
