import uuid

from src.constants.lookup_constants import FormType
from src.db.models.competition_models import Form
from src.form_schema.forms import shared_schema

FORM_JSON_SCHEMA = {
    "type": "object",
    "required": [
        "federal_action_type",
        "federal_action_status",
        "report_type",
        "reporting_entity",
        "federal_agency_department",
        "lobbying_registrant",
        "individual_performing_service",
        "signature_block",
    ],
    # Conditionally required
    "allOf": [
        # If report_type is MaterialChange, the 3 material change fields become required
        {
            "if": {
                "properties": {"report_type": {"const": "MaterialChange"}},
                "required": ["report_type"],  # Only run rule if report_type is set
            },
            "then": {
                "required": ["material_change_year", "material_change_quarter", "last_report_date"]
            },
        },
    ],
    "properties": {
        "federal_action_type": {
            "type": "string",
            "title": "Type of Federal Action",
            "description": "Identify the type of covered Federal action for which lobbying activity is and/or has been secured to influence the outcome of a covered Federal action.",
            "enum": ["Contract", "Grant", "CoopAgree", "Loan", "LoanGuarantee", "LoanInsurance"],
        },
        "federal_action_status": {
            "type": "string",
            "title": "Status of Federal Action",
            "description": "Identify the status of the covered Federal action.",
            "enum": ["BidOffer", "InitialAward", "PostAward"],
        },
        "report_type": {
            "type": "string",
            "title": "Report Type",
            "description": "Identify the appropriate classification of this report.  If this is a follow up report caused by a material change to the information previously reported, enter the year and quarter in which the change occurred.  Enter the date of the previously submitted report by this reporting entity for this covered Federal action.",
            "enum": ["MaterialChange", "InitialFiling"],
        },
        "material_change_year": {
            "type": "string",
            "title": "Material Change Year",
            "description": "If this is a follow up report caused by a material change to the information previously reported, enter the year in which the change occurred.",
            # Allow all years 1000-9999
            "pattern": r"^[1-9][0-9]{3}$",
        },
        "material_change_quarter": {
            "type": "integer",
            "title": "Material Change Quarter",
            "description": "If this is a follow up report caused by a material change to the information previously reported, enter the quarter in which the change occurred.",
            "minimum": 1,
            "maximum": 4,
        },
        "last_report_date": {
            "type": "string",
            "title": "Material Change Date of Last Report",
            "description": "Enter the date of the previously submitted report by this reporting entity for this covered Federal action.",
            "format": "date",
        },
        "reporting_entity": {
            "type": "object",
            "required": ["entity_type", "applicant_reporting_entity"],
            # Conditionally required
            "allOf": [
                # If entity_type is SubAwardee, then prime_reporting_entity is required
                {
                    "if": {
                        "properties": {"entity_type": {"const": "SubAwardee"}},
                        "required": ["entity_type"],
                    },
                    "then": {"required": ["prime_reporting_entity"]},
                }
            ],
            "properties": {
                "entity_type": {
                    "title": "Entity Type",
                    "description": "Check the appropriate classification of the reporting entity that designates if it is, or expects to be, a prime subaward recipient.",
                    "type": "string",
                    "enum": ["Prime", "SubAwardee"],
                },
                "tier": {
                    "type": "integer",
                    "title": "Reporting Entity Tier",
                    "description": "Identify the tier of the subawardee, e.g., the first subawardee of the prime is the 1st tier.",
                    "minimum": 1,
                    "maximum": 99,
                },
                "applicant_reporting_entity": {
                    "allOf": [
                        {
                            "$ref": "#/$defs/reporting_entity_awardee",
                        }
                    ]
                },
                "prime_reporting_entity": {
                    "allOf": [
                        {
                            "$ref": "#/$defs/reporting_entity_awardee",
                        }
                    ]
                },
            },
        },
        "federal_agency_department": {
            "type": "string",
            "title": "Federal Department/Agency",
            "description": "Enter the name of the Federal Department or Agency making the award or loan commitment.",
            "minLength": 1,
            "maxLength": 40,
        },
        "federal_program_name": {
            # Note - this is prepopulated
            "type": "string",
            "title": "Federal Program Name/Description",
            "description": "Federal Program Name/Description: Federal program name or description for the covered Federal action.",
            "minLength": 1,
            "maxLength": 120,
        },
        "assistance_listing_number": {
            # Note - this is prepopulated
            "type": "string",
            "title": "Assistance Listing Number",
            "description": "If known, the full Assistance Listing Number for grants, cooperative agreements, loans and loan commitments.",
            "minLength": 1,
            "maxLength": 120,
        },
        "federal_action_number": {
            "type": "string",
            "title": "Federal Action Number",
            "description": 'Enter the most appropriate Federal identifying number available for the Federal action, identified in item 1 (e.g., Request for Proposal (RFP) number, invitation for Bid (IFB) number, grant announcement number, the contract, grant, or loan award number, the application/proposal control number assigned by the Federal agency). Include prefixes, e.g., "RFP-DE-90-001".',
            "minLength": 1,
            "maxLength": 120,
        },
        "award_amount": {
            "allOf": [{"$ref": "#/$defs/budget_monetary_amount"}],
            "title": "Award Amount",
            "description": "For a covered Federal action where there has been an award or loan commitment by the Federal agency, enter the Federal amount of the award/loan commitment of the prime entity identified in item 4 or 5.",
        },
        "lobbying_registrant": {
            "type": "object",
            # The address is not required in the existing forms
            "required": ["individual"],
            "properties": {
                "individual": {
                    "allOf": [{"$ref": "#/$defs/person_name"}],
                },
                "address": {
                    "allOf": [{"$ref": "#/$defs/simple_address"}],
                },
            },
        },
        "individual_performing_service": {
            "type": "object",
            # address is not required
            "required": ["individual"],
            "properties": {
                "individual": {
                    "allOf": [{"$ref": "#/$defs/person_name"}],
                },
                "address": {
                    "allOf": [{"$ref": "#/$defs/simple_address"}],
                },
            },
        },
        "signature_block": {
            "type": "object",
            "required": ["name"],
            "properties": {
                "signature": {
                    "type": "string",
                    "title": "Signature",
                    "description": "Completed by Grants.gov upon submission.",
                    "minLength": 1,
                    "maxLength": 144,
                },
                "name": {
                    "allOf": [{"$ref": "#/$defs/person_name"}],
                },
                "title": {
                    "type": "string",
                    "title": "Signature Title",
                    "description": "Enter the title of the Certifying Official.",
                    "minLength": 1,
                    "maxLength": 45,
                },
                "telephone": {
                    "type": "string",
                    "title": "Signature Telephone Number",
                    "description": "Enter the telephone number of the certifying official.",
                    "minLength": 1,
                    "maxLength": 25,
                },
                "signed_date": {
                    "type": "string",
                    "title": "Signature Date",
                    "description": "Completed by Grants.gov upon submission.",
                    "format": "date",
                },
            },
        },
    },
    "$defs": {
        "person_name": {
            # Note this is the same as the person_name from the SF424 but has no title
            "type": "object",
            "required": [
                "first_name",
                "last_name",
            ],
            "properties": {
                "prefix": {
                    "type": "string",
                    "title": "Prefix",
                    "minLength": 1,
                    "maxLength": 10,
                },
                "first_name": {
                    "type": "string",
                    "title": "First Name",
                    "description": "Enter the First Name.",
                    "minLength": 1,
                    "maxLength": 35,
                },
                "middle_name": {
                    "type": "string",
                    "title": "Middle Name",
                    "description": "Enter the Middle Name.",
                    "minLength": 1,
                    "maxLength": 25,
                },
                "last_name": {
                    "type": "string",
                    "title": "Last Name",
                    "description": "Enter the Last Name.",
                    "minLength": 1,
                    "maxLength": 60,
                },
                "suffix": {
                    "type": "string",
                    "title": "Suffix",
                    "description": "Enter the suffix (e.g., Jr. Sr., PhD), if appropriate",
                    "minLength": 1,
                    "maxLength": 10,
                },
            },
        },
        "simple_address": {
            # This address differs from the SF424 as it doesn't contain country, county or province
            "type": "object",
            "title": "Address",
            "description": "Enter an address.",
            "required": [
                "street1",
                "city",
            ],
            "properties": {
                "street1": {
                    "type": "string",
                    "title": "Street 1",
                    "description": "Enter the first line of the Street Address.",
                    "minLength": 1,
                    "maxLength": 55,
                },
                "street2": {
                    "type": "string",
                    "title": "Street 2",
                    "description": "Enter the second line of the Street Address.",
                    "minLength": 1,
                    "maxLength": 55,
                },
                "city": {
                    "type": "string",
                    "title": "City",
                    "description": "Enter the city.",
                    "minLength": 1,
                    "maxLength": 35,
                },
                "state": {
                    "allOf": [{"$ref": "#/$defs/state_code"}],
                    "title": "State",
                    "description": "Enter the state.",
                },
                "zip_code": {
                    "type": "string",
                    "title": "Zip / Postal Code",
                    "description": "Enter the nine-digit Postal Code (e.g., ZIP code).",
                    "minLength": 1,
                    "maxLength": 30,
                },
            },
        },
        "reporting_entity_awardee": {
            "type": "object",
            "required": ["organization_name", "address"],
            "properties": {
                "organization_name": {
                    "type": "string",
                    "title": "Organization Name",
                    "minLength": 1,
                    "maxLength": 60,
                },
                "address": {
                    "allOf": [{"$ref": "#/$defs/simple_address"}],
                },
                "congressional_district": {
                    "type": "string",
                    "title": "Congressional District",
                    "description": "Enter the Congressional District in the format: 2 character state Abbreviation - 3 character District Number. Examples: CA-005 for California's 5th district, CA-012 for California's 12th district.",
                    "minLength": 1,
                    "maxLength": 6,
                },
            },
        },
        "budget_monetary_amount": {
            # Represents a monetary amount. We use a string instead of number
            # to avoid any floating point rounding issues.
            "type": "string",
            # Pattern here effectively says:
            # * An optional negative sign
            # * Any number of digits
            # * An optional decimal point
            # * Then exactly 2 digits - if there was a decimal
            "pattern": r"^(-)?\d*([.]\d{2})?$",
            # Limit the max amount based on the length (11-digits, allows up to 99 billion)
            "maxLength": 14,
        },
        "state_code": {
            "type": "string",
            "title": "state",
            "description": "US state or Territory Code",
            "enum": shared_schema.STATES,
        },
        "country_code": {
            "type": "string",
            "title": "country",
            "description": "country Code",
            "enum": shared_schema.COUNTRIES,
        },
    },
}

FORM_UI_SCHEMA = [
    {
        "type": "section",
        "label": "1. Background",
        "name": "Background",
        "children": [
            {"type": "field", "definition": "/properties/federal_action_type"},
            {"type": "field", "definition": "/properties/federal_action_status"},
            {"type": "field", "definition": "/properties/report_type"},
        ],
    },
    {
        "type": "section",
        "label": "2. For Material Change Only",
        "name": "For Material Change Only",
        "children": [
            # Material Change
            {"type": "field", "definition": "/properties/material_change_year"},
            {"type": "field", "definition": "/properties/material_change_quarter"},
            {"type": "field", "definition": "/properties/last_report_date"},
        ],
    },
    {
        "type": "section",
        "label": "3. Name and Address of Reporting Entity",
        "name": "Name and Address of Reporting Entity",
        "children": [
            # Reporting Entity
            {"type": "field", "definition": "/properties/reporting_entity/properties/entity_type"},
            {"type": "field", "definition": "/properties/reporting_entity/properties/tier"},
            {
                "type": "field",
                "definition": "/properties/reporting_entity/properties/applicant_reporting_entity/properties/organization_name",
            },
            {
                "type": "field",
                "definition": "/properties/reporting_entity/properties/applicant_reporting_entity/properties/address/properties/street1",
            },
            {
                "type": "field",
                "definition": "/properties/reporting_entity/properties/applicant_reporting_entity/properties/address/properties/street2",
            },
            {
                "type": "field",
                "definition": "/properties/reporting_entity/properties/applicant_reporting_entity/properties/address/properties/city",
            },
            {
                "type": "field",
                "definition": "/properties/reporting_entity/properties/applicant_reporting_entity/properties/address/properties/state",
            },
            {
                "type": "field",
                "definition": "/properties/reporting_entity/properties/applicant_reporting_entity/properties/address/properties/zip_code",
            },
            {
                "type": "field",
                "definition": "/properties/reporting_entity/properties/applicant_reporting_entity/properties/congressional_district",
            },
        ],
    },
    {
        "type": "section",
        "label": "4. If Reporting Entity in No.3 is Subawardee, Enter Name and Address of Prime",
        "name": "If Reporting Entity in No.3 is Subawardee, Enter Name and Address of Prime",
        "children": [
            {
                "type": "field",
                "definition": "/properties/reporting_entity/properties/prime_reporting_entity/properties/organization_name",
            },
            {
                "type": "field",
                "definition": "/properties/reporting_entity/properties/prime_reporting_entity/properties/address/properties/street1",
            },
            {
                "type": "field",
                "definition": "/properties/reporting_entity/properties/prime_reporting_entity/properties/address/properties/street2",
            },
            {
                "type": "field",
                "definition": "/properties/reporting_entity/properties/prime_reporting_entity/properties/address/properties/city",
            },
            {
                "type": "field",
                "definition": "/properties/reporting_entity/properties/prime_reporting_entity/properties/address/properties/state",
            },
            {
                "type": "field",
                "definition": "/properties/reporting_entity/properties/prime_reporting_entity/properties/address/properties/zip_code",
            },
            {
                "type": "field",
                "definition": "/properties/reporting_entity/properties/prime_reporting_entity/properties/congressional_district",
            },
        ],
    },
    {
        "type": "section",
        "label": "5. Details",
        "name": "Details",
        "children": [
            # Various fields in middle
            {"type": "field", "definition": "/properties/federal_agency_department"},
            {"type": "field", "definition": "/properties/federal_program_name"},
            {"type": "field", "definition": "/properties/assistance_listing_number"},
            {"type": "field", "definition": "/properties/federal_action_number"},
            {"type": "field", "definition": "/properties/award_amount"},
        ],
    },
    {
        "type": "section",
        "label": "6. Name and Address of Lobbying Registrant",
        "name": "Name and Address of Lobbying Registrant",
        "children": [
            # Lobbying Registrant
            {
                "type": "field",
                "definition": "/properties/lobbying_registrant/properties/individual/properties/first_name",
            },
            {
                "type": "field",
                "definition": "/properties/lobbying_registrant/properties/individual/properties/middle_name",
            },
            {
                "type": "field",
                "definition": "/properties/lobbying_registrant/properties/individual/properties/last_name",
            },
            {
                "type": "field",
                "definition": "/properties/lobbying_registrant/properties/individual/properties/prefix",
            },
            {
                "type": "field",
                "definition": "/properties/lobbying_registrant/properties/individual/properties/suffix",
            },
            {
                "type": "field",
                "definition": "/properties/lobbying_registrant/properties/address/properties/street1",
            },
            {
                "type": "field",
                "definition": "/properties/lobbying_registrant/properties/address/properties/street2",
            },
            {
                "type": "field",
                "definition": "/properties/lobbying_registrant/properties/address/properties/city",
            },
            {
                "type": "field",
                "definition": "/properties/lobbying_registrant/properties/address/properties/state",
            },
            {
                "type": "field",
                "definition": "/properties/lobbying_registrant/properties/address/properties/zip_code",
            },
        ],
    },
    {
        "type": "section",
        "label": "7. Individual Performing Services (including address if different from No. 6)",
        "name": "Individual Performing Services (including address if different from No. 6)",
        "children": [
            # Individual performing services
            {
                "type": "field",
                "definition": "/properties/individual_performing_service/properties/individual/properties/first_name",
            },
            {
                "type": "field",
                "definition": "/properties/individual_performing_service/properties/individual/properties/middle_name",
            },
            {
                "type": "field",
                "definition": "/properties/individual_performing_service/properties/individual/properties/last_name",
            },
            {
                "type": "field",
                "definition": "/properties/individual_performing_service/properties/individual/properties/prefix",
            },
            {
                "type": "field",
                "definition": "/properties/individual_performing_service/properties/individual/properties/suffix",
            },
            {
                "type": "field",
                "definition": "/properties/individual_performing_service/properties/address/properties/street1",
            },
            {
                "type": "field",
                "definition": "/properties/individual_performing_service/properties/address/properties/street2",
            },
            {
                "type": "field",
                "definition": "/properties/individual_performing_service/properties/address/properties/city",
            },
            {
                "type": "field",
                "definition": "/properties/individual_performing_service/properties/address/properties/state",
            },
            {
                "type": "field",
                "definition": "/properties/individual_performing_service/properties/address/properties/zip_code",
            },
        ],
    },
    {
        "type": "section",
        "label": "8. Signature",
        "name": "Signature",
        "children": [
            # Signature block
            {"type": "null", "definition": "/properties/signature_block/properties/signature"},
            {
                "type": "field",
                "definition": "/properties/signature_block/properties/name/properties/first_name",
            },
            {
                "type": "field",
                "definition": "/properties/signature_block/properties/name/properties/middle_name",
            },
            {
                "type": "field",
                "definition": "/properties/signature_block/properties/name/properties/last_name",
            },
            {
                "type": "field",
                "definition": "/properties/signature_block/properties/name/properties/prefix",
            },
            {
                "type": "field",
                "definition": "/properties/signature_block/properties/name/properties/suffix",
            },
            {"type": "null", "definition": "/properties/signature_block/properties/signed_date"},
        ],
    },
]

FORM_RULE_SCHEMA = {
    ##### PRE-POPULATION RULES
    "federal_program_name": {"gg_pre_population": {"rule": "assistance_listing_program_title"}},
    "assistance_listing_number": {"gg_pre_population": {"rule": "assistance_listing_number"}},
    ##### POST-POPULATION RULES
    "signature_block": {
        "signed_date": {"gg_post_population": {"rule": "current_date"}},
        "signature": {"gg_post_population": {"rule": "signature"}},
    },
}

SFLLL_v2_0 = Form(
    # https://grants.gov/forms/form-items-description/fid/670
    form_id=uuid.UUID("778a1485-082a-463e-a61b-6615ccebe027"),
    legacy_form_id=670,
    form_name="Disclosure of Lobbying Activities (SF-LLL)",
    short_form_name="SFLLL_2_0",
    form_version="2.0",
    agency_code="SGG",
    omb_number="4040-0013",
    form_json_schema=FORM_JSON_SCHEMA,
    form_ui_schema=FORM_UI_SCHEMA,
    form_rule_schema=FORM_RULE_SCHEMA,
<<<<<<< HEAD
    form_instruction_id=uuid.UUID("17646cbc-76ea-4acc-b9bf-2582defbf0dc"),
=======
    # No form instructions at the moment.
    form_type=FormType.SFLLL,
    sgg_version="1.0",
    is_deprecated=False,
>>>>>>> 6bd979f4
)<|MERGE_RESOLUTION|>--- conflicted
+++ resolved
@@ -609,12 +609,8 @@
     form_json_schema=FORM_JSON_SCHEMA,
     form_ui_schema=FORM_UI_SCHEMA,
     form_rule_schema=FORM_RULE_SCHEMA,
-<<<<<<< HEAD
     form_instruction_id=uuid.UUID("17646cbc-76ea-4acc-b9bf-2582defbf0dc"),
-=======
-    # No form instructions at the moment.
     form_type=FormType.SFLLL,
     sgg_version="1.0",
     is_deprecated=False,
->>>>>>> 6bd979f4
 )