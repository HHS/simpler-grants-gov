import uuid

from src.constants.lookup_constants import FormType
from src.db.models.competition_models import Form

DIRECTIONS = """Public reporting burden for this collection of information is estimated to average 15 minutes per response, including time for reviewing instructions, searching existing data sources, gathering and maintaining the data needed, and completing and reviewing the collection of information. Send comments regarding the burden estimate or any other aspect of this collection of information, including suggestions for reducing this burden, to the Office of Management and Budget, Paperwork Reduction Project (0348-0040), Washington, DC 20503.

PLEASE DO NOT RETURN YOUR COMPLETED FORM TO THE OFFICE OF MANAGEMENT AND BUDGET. SEND IT TO THE ADDRESS PROVIDED BY THE SPONSORING AGENCY.

NOTE: Certain of these assurances may not be applicable to your project or program. If you have questions, please contact the awarding agency. Further, certain Federal awarding agencies may require applicants to certify to additional assurances. If such is the case, you will be notified.

As the duly authorized representative of the applicant, I certify that the applicant:

1. Has the legal authority to apply for Federal assistance and the institutional, managerial and financial capability (including funds sufficient to pay the non-Federal share of project cost) to ensure proper planning, management and completion of the project described in this application.

2. Will give the awarding agency, the Comptroller General of the United States and, if appropriate, the State, through any authorized representative, access to and the right to examine all records, books, papers, or documents related to the award; and will establish a proper accounting system in accordance with generally accepted accounting standards or agency directives.

3. Will establish safeguards to prohibit employees from using their positions for a purpose that constitutes or presents the appearance of personal or organizational conflict of interest, or personal gain.

4. Will initiate and complete the work within the applicable time frame after receipt of approval of the awarding agency.

5. Will comply with the Intergovernmental Personnel Act of 1970 (42 U.S.C. §§4728-4763) relating to prescribed standards for merit systems for programs funded under one of the 19 statutes or regulations specified in Appendix A of OPM's Standards for a Merit System of Personnel Administration (5 C.F.R. 900, Subpart F).

6. Will comply with all Federal statutes relating to nondiscrimination. These include but are not limited to: (a) Title VI of the Civil Rights Act of 1964 (P.L. 88-352) which prohibits discrimination on the basis of race, color or national origin; (b) Title IX of the Education Amendments of 1972, as amended (20 U.S.C. §§1681-1683, and 1685-1686), which prohibits discrimination on the basis of sex; (c) Section 504 of the Rehabilitation Act of 1973, as amended (29 U.S.C. §794), which prohibits discrimination on the basis of handicaps; (d) the Age Discrimination Act of 1975, as amended (42 U.S.C. §§6101-6107), which prohibits discrimination on the basis of age; (e) the Drug Abuse Office and Treatment Act of 1972 (P.L. 92-255), as amended, relating to nondiscrimination on the basis of drug abuse; (f) the Comprehensive Alcohol Abuse and Alcoholism Prevention, Treatment and Rehabilitation Act of 1970 (P.L. 91-616), as amended, relating to nondiscrimination on the basis of alcohol abuse or alcoholism; (g) §§523 and 527 of the Public Health Service Act of 1912 (42 U.S.C. §§290 dd-3 and 290 ee-3), as amended, relating to confidentiality of alcohol and drug abuse patient records; (h) Title VIII of the Civil Rights Act of 1968 (42 U.S.C. §§3601 et seq.), as amended, relating to nondiscrimination in the sale, rental or financing of housing; (i) any other nondiscrimination provisions in the specific statute(s) under which application for Federal assistance is being made; and, (j) the requirements of any other nondiscrimination statute(s) which may apply to the application.

7. Will comply, or has already complied, with the requirements of Titles II and III of the Uniform Relocation Assistance and Real Property Acquisition Policies Act of 1970 (P.L. 91-646) which provide for fair and equitable treatment of persons displaced or whose property is acquired as a result of Federal or federally-assisted programs. These requirements apply to all interests in real property acquired for project purposes regardless of Federal participation in purchases.

8. Will comply, as applicable, with provisions of the Hatch Act (5 U.S.C. §§1501-1508 and 7324-7328) which limit the political activities of employees whose principal employment activities are funded in whole or in part with Federal funds.

9. Will comply, as applicable, with the provisions of the Davis-Bacon Act (40 U.S.C. §§276a to 276a-7), the Copeland Act (40 U.S.C. §276c and 18 U.S.C. §874), and the Contract Work Hours and Safety Standards Act (40 U.S.C. §§327-333), regarding labor standards for federally-assisted construction subagreements.

10. Will comply, if applicable, with flood insurance purchase requirements of Section 102(a) of the Flood Disaster Protection Act of 1973 (P.L. 93-234) which requires recipients in a special flood hazard area to participate in the program and to purchase flood insurance if the total cost of insurable construction and acquisition is $10,000 or more.

11. Will comply with environmental standards which may be prescribed pursuant to the following: (a) institution of environmental quality control measures under the National Environmental Policy Act of 1969 (P.L. 91-190) and Executive Order (EO) 11514; (b) notification of violating facilities pursuant to EO 11738; (c) protection of wetlands pursuant to EO 11990; (d) evaluation of flood hazards in floodplains in accordance with EO 11988; (e) assurance of project consistency with the approved State management program developed under the Coastal Zone Management Act of 1972 (16 U.S.C. §§1451 et seq.); (f) conformity of Federal actions to State (Clean Air) Implementation Plans under Section 176(c) of the Clean Air Act of 1955, as amended (42 U.S.C. §§7401 et seq.); (g) protection of underground sources of drinking water under the Safe Drinking Water Act of 1974, as amended (P.L. 93-523); and, (h) protection of endangered species under the Endangered Species Act of 1973, as amended (P.L. 93-205).

12. Will comply with the Wild and Scenic Rivers Act of 1968 (16 U.S.C. §§1271 et seq.) related to protecting components or potential components of the national wild and scenic rivers system.

13. Will assist the awarding agency in assuring compliance with Section 106 of the National Historic Preservation Act of 1966, as amended (16 U.S.C. §470), EO 11593 (identification and protection of historic properties), and the Archaeological and Historic Preservation Act of 1974 (16 U.S.C. §§469a-1 et seq.).

14. Will comply with P.L. 93-348 regarding the protection of human subjects involved in research, development, and related activities supported by this award of assistance.

15. Will comply with the Laboratory Animal Welfare Act of 1966 (P.L. 89-544, as amended, 7 U.S.C. §§2131 et seq.) pertaining to the care, handling, and treatment of warm blooded animals held for research, teaching, or other activities supported by this award of assistance.

16. Will comply with the Lead-Based Paint Poisoning Prevention Act (42 U.S.C. §§4801 et seq.) which prohibits the use of lead-based paint in construction or rehabilitation of residence structures.

17. Will cause to be performed the required financial and compliance audits in accordance with the Single Audit Act Amendments of 1996 and OMB Circular No. A-133, "Audits of States, Local Governments, and Non-Profit Organizations."

18. Will comply with all applicable requirements of all other Federal laws, executive orders, regulations, and policies governing this program.
"""

FORM_JSON_SCHEMA = {
    "type": "object",
    "required": ["title", "applicant_organization"],
    "properties": {
        "signature": {
            "type": "string",
            "title": "Signature of the Authorized Certifying Official",
            "description": "Completed by Grants.gov upon submission.",
            "minLength": 1,
            "maxLength": 144,
        },
        "title": {
            # FUTURE WORK: This gets copied from the SF-424's AuthorizedRepresentativeTitle field
            "type": "string",
            "title": "Title",
            "description": "This should match the 'Authorized Representative Title' field from the SF-424 form",
            "minLength": 1,
            "maxLength": 45,
        },
        "applicant_organization": {
            # FUTURE WORK: This gets copied from the SF-424's OrganizationName field (called Legal Name in the UI)
            "type": "string",
            "title": "Applicant Organization",
            "description": "This should match the 'Legal Name' field from the SF-424 form",
            "minLength": 1,
            "maxLength": 60,
        },
        "date_signed": {
            "type": "string",
            "format": "date",
            "title": "Date Signed",
            "description": "Completed by Grants.gov upon submission.",
        },
    },
}

FORM_UI_SCHEMA = [
    {
        "type": "section",
        "label": "1. Directions",
        "name": "directions",
        "description": DIRECTIONS,
        "children": [],
    },
    {
        "type": "section",
        "label": "2. Signature",
        "name": "signature",
        "children": [
            {"type": "null", "definition": "/properties/signature"},
            {"type": "field", "definition": "/properties/title"},
            {"type": "field", "definition": "/properties/applicant_organization"},
            {"type": "null", "definition": "/properties/date_signed"},
        ],
    },
]

FORM_RULE_SCHEMA = {
    ##### POST-POPULATION RULES
    "signature": {"gg_post_population": {"rule": "signature"}},
    "date_signed": {"gg_post_population": {"rule": "current_date"}},
}

SF424b_v1_1 = Form(
    # https://grants.gov/forms/form-items-description/fid/240
    form_id=uuid.UUID("1d0681f8-26f9-4ff1-a75e-e33477668f73"),
    legacy_form_id=240,
    form_name="Assurances for Non-Construction Programs (SF-424B)",
    short_form_name="SF424B",
    form_version="1.1",
    agency_code="SGG",
    omb_number="4040-0007",
    form_json_schema=FORM_JSON_SCHEMA,
    form_ui_schema=FORM_UI_SCHEMA,
    form_rule_schema=FORM_RULE_SCHEMA,
<<<<<<< HEAD
    form_instruction_id=uuid.UUID("9db8ab35-f677-482c-93ea-9fb3eb86d7c7"),
=======
    # No form instructions at the moment.
    form_type=FormType.SF424B,
    sgg_version="1.0",
    is_deprecated=False,
>>>>>>> 6bd979f4
)<|MERGE_RESOLUTION|>--- conflicted
+++ resolved
@@ -123,12 +123,8 @@
     form_json_schema=FORM_JSON_SCHEMA,
     form_ui_schema=FORM_UI_SCHEMA,
     form_rule_schema=FORM_RULE_SCHEMA,
-<<<<<<< HEAD
     form_instruction_id=uuid.UUID("9db8ab35-f677-482c-93ea-9fb3eb86d7c7"),
-=======
-    # No form instructions at the moment.
     form_type=FormType.SF424B,
     sgg_version="1.0",
     is_deprecated=False,
->>>>>>> 6bd979f4
 )