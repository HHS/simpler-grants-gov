--- conflicted
+++ resolved
@@ -126,10 +126,14 @@
     ]
 )
 
-<<<<<<< HEAD
 # List of security scheme names for JWT or API User Key multi-auth
 jwt_or_api_user_key_security_schemes = _get_security_requirement(
-=======
+    [
+        api_jwt_auth.security_scheme_name,
+        api_user_key_auth.security_scheme_name,
+    ]
+)
+
 
 # Define the multi auth that supports both user-connected auth methods:
 # * User JWT auth (X-SGG-Token header)
@@ -141,7 +145,6 @@
 
 # List of security scheme names for JWT or User API Key multi-auth
 jwt_or_user_api_key_security_schemes = _get_security_requirement(
->>>>>>> 280c8239
     [
         api_jwt_auth.security_scheme_name,
         api_user_key_auth.security_scheme_name,
