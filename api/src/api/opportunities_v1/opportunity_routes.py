import io
import logging
from uuid import UUID

from flask import Response

import src.adapters.db as db
import src.adapters.db.flask_db as flask_db
import src.adapters.search as search
import src.adapters.search.flask_opensearch as flask_opensearch
import src.api.opportunities_v1.opportunity_schemas as opportunity_schemas
import src.api.response as response
import src.util.datetime_util as datetime_util
from src.api.opportunities_v1.opportunity_blueprint import opportunity_blueprint
from src.auth.api_key_auth import api_key_auth
from src.logging.flask_logger import add_extra_data_to_current_request_logs
from src.services.opportunities_v1.get_opportunity import (
    get_opportunity,
    get_opportunity_by_legacy_id,
)
from src.services.opportunities_v1.opportunity_to_csv import opportunities_to_csv
from src.services.opportunities_v1.search_opportunities import search_opportunities
from src.util.dict_util import flatten_dict

logger = logging.getLogger(__name__)

# Descriptions in OpenAPI support markdown https://swagger.io/specification/
SHARED_ALPHA_DESCRIPTION = """
__ALPHA VERSION__

This endpoint in its current form is primarily for testing and feedback.

Features in this endpoint are still under heavy development, and subject to change. Not for production use.

See [Release Phases](https://github.com/github/roadmap?tab=readme-ov-file#release-phases) for further details.
"""

examples = {
    "example1": {
        "summary": "No filters",
        "value": {
            "pagination": {
                "sort_order": [
                    {
                        "order_by": "opportunity_id",
                        "sort_direction": "ascending",
                    }
                ],
                "page_offset": 1,
                "page_size": 25,
            },
        },
    },
    "example2": {
        "summary": "All filters",
        "value": {
            "query": "research",
            "filters": {
                "agency": {"one_of": ["USAID", "DOC"]},
                "applicant_type": {
                    "one_of": ["state_governments", "county_governments", "individuals"]
                },
                "funding_category": {"one_of": ["recovery_act", "arts", "natural_resources"]},
                "funding_instrument": {"one_of": ["cooperative_agreement", "grant"]},
                "opportunity_status": {"one_of": ["forecasted", "posted"]},
                "post_date": {"start_date": "2024-01-01", "end_date": "2024-02-01"},
                "close_date": {
                    "start_date": "2024-01-01",
                },
            },
            "pagination": {
                "sort_order": [
                    {
                        "order_by": "opportunity_id",
                        "sort_direction": "ascending",
                    }
                ],
                "page_offset": 1,
                "page_size": 25,
            },
        },
    },
    "example3": {
        "summary": "Query & opportunity_status filters",
        "value": {
            "query": "research",
            "filters": {
                "opportunity_status": {"one_of": ["forecasted", "posted"]},
            },
            "pagination": {
                "sort_order": [
                    {
                        "order_by": "opportunity_id",
                        "sort_direction": "ascending",
                    }
                ],
                "page_offset": 1,
                "page_size": 25,
            },
        },
    },
    "example4": {
        "summary": "CSV file response",
        "value": {
            "format": "csv",
            "filters": {
                "opportunity_status": {"one_of": ["forecasted", "posted"]},
            },
            "pagination": {
                "sort_order": [
                    {
                        "order_by": "opportunity_id",
                        "sort_direction": "ascending",
                    }
                ],
                "page_offset": 1,
                "page_size": 100,
            },
        },
    },
    "example5": {
        "summary": "Filter by award fields",
        "value": {
            "filters": {
                "expected_number_of_awards": {"min": 5},
                "award_floor": {"min": 10000},
                "award_ceiling": {"max": 1000000},
                "estimated_total_program_funding": {"min": 100000, "max": 250000},
            },
            "pagination": {
                "sort_order": [
                    {
                        "order_by": "opportunity_id",
                        "sort_direction": "ascending",
                    }
                ],
                "page_offset": 1,
                "page_size": 25,
            },
        },
    },
    "example6": {
        "summary": "Filter by assistance listing numbers",
        "value": {
            "filters": {
                "assistance_listing_number": {"one_of": ["43.001", "47.049"]},
            },
            "pagination": {
                "sort_order": [
                    {
                        "order_by": "opportunity_id",
                        "sort_direction": "ascending",
                    }
                ],
                "page_offset": 1,
                "page_size": 25,
            },
        },
    },
    "example7": {
        "summary": "Primary sort agency_code desc, secondary sort opportunity_id asc",
        "value": {
            "pagination": {
                "page_offset": 1,
                "page_size": 25,
                "sort_order": [
                    {"order_by": "agency_code", "sort_direction": "descending"},
                    {"order_by": "opportunity_id", "sort_direction": "ascending"},
                ],
            }
        },
    },
}


@opportunity_blueprint.post("/opportunities/search")
@opportunity_blueprint.input(
    opportunity_schemas.OpportunitySearchRequestV1Schema,
    arg_name="search_params",
    examples=examples,
)
@opportunity_blueprint.output(opportunity_schemas.OpportunitySearchResponseV1Schema())
@opportunity_blueprint.auth_required(api_key_auth)
@opportunity_blueprint.doc(
    description=SHARED_ALPHA_DESCRIPTION,
    # This adds a file response schema
    # in addition to the one added by the output decorator
    responses={200: {"content": {"application/octet-stream": {}}}},  # type: ignore
)
@flask_opensearch.with_search_client()
def opportunity_search(
    search_client: search.SearchClient, search_params: dict
) -> response.ApiResponse | Response:
    add_extra_data_to_current_request_logs(flatten_dict(search_params, prefix="request.body"))
    logger.info("POST /v1/opportunities/search")

    opportunities, aggregations, pagination_info = search_opportunities(
        search_client, search_params
    )

    add_extra_data_to_current_request_logs(
        {
            "response.pagination.total_pages": pagination_info.total_pages,
            "response.pagination.total_records": pagination_info.total_records,
        }
    )
    logger.info("Successfully fetched opportunities")

    if search_params.get("format") == opportunity_schemas.SearchResponseFormat.CSV:
        # Convert the response into a CSV and return the contents
        output = io.StringIO()
        opportunities_to_csv(opportunities, output)
        timestamp = datetime_util.utcnow().strftime("%Y%m%d-%H%M%S")
        return Response(
            output.getvalue().encode("utf-8"),
            content_type="text/csv",
            headers={
                "Content-Disposition": f"attachment; filename=opportunity_search_results_{timestamp}.csv"
            },
        )

    return response.ApiResponse(
        message="Success",
        data=opportunities,
        facet_counts=aggregations,
        pagination_info=pagination_info,
    )


@opportunity_blueprint.get("/opportunities/<int:legacy_opportunity_id>")
@opportunity_blueprint.output(opportunity_schemas.OpportunityGetResponseV1Schema())
@opportunity_blueprint.auth_required(api_key_auth)
@opportunity_blueprint.doc(description=SHARED_ALPHA_DESCRIPTION)
@flask_db.with_db_session()
def opportunity_get_legacy(
    db_session: db.Session, legacy_opportunity_id: int
) -> response.ApiResponse:
    add_extra_data_to_current_request_logs(
        {"opportunity.legacy_opportunity_id": legacy_opportunity_id}
    )
    logger.info("GET /v1/opportunities/:legacy_opportunity_id")
    with db_session.begin():
        opportunity = get_opportunity_by_legacy_id(db_session, legacy_opportunity_id)

    return response.ApiResponse(message="Success", data=opportunity)


@opportunity_blueprint.get("/opportunities/<uuid:opportunity_id>")
@opportunity_blueprint.output(opportunity_schemas.OpportunityGetResponseV1Schema())
@opportunity_blueprint.auth_required(api_key_auth)
@opportunity_blueprint.doc(description=SHARED_ALPHA_DESCRIPTION)
@flask_db.with_db_session()
<<<<<<< HEAD
def opportunity_get(db_session: db.Session, opportunity_id: UUID) -> response.ApiResponse:
    add_extra_data_to_current_request_logs({"opportunity.opportunity_id": opportunity_id})
=======
def opportunity_get(db_session: db.Session, opportunity_id: int) -> response.ApiResponse:
    add_extra_data_to_current_request_logs({"opportunity_id": opportunity_id})
>>>>>>> e685a181
    logger.info("GET /v1/opportunities/:opportunity_id")
    with db_session.begin():
        opportunity = get_opportunity(db_session, opportunity_id)

    return response.ApiResponse(message="Success", data=opportunity)<|MERGE_RESOLUTION|>--- conflicted
+++ resolved
@@ -235,9 +235,7 @@
 def opportunity_get_legacy(
     db_session: db.Session, legacy_opportunity_id: int
 ) -> response.ApiResponse:
-    add_extra_data_to_current_request_logs(
-        {"opportunity.legacy_opportunity_id": legacy_opportunity_id}
-    )
+    add_extra_data_to_current_request_logs({"legacy_opportunity_id": legacy_opportunity_id})
     logger.info("GET /v1/opportunities/:legacy_opportunity_id")
     with db_session.begin():
         opportunity = get_opportunity_by_legacy_id(db_session, legacy_opportunity_id)
@@ -250,13 +248,8 @@
 @opportunity_blueprint.auth_required(api_key_auth)
 @opportunity_blueprint.doc(description=SHARED_ALPHA_DESCRIPTION)
 @flask_db.with_db_session()
-<<<<<<< HEAD
 def opportunity_get(db_session: db.Session, opportunity_id: UUID) -> response.ApiResponse:
-    add_extra_data_to_current_request_logs({"opportunity.opportunity_id": opportunity_id})
-=======
-def opportunity_get(db_session: db.Session, opportunity_id: int) -> response.ApiResponse:
     add_extra_data_to_current_request_logs({"opportunity_id": opportunity_id})
->>>>>>> e685a181
     logger.info("GET /v1/opportunities/:opportunity_id")
     with db_session.begin():
         opportunity = get_opportunity(db_session, opportunity_id)
