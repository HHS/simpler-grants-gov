import logging
from uuid import UUID

import flask

import src.adapters.search.flask_opensearch as flask_opensearch
from src.adapters import db, search
from src.adapters.db import flask_db
from src.api import response
from src.api.route_utils import raise_flask_error
from src.api.users import user_schemas
from src.api.users.user_blueprint import user_blueprint
from src.api.users.user_schemas import (
    UserApiKeyCreateRequestSchema,
    UserApiKeyCreateResponseSchema,
    UserApiKeyDeleteResponseSchema,
    UserApiKeyListRequestSchema,
    UserApiKeyListResponseSchema,
    UserApiKeyRenameRequestSchema,
    UserApiKeyRenameResponseSchema,
    UserApplicationListRequestSchema,
    UserApplicationListResponseSchema,
    UserDeleteSavedOpportunityResponseSchema,
    UserDeleteSavedSearchResponseSchema,
    UserGetResponseSchema,
    UserOrganizationsResponseSchema,
    UserSavedOpportunitiesRequestSchema,
    UserSavedOpportunitiesResponseSchema,
    UserSavedSearchesRequestSchema,
    UserSavedSearchesResponseSchema,
    UserSaveOpportunityRequestSchema,
    UserSaveOpportunityResponseSchema,
    UserSaveSearchRequestSchema,
    UserSaveSearchResponseSchema,
    UserTokenLogoutResponseSchema,
    UserTokenRefreshResponseSchema,
    UserUpdateSavedSearchRequestSchema,
    UserUpdateSavedSearchResponseSchema,
)
from src.auth.api_jwt_auth import api_jwt_auth, refresh_token_expiration
from src.auth.auth_utils import with_login_redirect_error_handler
from src.auth.login_gov_jwt_auth import get_final_redirect_uri, get_login_gov_redirect_uri
from src.db.models.user_models import UserTokenSession
from src.logging.flask_logger import add_extra_data_to_current_request_logs
from src.services.users.create_api_key import create_api_key
from src.services.users.create_saved_opportunity import create_saved_opportunity
from src.services.users.create_saved_search import create_saved_search
from src.services.users.delete_api_key import delete_api_key
from src.services.users.delete_saved_opportunity import delete_saved_opportunity
from src.services.users.delete_saved_search import delete_saved_search
from src.services.users.get_saved_opportunities import get_saved_opportunities
from src.services.users.get_saved_searches import get_saved_searches
from src.services.users.get_user import get_user
from src.services.users.get_user_api_keys import get_user_api_keys
from src.services.users.get_user_applications import get_user_applications
from src.services.users.get_user_organizations import get_user_organizations
from src.services.users.login_gov_callback_handler import (
    handle_login_gov_callback_request,
    handle_login_gov_token,
)
from src.services.users.rename_api_key import rename_api_key
from src.services.users.update_saved_searches import update_saved_search

logger = logging.getLogger(__name__)

LOGIN_DESCRIPTION = """
To use this endpoint, click [this link](/v1/users/login) which will redirect
you to an OAuth provider where you can sign into an account.

Do not try to use the execute option below as OpenAPI will not redirect your browser for you.

The token you receive can then be set to the X-SGG-Token header for authenticating with endpoints.
"""


@user_blueprint.get("/login")
@user_blueprint.doc(responses=[302], description=LOGIN_DESCRIPTION)
@with_login_redirect_error_handler()
@flask_db.with_db_session()
def user_login(db_session: db.Session) -> flask.Response:
    logger.info("GET /v1/users/login")
    with db_session.begin():
        redirect_uri = get_login_gov_redirect_uri(db_session)

    return response.redirect_response(redirect_uri)


@user_blueprint.get("/login/callback")
@user_blueprint.input(user_schemas.UserLoginGovCallbackSchema, location="query")
@user_blueprint.doc(responses=[302], hide=True)
@with_login_redirect_error_handler()
@flask_db.with_db_session()
def user_login_callback(db_session: db.Session, query_data: dict) -> flask.Response:
    logger.info("GET /v1/users/login/callback")

    # We process this in two separate DB transactions
    # as we delete state at the end of the first handler
    # even if it were to later error to avoid replay attacks
    with db_session.begin():
        data = handle_login_gov_callback_request(query_data, db_session)
    with db_session.begin():
        result = handle_login_gov_token(db_session, data)

    # Redirect to the final location for the user
    return response.redirect_response(
        get_final_redirect_uri("success", result.token, result.is_user_new)
    )


@user_blueprint.get("/login/result")
@user_blueprint.doc(hide=True)
def login_result() -> flask.Response:
    logger.info("GET /v1/users/login/result")
    """Dummy endpoint for easily displaying the results of the login flow without the frontend"""

    # Echo back the query args as JSON for some readability
    return flask.jsonify(flask.request.args)


@user_blueprint.post("/token/logout")
@user_blueprint.output(UserTokenLogoutResponseSchema)
@user_blueprint.doc(responses=[200, 401])
@user_blueprint.auth_required(api_jwt_auth)
@flask_db.with_db_session()
def user_token_logout(db_session: db.Session) -> response.ApiResponse:
    logger.info("POST /v1/users/token/logout")

    user_token_session: UserTokenSession = api_jwt_auth.get_user_token_session()
    with db_session.begin():
        user_token_session.is_valid = False
        db_session.add(user_token_session)

    logger.info(
        "Logged out a user",
        extra={
            "user_token_session.token_id": str(user_token_session.token_id),
            "user_token_session.user_id": str(user_token_session.user_id),
        },
    )

    return response.ApiResponse(message="Success")


@user_blueprint.post("/token/refresh")
@user_blueprint.output(UserTokenRefreshResponseSchema)
@user_blueprint.doc(responses=[200, 401])
@user_blueprint.auth_required(api_jwt_auth)
@flask_db.with_db_session()
def user_token_refresh(db_session: db.Session) -> response.ApiResponse:
    logger.info("POST /v1/users/token/refresh")

    user_token_session: UserTokenSession = api_jwt_auth.get_user_token_session()

    with db_session.begin():
        refresh_token_expiration(user_token_session)
        db_session.add(user_token_session)

    logger.info(
        "Refreshed a user token",
        extra={
            "user_token_session.token_id": str(user_token_session.token_id),
            "user_token_session.user_id": str(user_token_session.user_id),
        },
    )

    return response.ApiResponse(message="Success")


@user_blueprint.get("/<uuid:user_id>")
@user_blueprint.output(UserGetResponseSchema)
@user_blueprint.doc(responses=[200, 401])
@user_blueprint.auth_required(api_jwt_auth)
@flask_db.with_db_session()
def user_get(db_session: db.Session, user_id: UUID) -> response.ApiResponse:
    logger.info("GET /v1/users/:user_id")

    user_token_session: UserTokenSession = api_jwt_auth.get_user_token_session()

    if user_token_session.user_id == user_id:
        with db_session.begin():
            user = get_user(db_session, user_id)

        return response.ApiResponse(message="Success", data=user)

    raise_flask_error(401, "Unauthorized user")


@user_blueprint.get("/<uuid:user_id>/organizations")
@user_blueprint.output(UserOrganizationsResponseSchema)
@user_blueprint.doc(responses=[200, 401, 403])
@user_blueprint.auth_required(api_jwt_auth)
@flask_db.with_db_session()
def user_get_organizations(db_session: db.Session, user_id: UUID) -> response.ApiResponse:
    logger.info("GET /v1/users/:user_id/organizations")

    user_token_session: UserTokenSession = api_jwt_auth.get_user_token_session()

    # Verify the authenticated user matches the requested user_id
    if user_token_session.user_id != user_id:
        raise_flask_error(403, "Forbidden")

    with db_session.begin():
        organizations = get_user_organizations(db_session, user_id)

    logger.info(
        "Retrieved organizations for user",
        extra={
            "user_id": user_id,
            "organization_count": len(organizations),
        },
    )

    return response.ApiResponse(message="Success", data=organizations)


@user_blueprint.post("/<uuid:user_id>/applications")
@user_blueprint.input(UserApplicationListRequestSchema, location="json")
@user_blueprint.output(UserApplicationListResponseSchema)
@user_blueprint.doc(responses=[200, 401, 403])
@user_blueprint.auth_required(api_jwt_auth)
@flask_db.with_db_session()
def user_get_applications(
    db_session: db.Session, user_id: UUID, json_data: dict
) -> response.ApiResponse:
    """Get all applications for a user"""
    logger.info("POST /v1/users/:user_id/applications")

    user_token_session: UserTokenSession = api_jwt_auth.get_user_token_session()

    # Verify the authenticated user matches the requested user_id
    if user_token_session.user_id != user_id:
        raise_flask_error(403, "Forbidden")

    with db_session.begin():
        applications = get_user_applications(db_session, user_id)

    logger.info(
        "Retrieved applications for user",
        extra={
            "user_id": user_id,
            "application_count": len(applications),
        },
    )

    return response.ApiResponse(message="Success", data=applications)


@user_blueprint.post("/<uuid:user_id>/saved-opportunities")
@user_blueprint.input(UserSaveOpportunityRequestSchema, location="json")
@user_blueprint.output(UserSaveOpportunityResponseSchema)
@user_blueprint.doc(responses=[200, 403])
@user_blueprint.auth_required(api_jwt_auth)
@flask_db.with_db_session()
def user_save_opportunity(
    db_session: db.Session, user_id: UUID, json_data: dict
) -> response.ApiResponse:
    logger.info("POST /v1/users/:user_id/saved-opportunities")

    user_token_session: UserTokenSession = api_jwt_auth.get_user_token_session()

    # Verify the authenticated user matches the requested user_id
    if user_token_session.user_id != user_id:
        raise_flask_error(403, "Forbidden")

    with db_session.begin():
        create_saved_opportunity(db_session, user_id, json_data)

    logger.info(
        "Saved opportunity for user",
        extra={
            "user_id": user_id,
            "opportunity_id": json_data["opportunity_id"],
        },
    )

    return response.ApiResponse(message="Success")


@user_blueprint.delete("/<uuid:user_id>/saved-opportunities/<uuid:opportunity_id>")
@user_blueprint.output(UserDeleteSavedOpportunityResponseSchema)
@user_blueprint.doc(responses=[200, 401, 403, 404])
@user_blueprint.auth_required(api_jwt_auth)
@flask_db.with_db_session()
def user_delete_saved_opportunity(
    db_session: db.Session, user_id: UUID, opportunity_id: UUID
) -> response.ApiResponse:
    logger.info("DELETE /v1/users/:user_id/saved-opportunities/:opportunity_id")
    user_token_session: UserTokenSession = api_jwt_auth.get_user_token_session()

    # Verify the authenticated user matches the requested user_id
    if user_token_session.user_id != user_id:
        raise_flask_error(403, "Forbidden")

    with db_session.begin():
        # Delete the saved opportunity
        delete_saved_opportunity(db_session, user_id, opportunity_id)

    return response.ApiResponse(message="Success")


@user_blueprint.delete("/<uuid:user_id>/saved-opportunities/<int:legacy_opportunity_id>")
@user_blueprint.output(UserDeleteSavedOpportunityResponseSchema)
@user_blueprint.doc(responses=[200, 401, 404])
@user_blueprint.auth_required(api_jwt_auth)
@flask_db.with_db_session()
def user_delete_saved_opportunity_legacy(
    db_session: db.Session, user_id: UUID, legacy_opportunity_id: int
) -> response.ApiResponse:
    logger.info("DELETE /v1/users/:user_id/saved-opportunities/:opportunity_id")

    user_token_session: UserTokenSession = api_jwt_auth.get_user_token_session()

    # Verify the authenticated user matches the requested user_id
    if user_token_session.user_id != user_id:
        raise_flask_error(401, "Unauthorized user")

    with db_session.begin():
        # Delete the saved opportunity
        delete_saved_opportunity(db_session, user_id, legacy_opportunity_id)

    return response.ApiResponse(message="Success")


@user_blueprint.post("/<uuid:user_id>/saved-opportunities/list")
@user_blueprint.input(UserSavedOpportunitiesRequestSchema, location="json")
@user_blueprint.output(UserSavedOpportunitiesResponseSchema)
@user_blueprint.doc(responses=[200, 403])
@user_blueprint.auth_required(api_jwt_auth)
@flask_db.with_db_session()
def user_get_saved_opportunities(
    db_session: db.Session, user_id: UUID, json_data: dict
) -> response.ApiResponse:
    logger.info("POST /v1/users/:user_id/saved-opportunities/list")

    user_token_session: UserTokenSession = api_jwt_auth.get_user_token_session()

    # Verify the authenticated user matches the requested user_id
    if user_token_session.user_id != user_id:
        raise_flask_error(403, "Forbidden")

    # Get all saved opportunities for the user with their related opportunity data
    saved_opportunities, pagination_info = get_saved_opportunities(db_session, user_id, json_data)

    return response.ApiResponse(
        message="Success",
        data=saved_opportunities,
        pagination_info=pagination_info,
    )


@user_blueprint.post("/<uuid:user_id>/saved-searches")
@user_blueprint.input(UserSaveSearchRequestSchema, location="json")
@user_blueprint.output(UserSaveSearchResponseSchema)
@user_blueprint.doc(responses=[200, 403])
@user_blueprint.auth_required(api_jwt_auth)
@flask_db.with_db_session()
@flask_opensearch.with_search_client()
def user_save_search(
    search_client: search.SearchClient, db_session: db.Session, user_id: UUID, json_data: dict
) -> response.ApiResponse:
    logger.info("POST /v1/users/:user_id/saved-searches")

    user_token_session: UserTokenSession = api_jwt_auth.get_user_token_session()

    # Verify the authenticated user matches the requested user_id
    if user_token_session.user_id != user_id:
        raise_flask_error(403, "Forbidden")

    with db_session.begin():
        saved_search = create_saved_search(search_client, db_session, user_id, json_data)

    logger.info(
        "Saved search for user",
        extra={
            "user_id": user_id,
            "saved_search_id": saved_search.saved_search_id,
        },
    )

    return response.ApiResponse(message="Success", data=saved_search)


@user_blueprint.delete("/<uuid:user_id>/saved-searches/<uuid:saved_search_id>")
@user_blueprint.output(UserDeleteSavedSearchResponseSchema)
@user_blueprint.doc(responses=[200, 403, 404])
@user_blueprint.auth_required(api_jwt_auth)
@flask_db.with_db_session()
def user_delete_saved_search(
    db_session: db.Session, user_id: UUID, saved_search_id: UUID
) -> response.ApiResponse:
    logger.info("DELETE /v1/users/:user_id/saved-searches/:saved_search_id")

    user_token_session: UserTokenSession = api_jwt_auth.get_user_token_session()

    # Verify the authenticated user matches the requested user_id
    if user_token_session.user_id != user_id:
        raise_flask_error(403, "Forbidden")

    with db_session.begin():
        delete_saved_search(db_session, user_id, saved_search_id)

    logger.info(
        "Deleted saved search",
        extra={
            "user_id": user_id,
            "saved_search_id": saved_search_id,
        },
    )

    return response.ApiResponse(message="Success")


@user_blueprint.post("/<uuid:user_id>/saved-searches/list")
@user_blueprint.input(UserSavedSearchesRequestSchema, location="json")
@user_blueprint.output(UserSavedSearchesResponseSchema)
@user_blueprint.doc(responses=[200, 403, 404])
@user_blueprint.auth_required(api_jwt_auth)
@flask_db.with_db_session()
def user_get_saved_searches(
    db_session: db.Session, user_id: UUID, json_data: dict
) -> response.ApiResponse:
    logger.info("POST /v1/users/:user_id/saved-searches/list")
    user_token_session: UserTokenSession = api_jwt_auth.get_user_token_session()

    # Verify the authenticated user matches the requested user_id
    if user_token_session.user_id != user_id:
        raise_flask_error(403, "Forbidden")

    saved_searches, pagination_info = get_saved_searches(db_session, user_id, json_data)

    return response.ApiResponse(
        message="Success",
        data=saved_searches,
        pagination_info=pagination_info,
    )


@user_blueprint.put("/<uuid:user_id>/saved-searches/<uuid:saved_search_id>")
@user_blueprint.input(UserUpdateSavedSearchRequestSchema, location="json")
@user_blueprint.output(UserUpdateSavedSearchResponseSchema)
@user_blueprint.doc(responses=[200, 403, 404])
@user_blueprint.auth_required(api_jwt_auth)
@flask_db.with_db_session()
def user_update_saved_search(
    db_session: db.Session, user_id: UUID, saved_search_id: UUID, json_data: dict
) -> response.ApiResponse:
    logger.info("PUT /v1/users/:user_id/saved-searches/:saved_search_id")

    user_token_session: UserTokenSession = api_jwt_auth.get_user_token_session()

    # Verify the authenticated user matches the requested user_id
    if user_token_session.user_id != user_id:
        raise_flask_error(403, "Forbidden")

    with db_session.begin():
        updated_saved_search = update_saved_search(db_session, user_id, saved_search_id, json_data)

    logger.info(
        "Updated saved search for user",
        extra={
            "user_id": user_id,
            "saved_search_id": updated_saved_search.saved_search_id,
        },
    )

    return response.ApiResponse(message="Success")


@user_blueprint.post("/<uuid:user_id>/api-keys")
@user_blueprint.input(UserApiKeyCreateRequestSchema, location="json")
@user_blueprint.output(UserApiKeyCreateResponseSchema)
@user_blueprint.doc(responses=[200, 400, 401, 403])
@user_blueprint.auth_required(api_jwt_auth)
@flask_db.with_db_session()
def user_create_api_key(
    db_session: db.Session, user_id: UUID, json_data: dict
) -> response.ApiResponse:
    """Create a new API key for the authenticated user"""
    add_extra_data_to_current_request_logs({"user_id": user_id})
    logger.info("POST /v1/users/:user_id/api-keys")

    user_token_session: UserTokenSession = api_jwt_auth.get_user_token_session()

    # Verify the authenticated user matches the requested user_id
    if user_token_session.user_id != user_id:
        raise_flask_error(403, "Forbidden")

    with db_session.begin():
        api_key = create_api_key(db_session, user_id, json_data)

    logger.info(
        "Created API key for user",
        extra={
            "user_id": user_id,
            "api_key_id": api_key.api_key_id,
            "key_name": api_key.key_name,
        },
    )

    return response.ApiResponse(message="Success", data=api_key)


<<<<<<< HEAD
@user_blueprint.delete("/<uuid:user_id>/api-keys/<uuid:api_key_id>")
@user_blueprint.output(UserApiKeyDeleteResponseSchema)
@user_blueprint.doc(responses=[200, 401, 403, 404])
@user_blueprint.auth_required(api_jwt_auth)
@flask_db.with_db_session()
def user_delete_api_key(
    db_session: db.Session, user_id: UUID, api_key_id: UUID
) -> response.ApiResponse:
    """Delete (deactivate) an API key for the authenticated user"""
    add_extra_data_to_current_request_logs({"user_id": user_id, "api_key_id": api_key_id})
    logger.info("DELETE /v1/users/:user_id/api-keys/:api_key_id")
=======
@user_blueprint.put("/<uuid:user_id>/api-keys/<uuid:api_key_id>")
@user_blueprint.input(UserApiKeyRenameRequestSchema, location="json")
@user_blueprint.output(UserApiKeyRenameResponseSchema)
@user_blueprint.doc(responses=[200, 400, 401, 403, 404])
@user_blueprint.auth_required(api_jwt_auth)
@flask_db.with_db_session()
def user_rename_api_key(
    db_session: db.Session, user_id: UUID, api_key_id: UUID, json_data: dict
) -> response.ApiResponse:
    """Rename an existing API key for the authenticated user"""
    add_extra_data_to_current_request_logs({"user_id": user_id, "api_key_id": api_key_id})
    logger.info("PUT /v1/users/:user_id/api-keys/:api_key_id")
>>>>>>> 77b20cce

    user_token_session: UserTokenSession = api_jwt_auth.get_user_token_session()

    if user_token_session.user_id != user_id:
        raise_flask_error(403, "Forbidden")

    with db_session.begin():
<<<<<<< HEAD
        delete_api_key(db_session, user_id, api_key_id)

    logger.info(
        "Deleted API key for user",
        extra={
            "user_id": user_id,
            "api_key_id": api_key_id,
        },
    )

    return response.ApiResponse(message="Success")
=======
        api_key = rename_api_key(db_session, user_id, api_key_id, json_data)

    return response.ApiResponse(message="Success", data=api_key)
>>>>>>> 77b20cce


@user_blueprint.post("/<uuid:user_id>/api-keys/list")
@user_blueprint.input(UserApiKeyListRequestSchema, location="json")
@user_blueprint.output(UserApiKeyListResponseSchema)
@user_blueprint.doc(responses=[200, 401, 403])
@user_blueprint.auth_required(api_jwt_auth)
@flask_db.with_db_session()
def user_list_api_keys(
    db_session: db.Session, user_id: UUID, json_data: dict
) -> response.ApiResponse:
    """List all API keys for the authenticated user"""
    add_extra_data_to_current_request_logs({"user_id": user_id})
    logger.info("POST /v1/users/:user_id/api-keys/list")

    user_token_session: UserTokenSession = api_jwt_auth.get_user_token_session()

    if user_token_session.user_id != user_id:
        raise_flask_error(403, "Forbidden")

    with db_session.begin():
        api_keys = get_user_api_keys(db_session, user_id)

    return response.ApiResponse(message="Success", data=api_keys)<|MERGE_RESOLUTION|>--- conflicted
+++ resolved
@@ -500,7 +500,6 @@
     return response.ApiResponse(message="Success", data=api_key)
 
 
-<<<<<<< HEAD
 @user_blueprint.delete("/<uuid:user_id>/api-keys/<uuid:api_key_id>")
 @user_blueprint.output(UserApiKeyDeleteResponseSchema)
 @user_blueprint.doc(responses=[200, 401, 403, 404])
@@ -512,7 +511,26 @@
     """Delete (deactivate) an API key for the authenticated user"""
     add_extra_data_to_current_request_logs({"user_id": user_id, "api_key_id": api_key_id})
     logger.info("DELETE /v1/users/:user_id/api-keys/:api_key_id")
-=======
+
+    user_token_session: UserTokenSession = api_jwt_auth.get_user_token_session()
+
+    if user_token_session.user_id != user_id:
+        raise_flask_error(403, "Forbidden")
+
+    with db_session.begin():
+        delete_api_key(db_session, user_id, api_key_id)
+
+    logger.info(
+        "Deleted API key for user",
+        extra={
+            "user_id": user_id,
+            "api_key_id": api_key_id,
+        },
+    )
+
+    return response.ApiResponse(message="Success")
+
+
 @user_blueprint.put("/<uuid:user_id>/api-keys/<uuid:api_key_id>")
 @user_blueprint.input(UserApiKeyRenameRequestSchema, location="json")
 @user_blueprint.output(UserApiKeyRenameResponseSchema)
@@ -525,31 +543,16 @@
     """Rename an existing API key for the authenticated user"""
     add_extra_data_to_current_request_logs({"user_id": user_id, "api_key_id": api_key_id})
     logger.info("PUT /v1/users/:user_id/api-keys/:api_key_id")
->>>>>>> 77b20cce
-
-    user_token_session: UserTokenSession = api_jwt_auth.get_user_token_session()
-
-    if user_token_session.user_id != user_id:
-        raise_flask_error(403, "Forbidden")
-
-    with db_session.begin():
-<<<<<<< HEAD
-        delete_api_key(db_session, user_id, api_key_id)
-
-    logger.info(
-        "Deleted API key for user",
-        extra={
-            "user_id": user_id,
-            "api_key_id": api_key_id,
-        },
-    )
-
-    return response.ApiResponse(message="Success")
-=======
+
+    user_token_session: UserTokenSession = api_jwt_auth.get_user_token_session()
+
+    if user_token_session.user_id != user_id:
+        raise_flask_error(403, "Forbidden")
+
+    with db_session.begin():
         api_key = rename_api_key(db_session, user_id, api_key_id, json_data)
 
     return response.ApiResponse(message="Success", data=api_key)
->>>>>>> 77b20cce
 
 
 @user_blueprint.post("/<uuid:user_id>/api-keys/list")
