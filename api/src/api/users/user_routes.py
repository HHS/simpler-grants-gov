--- conflicted
+++ resolved
@@ -13,13 +13,10 @@
 from src.api.users.user_schemas import (
     UserApiKeyCreateRequestSchema,
     UserApiKeyCreateResponseSchema,
-<<<<<<< HEAD
     UserApiKeyRenameRequestSchema,
     UserApiKeyRenameResponseSchema,
-=======
     UserApiKeyListRequestSchema,
     UserApiKeyListResponseSchema,
->>>>>>> 1a76285a
     UserApplicationListRequestSchema,
     UserApplicationListResponseSchema,
     UserDeleteSavedOpportunityResponseSchema,
@@ -501,7 +498,6 @@
     return response.ApiResponse(message="Success", data=api_key)
 
 
-<<<<<<< HEAD
 @user_blueprint.patch("/<uuid:user_id>/api-keys/<uuid:api_key_id>")
 @user_blueprint.input(UserApiKeyRenameRequestSchema, location="json")
 @user_blueprint.output(UserApiKeyRenameResponseSchema)
@@ -514,8 +510,27 @@
     """Rename an existing API key for the authenticated user"""
     add_extra_data_to_current_request_logs({"user_id": user_id, "api_key_id": api_key_id})
     logger.info("PATCH /v1/users/:user_id/api-keys/:api_key_id")
-=======
-@user_blueprint.post("/<uuid:user_id>/api-keys/list")
+
+    user_token_session: UserTokenSession = api_jwt_auth.get_user_token_session()
+
+    if user_token_session.user_id != user_id:
+        raise_flask_error(403, "Forbidden")
+
+    with db_session.begin():
+        api_key = rename_api_key(db_session, user_id, api_key_id, json_data)
+
+    logger.info(
+        "Renamed API key for user",
+        extra={
+            "user_id": user_id,
+            "api_key_id": api_key.api_key_id,
+            "key_name": api_key.key_name,
+        },
+    )
+
+    return response.ApiResponse(message="Success", data=api_key)
+  
+  @user_blueprint.post("/<uuid:user_id>/api-keys/list")
 @user_blueprint.input(UserApiKeyListRequestSchema, location="json")
 @user_blueprint.output(UserApiKeyListResponseSchema)
 @user_blueprint.doc(responses=[200, 401, 403])
@@ -527,29 +542,13 @@
     """List all API keys for the authenticated user"""
     add_extra_data_to_current_request_logs({"user_id": user_id})
     logger.info("POST /v1/users/:user_id/api-keys/list")
->>>>>>> 1a76285a
-
-    user_token_session: UserTokenSession = api_jwt_auth.get_user_token_session()
-
-    if user_token_session.user_id != user_id:
-        raise_flask_error(403, "Forbidden")
-
-    with db_session.begin():
-<<<<<<< HEAD
-        api_key = rename_api_key(db_session, user_id, api_key_id, json_data)
-
-    logger.info(
-        "Renamed API key for user",
-        extra={
-            "user_id": user_id,
-            "api_key_id": api_key.api_key_id,
-            "key_name": api_key.key_name,
-        },
-    )
-
-    return response.ApiResponse(message="Success", data=api_key)
-=======
+
+    user_token_session: UserTokenSession = api_jwt_auth.get_user_token_session()
+
+    if user_token_session.user_id != user_id:
+        raise_flask_error(403, "Forbidden")
+
+    with db_session.begin():
         api_keys = get_user_api_keys(db_session, user_id)
 
-    return response.ApiResponse(message="Success", data=api_keys)
->>>>>>> 1a76285a
+    return response.ApiResponse(message="Success", data=api_keys)