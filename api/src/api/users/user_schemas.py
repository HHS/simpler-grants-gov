--- conflicted
+++ resolved
@@ -313,10 +313,8 @@
     data = fields.Nested(UserApiKeySchema, metadata={"description": "The newly created API key"})
 
 
-<<<<<<< HEAD
 class UserApiKeyDeleteResponseSchema(AbstractResponseSchema):
     data = fields.MixinField(metadata={"example": None})
-=======
 class UserApiKeyListRequestSchema(Schema):
     # Future filtering fields can be added here
     pass
@@ -326,5 +324,4 @@
     data = fields.List(
         fields.Nested(UserApiKeySchema),
         metadata={"description": "List of API keys for the user"},
-    )
->>>>>>> 11f5fb46
+    )