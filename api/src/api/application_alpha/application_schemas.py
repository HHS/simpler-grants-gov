--- conflicted
+++ resolved
@@ -66,14 +66,13 @@
         metadata={"description": "Status indicating how much of a form has been filled out"},
     )
 
-<<<<<<< HEAD
     created_at = fields.DateTime(metadata={"description": "When the application form was created"})
     updated_at = fields.DateTime(
         metadata={"description": "When the application form was last updated"}
-=======
+    )
+
     is_required = fields.Boolean(
         metadata={"description": "Whether this form is required for the application"}
->>>>>>> 7fe70826
     )
 
 
@@ -203,13 +202,6 @@
         }
     )
 
-    created_at = fields.DateTime(
-        metadata={"description": "When the application attachment was created"}
-    )
-    updated_at = fields.DateTime(
-        metadata={"description": "When the application attachment was last updated"}
-    )
-
 
 class ApplicationAttachmentGetResponseSchema(AbstractResponseSchema):
     data = fields.Nested(ApplicationAttachmentGetSchema())
