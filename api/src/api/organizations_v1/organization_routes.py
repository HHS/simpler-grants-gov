--- conflicted
+++ resolved
@@ -168,7 +168,34 @@
     return response.ApiResponse(message="Success", data=roles)
 
 
-<<<<<<< HEAD
+@organization_blueprint.post("/<uuid:organization_id>/invitations")
+@organization_blueprint.input(OrganizationCreateInvitationRequestSchema, location="json")
+@organization_blueprint.output(OrganizationCreateInvitationResponseSchema)
+@organization_blueprint.doc(responses=[200, 400, 401, 403, 404, 422])
+@organization_blueprint.auth_required(api_jwt_auth)
+@flask_db.with_db_session()
+def organization_create_invitation(
+    db_session: db.Session, organization_id: UUID, json_data: dict
+) -> response.ApiResponse:
+    """Create an invitation for a new organization member"""
+    add_extra_data_to_current_request_logs({"organization_id": organization_id})
+    logger.info("POST /v1/organizations/:organization_id/invitations")
+
+    # Get authenticated user
+    user_token_session: UserTokenSession = api_jwt_auth.get_user_token_session()
+
+    with db_session.begin():
+        # Add the user from the token session to our current session
+        db_session.add(user_token_session)
+
+        # Create invitation using service layer
+        invitation_data = create_organization_invitation(
+            db_session, user_token_session.user, organization_id, json_data
+        )
+
+    return response.ApiResponse(message="Success", data=invitation_data)
+
+
 @organization_blueprint.post("/<uuid:organization_id>/invitations/list")
 @organization_blueprint.input(OrganizationInvitationListRequestSchema, location="json")
 @organization_blueprint.output(OrganizationInvitationListResponseSchema)
@@ -181,29 +208,14 @@
     """List organization invitations with filtering"""
     add_extra_data_to_current_request_logs({"organization_id": organization_id})
     logger.info("POST /v1/organizations/:organization_id/invitations/list")
-=======
-@organization_blueprint.post("/<uuid:organization_id>/invitations")
-@organization_blueprint.input(OrganizationCreateInvitationRequestSchema, location="json")
-@organization_blueprint.output(OrganizationCreateInvitationResponseSchema)
-@organization_blueprint.doc(responses=[200, 400, 401, 403, 404, 422])
-@organization_blueprint.auth_required(api_jwt_auth)
-@flask_db.with_db_session()
-def organization_create_invitation(
-    db_session: db.Session, organization_id: UUID, json_data: dict
-) -> response.ApiResponse:
-    """Create an invitation for a new organization member"""
-    add_extra_data_to_current_request_logs({"organization_id": organization_id})
-    logger.info("POST /v1/organizations/:organization_id/invitations")
->>>>>>> 7931c32f
-
-    # Get authenticated user
-    user_token_session: UserTokenSession = api_jwt_auth.get_user_token_session()
-
-    with db_session.begin():
-        # Add the user from the token session to our current session
-        db_session.add(user_token_session)
-
-<<<<<<< HEAD
+
+    # Get authenticated user
+    user_token_session: UserTokenSession = api_jwt_auth.get_user_token_session()
+
+    with db_session.begin():
+        # Add the user from the token session to our current session
+        db_session.add(user_token_session)
+
         # Get organization invitations using service layer
         invitations = list_organization_invitations_and_verify_access(
             db_session=db_session,
@@ -212,12 +224,4 @@
             filters=json_data.get("filters"),
         )
 
-    return response.ApiResponse(message="Success", data=invitations)
-=======
-        # Create invitation using service layer
-        invitation_data = create_organization_invitation(
-            db_session, user_token_session.user, organization_id, json_data
-        )
-
-    return response.ApiResponse(message="Success", data=invitation_data)
->>>>>>> 7931c32f
+    return response.ApiResponse(message="Success", data=invitations)