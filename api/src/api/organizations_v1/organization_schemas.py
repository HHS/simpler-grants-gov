--- conflicted
+++ resolved
@@ -120,7 +120,83 @@
     )
 
 
-<<<<<<< HEAD
+# Organization Create Invitation Schemas
+
+
+class OrganizationCreateInvitationRequestSchema(Schema):
+    """Schema for POST /organizations/:organization_id/invitations request"""
+
+    invitee_email = fields.String(
+        required=True,
+        validate=Email(),
+        metadata={
+            "description": "Email address of the user to invite",
+            "example": "user@example.com",
+        },
+    )
+    role_ids = fields.List(
+        fields.UUID(required=True),
+        required=True,
+        validate=Length(min=1),
+        metadata={
+            "description": "List of role IDs to assign to the invited user",
+            "example": ["123e4567-e89b-12d3-a456-426614174000"],
+        },
+    )
+
+
+class OrganizationInvitationResponseSchema(Schema):
+    """Schema for organization invitation data in responses"""
+
+    organization_invitation_id = fields.UUID(
+        metadata={
+            "description": "Invitation unique identifier",
+            "example": "123e4567-e89b-12d3-a456-426614174000",
+        }
+    )
+    organization_id = fields.UUID(
+        metadata={
+            "description": "Organization unique identifier",
+            "example": "123e4567-e89b-12d3-a456-426614174000",
+        }
+    )
+    invitee_email = fields.String(
+        metadata={"description": "Email address of the invited user", "example": "user@example.com"}
+    )
+    status = fields.String(
+        metadata={
+            "description": "Current status of the invitation",
+            "example": "pending",
+            "enum": ["pending", "accepted", "rejected", "expired"],
+        }
+    )
+    expires_at = fields.DateTime(
+        metadata={
+            "description": "When the invitation expires",
+            "example": "2024-01-15T10:30:00Z",
+        }
+    )
+    roles = fields.List(
+        fields.Nested(RoleSchema),
+        metadata={"description": "Roles assigned to this invitation"},
+    )
+    created_at = fields.DateTime(
+        metadata={
+            "description": "When the invitation was created",
+            "example": "2024-01-08T10:30:00Z",
+        }
+    )
+
+
+class OrganizationCreateInvitationResponseSchema(AbstractResponseSchema):
+    """Schema for POST /organizations/:organization_id/invitations response"""
+
+    data = fields.Nested(
+        OrganizationInvitationResponseSchema,
+        metadata={"description": "Created invitation information"},
+    )
+
+
 # Organization Invitations List Schemas
 
 
@@ -190,32 +266,6 @@
 
 class OrganizationInvitationDataSchema(Schema):
     """Schema for individual organization invitation data"""
-=======
-class OrganizationCreateInvitationRequestSchema(Schema):
-    """Schema for POST /organizations/:organization_id/invitations request"""
-
-    invitee_email = fields.String(
-        required=True,
-        validate=Email(),
-        metadata={
-            "description": "Email address of the user to invite",
-            "example": "user@example.com",
-        },
-    )
-    role_ids = fields.List(
-        fields.UUID(required=True),
-        required=True,
-        validate=Length(min=1),
-        metadata={
-            "description": "List of role IDs to assign to the invited user",
-            "example": ["123e4567-e89b-12d3-a456-426614174000"],
-        },
-    )
-
-
-class OrganizationInvitationResponseSchema(Schema):
-    """Schema for organization invitation data in responses"""
->>>>>>> 7931c32f
 
     organization_invitation_id = fields.UUID(
         metadata={
@@ -223,7 +273,6 @@
             "example": "123e4567-e89b-12d3-a456-426614174000",
         }
     )
-<<<<<<< HEAD
     invitee_email = fields.String(
         metadata={"description": "Email address of the invitee", "example": "user@example.com"}
     )
@@ -271,46 +320,4 @@
     data = fields.List(
         fields.Nested(OrganizationInvitationDataSchema),
         metadata={"description": "List of organization invitations"},
-=======
-    organization_id = fields.UUID(
-        metadata={
-            "description": "Organization unique identifier",
-            "example": "123e4567-e89b-12d3-a456-426614174000",
-        }
-    )
-    invitee_email = fields.String(
-        metadata={"description": "Email address of the invited user", "example": "user@example.com"}
-    )
-    status = fields.String(
-        metadata={
-            "description": "Current status of the invitation",
-            "example": "pending",
-            "enum": ["pending", "accepted", "rejected", "expired"],
-        }
-    )
-    expires_at = fields.DateTime(
-        metadata={
-            "description": "When the invitation expires",
-            "example": "2024-01-15T10:30:00Z",
-        }
-    )
-    roles = fields.List(
-        fields.Nested(RoleSchema),
-        metadata={"description": "Roles assigned to this invitation"},
-    )
-    created_at = fields.DateTime(
-        metadata={
-            "description": "When the invitation was created",
-            "example": "2024-01-08T10:30:00Z",
-        }
-    )
-
-
-class OrganizationCreateInvitationResponseSchema(AbstractResponseSchema):
-    """Schema for POST /organizations/:organization_id/invitations response"""
-
-    data = fields.Nested(
-        OrganizationInvitationResponseSchema,
-        metadata={"description": "Created invitation information"},
->>>>>>> 7931c32f
     )