"""Models for SAM.gov API client."""

<<<<<<< HEAD
from datetime import datetime
from enum import Enum
=======
from enum import Enum, StrEnum
>>>>>>> 4df80863

from pydantic import BaseModel, Field


class EntityStatus(StrEnum):
    """Entity status in SAM.gov."""

    ACTIVE = "ACTIVE"
    INACTIVE = "INACTIVE"


class EntityType(str, Enum):
    """Entity type in SAM.gov."""

    BUSINESS = "BUSINESS"
    GOVERNMENT = "GOVERNMENT"
    INDIVIDUAL = "INDIVIDUAL"


class FileType(str, Enum):
    """File types available for SAM.gov extracts."""

    ENTITY = "ENTITY"
    EXCLUSION = "EXCLUSION"
    SCR = "SCR"
    BIO = "BIO"


class FileFormat(str, Enum):
    """File formats available for SAM.gov extracts."""

    UTF8 = "UTF8"
    ASCII = "ASCII"


class ExtractType(str, Enum):
    """Extract types available for SAM.gov."""

    MONTHLY = "MONTHLY"
    DAILY = "DAILY"


class SamExtractRequest(BaseModel):
    """Request model for SAM.gov Extract Downloads API."""

    file_name: str = Field(
        ...,
        description="The specific file name to download (e.g., SAM_PUBLIC_MONTHLY_V2_20220406.ZIP)",
    )

    class Config:
        """Pydantic config."""

        validate_assignment = True

    def to_params(self) -> dict[str, str | bool]:
        """Convert the request to query parameters for the API request."""
        params: dict[str, str | bool] = {}

        if self.file_name:
            params["fileName"] = self.file_name
            # If fileName is specified, other params should not be included
            return params

        return params


class SamExtractResponse(BaseModel):
    """Response metadata for a successful SAM.gov extract download."""

    file_name: str = Field(..., description="The name of the downloaded file")
    file_size: int = Field(..., description="The size of the downloaded file in bytes")
    content_type: str = Field(..., description="The content type of the downloaded file")
    download_date: datetime = Field(..., description="When the extract was downloaded")<|MERGE_RESOLUTION|>--- conflicted
+++ resolved
@@ -1,11 +1,7 @@
 """Models for SAM.gov API client."""
 
-<<<<<<< HEAD
 from datetime import datetime
-from enum import Enum
-=======
 from enum import Enum, StrEnum
->>>>>>> 4df80863
 
 from pydantic import BaseModel, Field
 
