<<<<<<< HEAD
from enum import IntEnum, StrEnum
=======
>>>>>>> 196ad2f6
from typing import Any, Type

from sqlalchemy import Integer
from sqlalchemy.types import TypeDecorator

from src.db.models.lookup import LookupRegistry, LookupTable


class LookupColumn(TypeDecorator):
    """
    A Postgres column decorator that wraps
    an integer column representing a lookup int.

    This takes in the LookupTable that the lookup value
    is stored in, and handles converting the Lookup object
    in-code into the integer in the DB automatically (and the reverse).
    """

    impl = Integer

    cache_ok = True

    def __init__(self, lookup_table: Type[LookupTable], *args: Any, **kwargs: Any):
        super().__init__(*args, **kwargs)
        self.lookup_table = lookup_table

    def process_bind_param(self, value: Any | None, dialect: Any) -> int | None:
        if value is None:
            return None

<<<<<<< HEAD
        if not isinstance(value, (StrEnum, IntEnum)):
=======
        if not LookupRegistry.is_valid_type_for_table(self.lookup_table, value):
>>>>>>> 196ad2f6
            raise Exception(
                f"Cannot convert value of type {type(value)} for binding column in table {self.lookup_table.get_table_name()}"
            )

        return LookupRegistry.get_lookup_int_for_enum(self.lookup_table, value)

    def process_result_value(self, value: Any | None, dialect: Any) -> Any | None:
        if value is None:
            return None

        if not isinstance(value, int):
            raise Exception(
                f"Cannot process value from DB of type {type(value)} in table {self.lookup_table.get_table_name()}"
            )

        return LookupRegistry.get_enum_for_lookup_int(self.lookup_table, value)<|MERGE_RESOLUTION|>--- conflicted
+++ resolved
@@ -1,7 +1,3 @@
-<<<<<<< HEAD
-from enum import IntEnum, StrEnum
-=======
->>>>>>> 196ad2f6
 from typing import Any, Type
 
 from sqlalchemy import Integer
@@ -32,11 +28,7 @@
         if value is None:
             return None
 
-<<<<<<< HEAD
-        if not isinstance(value, (StrEnum, IntEnum)):
-=======
         if not LookupRegistry.is_valid_type_for_table(self.lookup_table, value):
->>>>>>> 196ad2f6
             raise Exception(
                 f"Cannot convert value of type {type(value)} for binding column in table {self.lookup_table.get_table_name()}"
             )
