--- conflicted
+++ resolved
@@ -31,46 +31,15 @@
             )
 
             for sam_gov_entity, link_external_user in sam_gov_entities:
-                self.link_sam_gov_entity_if_not_exists(sam_gov_entity, link_external_user.user)
+                self.process_sam_gov_entity_for_user(sam_gov_entity, link_external_user.user)
 
-    def link_sam_gov_entity_if_not_exists(self, sam_gov_entity: SamGovEntity, user: User) -> None:
+    def process_sam_gov_entity_for_user(self, sam_gov_entity: SamGovEntity, user: User) -> None:
         """Link a sam.gov entity record to the EBIZ POC (owner) through an organization record
 
         This is a wrapper around the shared utility function that handles metrics tracking
         for the task using the specific metric names expected by this task.
         """
         self.increment(self.Metrics.RECORDS_PROCESSED)
-<<<<<<< HEAD
-=======
-        log_extra = {"sam_gov_entity_id": sam_gov_entity.sam_gov_entity_id, "user_id": user.user_id}
-        logger.info("Processing sam.gov entity record connection to user", extra=log_extra)
-
-        # If an organization does not already exist for the sam.gov entity
-        # create and associate it
-        organization = sam_gov_entity.organization
-        if organization is None:
-            self.increment(self.Metrics.NEW_ORGANIZATION_CREATED_COUNT)
-            organization = Organization(organization_id=uuid.uuid4(), sam_gov_entity=sam_gov_entity)
-            self.db_session.add(organization)
-
-            log_extra["organization_id"] = organization.organization_id
-            logger.info("Created new organization attached to sam.gov entity", extra=log_extra)
-        else:
-            log_extra["organization_id"] = organization.organization_id
-
-        # If the user is not already a member of the organization, add them
-        organization_user = None
-        for org_user in user.organizations:
-            if org_user.organization_id == organization.organization_id:
-                organization_user = org_user
-                break
-
-        if organization_user is None:
-            self.increment(self.Metrics.NEW_USER_ORGANIZATION_CREATED_COUNT)
-            organization_user = OrganizationUser(organization=organization, user=user)
-            self.db_session.add(organization_user)
-            logger.info("Added user to organization", extra=log_extra)
->>>>>>> 47f77f3b
 
         def increment_with_task_metrics(metric_name: str) -> None:
             """Map generic metric names to task-specific ones"""
