--- conflicted
+++ resolved
@@ -6,10 +6,7 @@
 import src.task.opportunities.export_opportunity_data_task  # noqa: F401 E402 isort:skip
 import src.task.analytics.create_analytics_db_csvs  # noqa: F401 E402 isort:skip
 import src.task.notifications.email_notification  # noqa: F401 E402 isort:skip
-<<<<<<< HEAD
 import src.task.sam_extracts.process_sam_extracts  # noqa: F401 E402 isort:skip
-=======
 import src.task.sam_extracts.fetch_sam_extracts  # noqa: F401 E402 isort:skip
->>>>>>> 4d17a700
 
 __all__ = ["task_blueprint"]