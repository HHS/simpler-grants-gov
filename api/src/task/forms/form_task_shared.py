--- conflicted
+++ resolved
@@ -40,8 +40,13 @@
             "Content-Type": "application/json",
             "Accept": "application/json",
         }
+        if self.config.form_x_api_key_id is not None:
+            headers["X-API-Key"] = self.config.form_x_api_key_id
+        if self.config.non_local_api_auth_token is not None:
+            headers["X-Auth"] = self.config.non_local_api_auth_token
 
-<<<<<<< HEAD
+        return headers
+
     def get_forms(self) -> list[Form]:
         """Utility function to get active forms in derived classes"""
         return get_active_forms()
@@ -52,16 +57,6 @@
     @abc.abstractmethod
     def run_task(self) -> None:
         pass
-=======
-        # We may pass both headers, X-API-Key takes precedence
-        # in the auth logic
-        if self.config.form_x_api_key_id is not None:
-            headers["X-API-Key"] = self.config.form_x_api_key_id
-        if self.config.non_local_api_auth_token is not None:
-            headers["X-Auth"] = self.config.non_local_api_auth_token
-
-        return headers
->>>>>>> 94bd1ebc
 
 
 def build_form_json(form: Form) -> dict:
