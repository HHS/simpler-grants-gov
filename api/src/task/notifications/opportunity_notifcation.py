--- conflicted
+++ resolved
@@ -1,10 +1,6 @@
 import logging
-<<<<<<< HEAD
 from datetime import datetime
-from typing import Sequence
-=======
 from typing import Sequence, cast
->>>>>>> 9a70eb77
 from uuid import UUID
 
 from sqlalchemy import and_, desc, func, select, tuple_, update
@@ -167,7 +163,6 @@
                     "changed_opportunities_count": len(user_content.updated_opportunity_ids),
                 },
             )
-
             users_email_notifications.append(
                 UserEmailNotification(
                     user_id=user_id,
@@ -278,70 +273,53 @@
 
         return {(row.user_id, row.opportunity_id): row[2] for row in results}
 
+    def _build_opportunity_status_content(self, status_change: dict) -> str:
+        before = status_change["before"]
+        after = status_change["after"]
+
+        before = OPPORTUNITY_STATUS_MAP.get(before, before.capitalize())
+        after = OPPORTUNITY_STATUS_MAP.get(after, after.capitalize())
+
+        return (
+            SECTION_STYLING.format("Status")
+            + f"{BULLET_POINTS_STYLING} The status changed from {before} to {after}.<br>"
+        )
+
+    def _normalize_date_field(self, value: str | int | None) -> str | int:
+        if isinstance(value, str):
+            return datetime.strptime(value, "%Y-%m-%d").strftime("%B %-d, %Y")
+        return value
+
+    def _build_important_dates_content(self, imp_dates_change: dict) -> str:
+        important_section = SECTION_STYLING.format("Important dates")
+        for field, change in imp_dates_change.items():
+            before = self._normalize_date_field(change["before"])
+            after = self._normalize_date_field(change["after"])
+
+            important_section += (
+                f"{BULLET_POINTS_STYLING} {IMPORTANT_DATE_FIELDS[field]} {before} to {after}.<br>"
+            )
+        return important_section
+
     def _flatten_and_extract_field_changes(self, diffs: list) -> dict:
         return {
             diff["field"].split(".")[-1]: {"before": diff["before"], "after": diff["after"]}
             for diff in diffs
         }
 
-    def _build_opportunity_status_content(self, status_change: dict) -> str:
-        before = status_change["before"]
-        after = status_change["after"]
-
-        before = OPPORTUNITY_STATUS_MAP.get(before, before.capitalize())
-        after = OPPORTUNITY_STATUS_MAP.get(after, after.capitalize())
-
-        return (
-<<<<<<< HEAD
-                SECTION_STYLING.format("Status")
-                + f"{BULLET_POINTS_STYLING} The status changed from {before} to {after}.<br>"
-        )
-
-    def _normalize_date_field(self, value: str | int | None) -> str | int:
-        if isinstance(value, str):
-            return datetime.strptime(value, "%Y-%m-%d").strftime("%B %-d, %Y")
-        return value
-
-    def _build_important_dates_content(self, imp_dates_change: dict) -> str:
-        important_section = SECTION_STYLING.format("Important dates")
-        for field, change in imp_dates_change.items():
-            before = self._normalize_date_field(change["before"])
-            after = self._normalize_date_field(change["after"])
-
-            important_section += (
-                f"{BULLET_POINTS_STYLING} {IMPORTANT_DATE_FIELDS[field]} {before} to {after}.<br>"
-            )
-        return important_section
-
-    def _build_sections(self, opp_change: OpportunityVersionChange) -> str:
-        # Get diff between latest and previous version
-        assert opp_change.previous is not None
-
-        diffs = diff_nested_dicts(
-            opp_change.previous.opportunity_data, opp_change.latest.opportunity_data
-        )
-=======
-            SECTION_STYLING.format("Status")
-            + f"{BULLET_POINTS_STYLING} The status changed from {before} to {after}.<br>"
-        )
-
     def _build_sections(self, opp_change: OpportunityVersionChange) -> str:
         # Get diff between latest and previous version
         previous = cast(OpportunityVersion, opp_change.previous)
 
         diffs = diff_nested_dicts(previous.opportunity_data, opp_change.latest.opportunity_data)
->>>>>>> 9a70eb77
 
         # Transform diffs
         changes = self._flatten_and_extract_field_changes(diffs)
         sections = []
         if "opportunity_status" in changes:
             sections.append(self._build_opportunity_status_content(changes["opportunity_status"]))
-<<<<<<< HEAD
         if important_date_diffs := {k: changes[k] for k in IMPORTANT_DATE_FIELDS if k in changes}:
             sections.append(self._build_important_dates_content(important_date_diffs))
-=======
->>>>>>> 9a70eb77
 
         if not sections:
             logger.info(
@@ -354,21 +332,6 @@
         return "<br>".join(sections)
 
     def _build_notification_content(
-<<<<<<< HEAD
-            self, updated_opportunities: list[OpportunityVersionChange]
-    ) -> UserOpportunityUpdateContent | None:
-
-        closing_msg = (
-                          "<div>"
-                          "<strong>Please carefully read the opportunity listing pages to review all changes.</strong> <br><br>"
-                          f"<a href='{self.notification_config.frontend_base_url}' target='_blank' style='color:blue;'>Sign in to Simpler.Grants.gov to manage your saved opportunities.</a>"
-                          "</div>"
-                      ) + CONTACT_INFO
-
-        all_sections = ""
-        updated_opp_ids = []
-        opp_numb = 0
-=======
         self, updated_opportunities: list[OpportunityVersionChange]
     ) -> UserOpportunityUpdateContent | None:
 
@@ -382,24 +345,12 @@
         all_sections = ""
         updated_opp_ids = []
         opp_count = 1
->>>>>>> 9a70eb77
         # Get sections statement
         for opp in updated_opportunities:
             opp_id = opp.opportunity_id
             sections = self._build_sections(opp)
             if not sections:
                 continue
-<<<<<<< HEAD
-            assert opp.previous is not None
-            opp_numb += 1
-            all_sections += (
-                                "<div>"
-                                f"{opp_numb}. <a href='{self.notification_config.frontend_base_url}/opportunity/{opp_id}' target='_blank'>{opp.previous.opportunity_data["opportunity_title"]}</a><br><br>"
-                                "Here’s what changed:"
-                                "</div>"
-                            ) + sections
-
-=======
 
             all_sections += (
                 "<div>"
@@ -409,7 +360,6 @@
             ) + sections
 
             opp_count += 1
->>>>>>> 9a70eb77
             updated_opp_ids.append(opp_id)
 
         if not all_sections:
