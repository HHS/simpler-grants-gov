import logging
from datetime import datetime
from typing import Sequence, cast
from uuid import UUID

from sqlalchemy import and_, desc, func, select, tuple_, update
from sqlalchemy.orm import aliased, selectinload

from src.adapters import db
from src.api.opportunities_v1.opportunity_schemas import OpportunityVersionV1Schema
from src.constants.lookup_constants import FundingCategory, OpportunityCategory, OpportunityStatus
from src.db.models.opportunity_models import OpportunityVersion
from src.db.models.user_models import UserSavedOpportunity
from src.task.notifications.base_notification import BaseNotificationTask
from src.task.notifications.constants import (
    ChangedSavedOpportunity,
    Metrics,
    NotificationReason,
    OpportunityVersionChange,
    UserEmailNotification,
    UserOpportunityUpdateContent,
)
from src.util import datetime_util
from src.util.dict_util import diff_nested_dicts

logger = logging.getLogger(__name__)

SCHEMA = OpportunityVersionV1Schema()

IMPORTANT_DATE_FIELDS = {
    "close_date": "The application due date changed from",
    "forecasted_award_date": "The estimated award date changed from",
    "forecasted_project_start_date": "The estimated project start date changed from",
    "fiscal_year": "The fiscal year changed from",
}
AWARD_FIELDS = {
    "estimated_total_program_funding": "Program funding changed from",
    "expected_number_of_awards": "The number of expected awards changed from",
    "award_floor": "The award minimum changed from",
    "award_ceiling": "The award maximum changed from",
}
CATEGORIZATION_FIELDS = {
    "is_cost_sharing": "Cost sharing or matching requirement has changed from",
    "funding_instruments": "The funding instrument type has changed from",
    "category": "The opportunity category has changed from",
    "category_explanation": "Opportunity category explanation has changed from",
    "funding_categories": "The category of funding activity has changed from",
    "funding_category_description": "The funding activity category explanation has been changed from",
}
ELIGIBILITY_FIELDS = {
    "applicant_types": "eligibility criteria include:",
    "applicant_eligibility_description": "Additional information was",
}
GRANTOR_CONTACT_INFORMATION_FIELDS = {
    "agency_email_address": "The updated email address is",
    "agency_contact_description": "New description:",
}
DOCUMENTS_FIELDS = {
    "attachments": "One or more new documents were ",
    "additional_info_url": "A link to additional information was",
}
CONTACT_INFO = (
    "<div>"
    "If you have questions, please contact the Grants.gov Support Center:<br><br>"
    "<a href='mailto:support@grants.gov'>support@grants.gov</a><br>"
    "1-800-518-4726<br>"
    "24 hours a day, 7 days a week<br>"
    "Closed on federal holidays"
    "</div>"
)


OPPORTUNITY_STATUS_MAP = {
    OpportunityStatus.POSTED: "Open",
}

SECTION_STYLING = '<p style="padding-left: 20px;">{}</p>'
BULLET_POINTS_STYLING = '<p style="padding-left: 40px;">• '
NOT_SPECIFIED = "not specified"  # If None value display this string
TRUNCATION_THRESHOLD = 250


class OpportunityNotificationTask(BaseNotificationTask):
    def __init__(self, db_session: db.Session):
        super().__init__(db_session)

    def collect_email_notifications(self) -> list[UserEmailNotification]:
        """Collect notifications for changed opportunities that users are tracking"""
        results = self._get_latest_opportunity_versions()

        if not results:
            logger.info("No user-opportunity tracking records found.")
            return []

        changed_saved_opportunities: list[ChangedSavedOpportunity] = []
        user_opportunity_pairs: list = []
        versionless_opportunities: set = set()

        for user_saved_opp, latest_opp_ver in results:
            if latest_opp_ver is None:
                logger.error(
                    "No prior version recorded for this opportunity;",
                    extra={"opportunity_id": user_saved_opp.opportunity_id},
                )
                versionless_opportunities.add(user_saved_opp.opportunity_id)
                continue

            if user_saved_opp.last_notified_at < latest_opp_ver.created_at:
                user_id = user_saved_opp.user_id
                opp_id = user_saved_opp.opportunity_id

                version_change = OpportunityVersionChange(
                    opportunity_id=opp_id, latest=latest_opp_ver, previous=None  # will update later
                )

                saved_opp_exists = False
                for entry in changed_saved_opportunities:
                    if entry.user_id == user_id:
                        entry.opportunities.append(version_change)
                        saved_opp_exists = True
                        break

                if not saved_opp_exists:
                    changed_saved_opportunities.append(
                        ChangedSavedOpportunity(
                            user_id=user_id,
                            email=user_saved_opp.user.email,
                            opportunities=[version_change],
                        )
                    )

                user_opportunity_pairs.append((user_id, opp_id))

        self.increment(Metrics.VERSIONLESS_OPPORTUNITY_COUNT, len(versionless_opportunities))

        # Grab last notified versions.
        prior_notified_versions = self._get_last_notified_versions(user_opportunity_pairs)

        users_email_notifications: list[UserEmailNotification] = []
        for user_changed_opp in changed_saved_opportunities:
            user_id = user_changed_opp.user_id
            user_email = user_changed_opp.email
            if not user_email:
                logger.warning("No email found for user", extra={"user_id": user_id})
                continue

            updated_opps = user_changed_opp.opportunities

            for opp in updated_opps:
                opp.previous = prior_notified_versions.get(
                    (user_changed_opp.user_id, opp.opportunity_id)
                )

            user_content = self._build_notification_content(updated_opps)

            if not user_content:
                logger.info("No relevant notifications found for user", extra={"user_id": user_id})
                return users_email_notifications

            logger.info(
                "Created changed opportunity email notifications",
                extra={
                    "user_id": user_id,
                    "changed_opportunities_count": len(user_content.updated_opportunity_ids),
                },
            )
            users_email_notifications.append(
                UserEmailNotification(
                    user_id=user_id,
                    user_email=user_email,
                    subject=user_content.subject,
                    content=user_content.message,
                    notification_reason=NotificationReason.OPPORTUNITY_UPDATES,
                    notified_object_ids=user_content.updated_opportunity_ids,
                    is_notified=False,  # Default to False, update on success
                )
            )

        logger.info(
            "Collected updated opportunity notifications",
            extra={
                "user_count": len(users_email_notifications),
                "total_opportunities_count": sum(
                    len(opp.opportunities) for opp in changed_saved_opportunities
                ),
            },
        )

        return users_email_notifications

    def _get_latest_opportunity_versions(self) -> Sequence:
        """
        Retrieve the latest OpportunityVersion for each opportunity saved by users.
        """
        # Rank all versions per opportunity_id, by created_at descending
        row_number = (
            func.row_number()
            .over(
                partition_by=OpportunityVersion.opportunity_id,
                order_by=desc(OpportunityVersion.created_at),
            )
            .label("rn")
        )

        # Subquery selecting all OpportunityVersions along with their row number rank
        latest_versions_subq = select(OpportunityVersion, row_number).subquery()

        # Map cols in the subquery back to OpportunityVersion model
        latest_opp_version = aliased(OpportunityVersion, latest_versions_subq)

        # Grab latest version for each UserSavedOpportunity
        stmt = (
            select(UserSavedOpportunity, latest_opp_version)
            .options(selectinload(UserSavedOpportunity.user))
            .outerjoin(
                latest_opp_version,
                and_(
                    UserSavedOpportunity.opportunity_id == latest_opp_version.opportunity_id,
                    latest_versions_subq.c.rn == 1,
                ),
            )
        )

        results = self.db_session.execute(stmt).all()

        return results

    def _get_last_notified_versions(
        self, user_opportunity_pairs: list
    ) -> dict[tuple[UUID, int], OpportunityVersion]:
        """
        Given (user_id, opportunity_id) pairs, return the most recent
        OpportunityVersion for each that was created before the user's
        last_notified_at timestamp.
        """
        # Rank all versions per (user, opportunity_id) by created_at desc
        row_number = (
            func.row_number()
            .over(
                partition_by=(UserSavedOpportunity.user_id, OpportunityVersion.opportunity_id),
                order_by=desc(OpportunityVersion.created_at),
            )
            .label("rn")
        )
        # Subquery selecting all OpportunityVersions joined with UserSavedOpportunity,
        # filtered by the given user-opportunity pairs, and versions created before last_notified_at
        subq = (
            select(OpportunityVersion, UserSavedOpportunity.user_id.label("user_id"), row_number)
            .join(
                UserSavedOpportunity,
                UserSavedOpportunity.opportunity_id == OpportunityVersion.opportunity_id,
            )
            .where(
                tuple_(UserSavedOpportunity.user_id, UserSavedOpportunity.opportunity_id).in_(
                    user_opportunity_pairs
                ),  # Filter for the given pairs
                OpportunityVersion.created_at
                < UserSavedOpportunity.last_notified_at,  # Grabs the versions created before the users last notification
            )
            .subquery()
        )

        # Map cols in the subquery back to OpportunityVersion model
        opp_version_from_subq = aliased(OpportunityVersion, subq)

        # Grabs latest version per (user, opportunity_id) pairs
        stmt = select(
            subq.c.user_id,
            subq.c.opportunity_id,
            opp_version_from_subq,  # OpportunityVersion object
        ).where(subq.c.rn == 1)

        results = self.db_session.execute(stmt).all()

        return {(row.user_id, row.opportunity_id): row[2] for row in results}

<<<<<<< HEAD
    def _build_description_fields_content(self, description_change: dict, opp_id: int) -> str:
        after = description_change["after"]
        if after:
            description_section = SECTION_STYLING.format("Description")
            if len(after) > TRUNCATION_THRESHOLD:
                after += f"<a href='{self.notification_config.frontend_base_url}/opportunity/{opp_id}' style='color:blue;'>...Read full description</a>"
            description_section += (
                f"{BULLET_POINTS_STYLING} <i>New Description:</i> {after}<br>"
            )
            return description_section
        return ""
=======
    def _normalize_bool_field(self, value: bool | None) -> str:
        if value is None:
            return NOT_SPECIFIED
        return "Yes" if value else "No"

    def _skip_category_explanation(self, category_change: dict, field_name: str) -> bool:
        change = category_change.get(field_name)
        if change and (
            change["before"] == OpportunityCategory.OTHER
            or OpportunityCategory.OTHER != change["after"]
        ):
            return True
        return False

    def _skip_funding_category_description(self, category_change: dict, field_name: str) -> bool:
        change = category_change.get(field_name)
        if change and (
            FundingCategory.OTHER in change["before"]
            or FundingCategory.OTHER not in change["after"]
        ):
            return True
        return False

    def _format_slug(self, slug: str) -> str:
        return slug.replace("_", " ").capitalize()

    def _build_categorization_fields_content(self, category_change: dict) -> str:
        category_section = SECTION_STYLING.format("Categorization")
        for field, change in category_change.items():
            before = change["before"]
            after = change["after"]
            if field == "is_cost_sharing":
                before = self._normalize_bool_field(before)
                after = self._normalize_bool_field(after)
            elif field in ["funding_instruments", "funding_categories"]:
                before = ", ".join([self._format_slug(value) for value in before])
                after = ", ".join([self._format_slug(value) for value in after])
            elif field == "category":
                before = before.capitalize() if before else NOT_SPECIFIED
                after = after.capitalize() if after else NOT_SPECIFIED
            elif field == "category_explanation":
                # If category changes from Other to Any other field do not show category explanation as it is only relevant to OpportunityCategory.Other
                if self._skip_category_explanation(category_change, "category"):
                    continue
                before = before.capitalize() if before else NOT_SPECIFIED
                after = after.capitalize() if after else NOT_SPECIFIED
            elif field == "funding_category_description":
                # If funding_categories changes from Other to Any other field do not show funding category description as it is only relevant to funding_categories.Other
                if self._skip_funding_category_description(category_change, "funding_categories"):
                    continue
                before = before.capitalize() if before else NOT_SPECIFIED
                after = after.capitalize() if after else NOT_SPECIFIED

            category_section += (
                f"{BULLET_POINTS_STYLING} {CATEGORIZATION_FIELDS[field]} {before} to {after}.<br>"
            )
        return category_section
>>>>>>> 0d3e80bb

    def _format_currency(self, value: int | str) -> str:
        if isinstance(value, int):
            return f"${value:,}"
        return value

    def _build_award_fields_content(self, award_change: dict) -> str:
        award_section = SECTION_STYLING.format("Awards details")
        for field, change in award_change.items():
            before = change["before"] if change["before"] else NOT_SPECIFIED
            after = change["after"] if change["after"] else NOT_SPECIFIED
            if field != "expected_number_of_awards":
                before = self._format_currency(before)
                after = self._format_currency(after)

            award_section += (
                f"{BULLET_POINTS_STYLING} {AWARD_FIELDS[field]} {before} to {after}.<br>"
            )
        return award_section

    def _normalize_date_field(self, value: str | int | None) -> str | int | None:
        if isinstance(value, str):
            return datetime.strptime(value, "%Y-%m-%d").strftime("%B %-d, %Y")
        elif not value:
            return NOT_SPECIFIED
        return value

    def _build_important_dates_content(self, imp_dates_change: dict) -> str:
        important_section = SECTION_STYLING.format("Important dates")
        for field, change in imp_dates_change.items():
            before = self._normalize_date_field(change["before"])
            after = self._normalize_date_field(change["after"])
            important_section += (
                f"{BULLET_POINTS_STYLING} {IMPORTANT_DATE_FIELDS[field]} {before} to {after}.<br>"
            )
        return important_section

    def _build_opportunity_status_content(self, status_change: dict) -> str:
        before = status_change["before"]
        after = status_change["after"]

        before = OPPORTUNITY_STATUS_MAP.get(before, before.capitalize())
        after = OPPORTUNITY_STATUS_MAP.get(after, after.capitalize())

        return (
            SECTION_STYLING.format("Status")
            + f"{BULLET_POINTS_STYLING} The status changed from {before} to {after}.<br>"
        )

    def _flatten_and_extract_field_changes(self, diffs: list) -> dict:
        return {
            diff["field"].split(".")[-1]: {"before": diff["before"], "after": diff["after"]}
            for diff in diffs
        }

    def _build_sections(self, opp_change: OpportunityVersionChange) -> str:
        # Get diff between latest and previous version
        previous = cast(OpportunityVersion, opp_change.previous)

        diffs = diff_nested_dicts(previous.opportunity_data, opp_change.latest.opportunity_data)

        # Transform diffs
        changes = self._flatten_and_extract_field_changes(diffs)
        sections = []
        if "opportunity_status" in changes:
            sections.append(self._build_opportunity_status_content(changes["opportunity_status"]))
        if important_date_diffs := {k: changes[k] for k in IMPORTANT_DATE_FIELDS if k in changes}:
            sections.append(self._build_important_dates_content(important_date_diffs))
        if award_fields_diffs := {k: changes[k] for k in AWARD_FIELDS if k in changes}:
            sections.append(self._build_award_fields_content(award_fields_diffs))
<<<<<<< HEAD
        if "summary_description" in changes:
            sections.append(
                self._build_description_fields_content(
                    changes["summary_description"], opp_change.opportunity_id
                )
=======
        if categorization_fields_diffs := {
            k: changes[k] for k in CATEGORIZATION_FIELDS if k in changes
        }:
            sections.append(self._build_categorization_fields_content(categorization_fields_diffs))
        if not sections:
            logger.info(
                "Opportunity has changes, but none are in fields that trigger user notifications",
                extra={
                    "opportunity_id": opp_change.opportunity_id,
                    "ignored_fields": changes.keys(),
                },
>>>>>>> 0d3e80bb
            )
        return "<br>".join(sections)

    def _build_notification_content(
        self, updated_opportunities: list[OpportunityVersionChange]
    ) -> UserOpportunityUpdateContent | None:

        closing_msg = (
            "<div>"
            "<strong>Please carefully read the opportunity listing pages to review all changes.</strong><br><br>"
            f"<a href='{self.notification_config.frontend_base_url}' target='_blank' style='color:blue;'>Sign in to Simpler.Grants.gov to manage your saved opportunities.</a>"
            "</div>"
        ) + CONTACT_INFO

        all_sections = ""
        updated_opp_ids = []
        opp_count = 1
        # Get sections statement
        for opp in updated_opportunities:
            opp_id = opp.opportunity_id
            sections = self._build_sections(opp)
            if not sections:
                continue

            all_sections += (
                "<div>"
                f"{opp_count}. <a href='{self.notification_config.frontend_base_url}/opportunity/{opp_id}' target='_blank'>{opp.latest.opportunity_data["opportunity_title"]}</a><br><br>"
                "Here’s what changed:"
                "</div>"
            ) + sections

            opp_count += 1
            updated_opp_ids.append(opp_id)

        if not all_sections:
            return None
        updated_opp_count = len(updated_opp_ids)
        intro = (
            "The following funding opportunities recently changed:<br><br>"
            if updated_opp_count > 1
            else "The following funding opportunity recently changed:<br><br>"
        )
        subject = (
            "Your saved funding opportunities changed on "
            if updated_opp_count > 1
            else "Your saved funding opportunity changed on "
        )
        subject += f"<a href='{self.notification_config.frontend_base_url}' target='_blank' style='color:blue;'>Simpler.Grants.gov</a>"

        return UserOpportunityUpdateContent(
            subject=subject,
            message=intro + all_sections + closing_msg,
            updated_opportunity_ids=updated_opp_ids,
        )

    def post_notifications_process(self, user_notifications: list[UserEmailNotification]) -> None:
        for user_notification in user_notifications:
            if user_notification.is_notified:
                self.db_session.execute(
                    update(UserSavedOpportunity)
                    .where(
                        UserSavedOpportunity.user_id == user_notification.user_id,
                        UserSavedOpportunity.opportunity_id.in_(
                            user_notification.notified_object_ids
                        ),
                    )
                    .values(last_notified_at=datetime_util.utcnow())
                )

                logger.info(
                    "Updated notification log",
                    extra={
                        "user_id": user_notification.user_id,
                        "opportunity_ids": user_notification.notified_object_ids,
                        "notification_reason": user_notification.notification_reason,
                    },
                )

                self.increment(
                    Metrics.OPPORTUNITIES_TRACKED, len(user_notification.notified_object_ids)
                )<|MERGE_RESOLUTION|>--- conflicted
+++ resolved
@@ -274,7 +274,6 @@
 
         return {(row.user_id, row.opportunity_id): row[2] for row in results}
 
-<<<<<<< HEAD
     def _build_description_fields_content(self, description_change: dict, opp_id: int) -> str:
         after = description_change["after"]
         if after:
@@ -286,7 +285,7 @@
             )
             return description_section
         return ""
-=======
+
     def _normalize_bool_field(self, value: bool | None) -> str:
         if value is None:
             return NOT_SPECIFIED
@@ -344,7 +343,6 @@
                 f"{BULLET_POINTS_STYLING} {CATEGORIZATION_FIELDS[field]} {before} to {after}.<br>"
             )
         return category_section
->>>>>>> 0d3e80bb
 
     def _format_currency(self, value: int | str) -> str:
         if isinstance(value, int):
@@ -415,17 +413,16 @@
             sections.append(self._build_important_dates_content(important_date_diffs))
         if award_fields_diffs := {k: changes[k] for k in AWARD_FIELDS if k in changes}:
             sections.append(self._build_award_fields_content(award_fields_diffs))
-<<<<<<< HEAD
+        if categorization_fields_diffs := {
+            k: changes[k] for k in CATEGORIZATION_FIELDS if k in changes
+        }:
+            sections.append(self._build_categorization_fields_content(categorization_fields_diffs))
         if "summary_description" in changes:
             sections.append(
                 self._build_description_fields_content(
                     changes["summary_description"], opp_change.opportunity_id
                 )
-=======
-        if categorization_fields_diffs := {
-            k: changes[k] for k in CATEGORIZATION_FIELDS if k in changes
-        }:
-            sections.append(self._build_categorization_fields_content(categorization_fields_diffs))
+            )
         if not sections:
             logger.info(
                 "Opportunity has changes, but none are in fields that trigger user notifications",
@@ -433,8 +430,8 @@
                     "opportunity_id": opp_change.opportunity_id,
                     "ignored_fields": changes.keys(),
                 },
->>>>>>> 0d3e80bb
-            )
+            )
+
         return "<br>".join(sections)
 
     def _build_notification_content(
