--- conflicted
+++ resolved
@@ -273,32 +273,6 @@
 
         return {(row.user_id, row.opportunity_id): row[2] for row in results}
 
-<<<<<<< HEAD
-    def _build_documents_fields(self, documents_change: dict) -> str:
-        documents_section = SECTION_STYLING.format("Documents")
-        for field, change in documents_change.items():
-            before = change["before"]
-            after = change["after"]
-            if field == "attachments":
-                before_set = set(att["attachment_id"] for att in before)
-                after_set = set(att["attachment_id"] for att in after)
-
-                if after_set - before_set:
-                    documents_section += (
-                        f"{BULLET_POINTS_STYLING} {DOCUMENTS_FIELDS["attachments"]} added.<br>"
-                    )
-                if before_set - after_set:
-                    documents_section += (
-                        f"{BULLET_POINTS_STYLING} {DOCUMENTS_FIELDS["attachments"]} removed.<br>"
-                    )
-
-            elif field == "additional_info_url":
-                documents_section += (
-                    f"{BULLET_POINTS_STYLING} {DOCUMENTS_FIELDS["additional_info_url"]}<br>"
-                )
-
-        return documents_section
-=======
     def _normalize_bool_field(self, value: bool | None) -> str:
         if value is None:
             return NOT_SPECIFIED
@@ -356,7 +330,31 @@
                 f"{BULLET_POINTS_STYLING} {CATEGORIZATION_FIELDS[field]} {before} to {after}.<br>"
             )
         return category_section
->>>>>>> 0d3e80bb
+
+    def _build_documents_fields(self, documents_change: dict) -> str:
+        documents_section = SECTION_STYLING.format("Documents")
+        for field, change in documents_change.items():
+            before = change["before"]
+            after = change["after"]
+            if field == "attachments":
+                before_set = set(att["attachment_id"] for att in before)
+                after_set = set(att["attachment_id"] for att in after)
+
+                if after_set - before_set:
+                    documents_section += (
+                        f"{BULLET_POINTS_STYLING} {DOCUMENTS_FIELDS["attachments"]} added.<br>"
+                    )
+                if before_set - after_set:
+                    documents_section += (
+                        f"{BULLET_POINTS_STYLING} {DOCUMENTS_FIELDS["attachments"]} removed.<br>"
+                    )
+
+            elif field == "additional_info_url":
+                documents_section += (
+                    f"{BULLET_POINTS_STYLING} {DOCUMENTS_FIELDS["additional_info_url"]}<br>"
+                )
+
+        return documents_section
 
     def _format_currency(self, value: int | str) -> str:
         if isinstance(value, int):
@@ -427,15 +425,12 @@
             sections.append(self._build_important_dates_content(important_date_diffs))
         if award_fields_diffs := {k: changes[k] for k in AWARD_FIELDS if k in changes}:
             sections.append(self._build_award_fields_content(award_fields_diffs))
-<<<<<<< HEAD
-        if documentation_fields_diffs := {k: changes[k] for k in DOCUMENTS_FIELDS if k in changes}:
-            sections.append(self._build_documents_fields(documentation_fields_diffs))
-=======
         if categorization_fields_diffs := {
             k: changes[k] for k in CATEGORIZATION_FIELDS if k in changes
         }:
             sections.append(self._build_categorization_fields_content(categorization_fields_diffs))
->>>>>>> 0d3e80bb
+        if documentation_fields_diffs := {k: changes[k] for k in DOCUMENTS_FIELDS if k in changes}:
+            sections.append(self._build_documents_fields(documentation_fields_diffs))
         if not sections:
             logger.info(
                 "Opportunity has changes, but none are in fields that trigger user notifications",
