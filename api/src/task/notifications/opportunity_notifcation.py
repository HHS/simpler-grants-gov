import logging
<<<<<<< HEAD
from dataclasses import field
=======
>>>>>>> c74b7b00
from datetime import datetime
from typing import Sequence, cast
from uuid import UUID

from sqlalchemy import and_, desc, func, select, tuple_, update
from sqlalchemy.orm import aliased, selectinload

from src.adapters import db
from src.api.opportunities_v1.opportunity_schemas import OpportunityVersionV1Schema
from src.constants.lookup_constants import OpportunityStatus, OpportunityCategory, FundingCategory
from src.db.models.opportunity_models import OpportunityVersion
from src.db.models.user_models import UserSavedOpportunity
from src.task.notifications.base_notification import BaseNotificationTask
from src.task.notifications.constants import (
    ChangedSavedOpportunity,
    Metrics,
    NotificationReason,
    OpportunityVersionChange,
    UserEmailNotification,
    UserOpportunityUpdateContent,
)
from src.util import datetime_util
from src.util.dict_util import diff_nested_dicts

logger = logging.getLogger(__name__)

SCHEMA = OpportunityVersionV1Schema()

IMPORTANT_DATE_FIELDS = {
    "close_date": "The application due date changed from",
    "forecasted_award_date": "The estimated award date changed from",
    "forecasted_project_start_date": "The estimated project start date changed from",
    "fiscal_year": "The fiscal year changed from",
}
AWARD_FIELDS = {
    "estimated_total_program_funding": "Program funding changed from",
    "expected_number_of_awards": "The number of expected awards changed from",
    "award_floor": "The award minimum changed from",
    "award_ceiling": "The award maximum changed from",
}
CATEGORIZATION_FIELDS = {
    "is_cost_sharing": "Cost sharing or matching requirement has changed from",
    "funding_instruments": "The funding instrument type has changed from",
    "category": "The opportunity category has changed from",
    "category_explanation": "Opportunity category explanation has changed from",
    "funding_categories": "The category of funding activity has changed from",
    "funding_category_description": "The funding activity category explanation has been changed from",
}
ELIGIBILITY_FIELDS = {
    "applicant_types": "eligibility criteria include:",
    "applicant_eligibility_description": "Additional information was",
}
GRANTOR_CONTACT_INFORMATION_FIELDS = {
    "agency_email_address": "The updated email address is",
    "agency_contact_description": "New description:",
}
DOCUMENTS_FIELDS = {
    "attachments": "One or more new documents were ",
    "additional_info_url": "A link to additional information was",
}
CONTACT_INFO = (
    "<div>"
    "If you have questions, please contact the Grants.gov Support Center:<br><br>"
    "<a href='mailto:support@grants.gov'>support@grants.gov</a><br>"
    "1-800-518-4726<br>"
    "24 hours a day, 7 days a week<br>"
    "Closed on federal holidays"
    "</div>"
)


OPPORTUNITY_STATUS_MAP = {
    OpportunityStatus.POSTED: "Open",
}

SECTION_STYLING = '<p style="padding-left: 20px;">{}</p>'
BULLET_POINTS_STYLING = '<p style="padding-left: 40px;">• '
<<<<<<< HEAD
NOT_SPECIFIED = "not specified"
=======
NOT_SPECIFIED = "not specified"  # If None value display this string

>>>>>>> c74b7b00

class OpportunityNotificationTask(BaseNotificationTask):
    def __init__(self, db_session: db.Session):
        super().__init__(db_session)

    def collect_email_notifications(self) -> list[UserEmailNotification]:
        """Collect notifications for changed opportunities that users are tracking"""
        results = self._get_latest_opportunity_versions()

        if not results:
            logger.info("No user-opportunity tracking records found.")
            return []

        changed_saved_opportunities: list[ChangedSavedOpportunity] = []
        user_opportunity_pairs: list = []
        versionless_opportunities: set = set()

        for user_saved_opp, latest_opp_ver in results:
            if latest_opp_ver is None:
                logger.error(
                    "No prior version recorded for this opportunity;",
                    extra={"opportunity_id": user_saved_opp.opportunity_id},
                )
                versionless_opportunities.add(user_saved_opp.opportunity_id)
                continue

            if user_saved_opp.last_notified_at < latest_opp_ver.created_at:
                user_id = user_saved_opp.user_id
                opp_id = user_saved_opp.opportunity_id

                version_change = OpportunityVersionChange(
                    opportunity_id=opp_id, latest=latest_opp_ver, previous=None  # will update later
                )

                saved_opp_exists = False
                for entry in changed_saved_opportunities:
                    if entry.user_id == user_id:
                        entry.opportunities.append(version_change)
                        saved_opp_exists = True
                        break

                if not saved_opp_exists:
                    changed_saved_opportunities.append(
                        ChangedSavedOpportunity(
                            user_id=user_id,
                            email=user_saved_opp.user.email,
                            opportunities=[version_change],
                        )
                    )

                user_opportunity_pairs.append((user_id, opp_id))

        self.increment(Metrics.VERSIONLESS_OPPORTUNITY_COUNT, len(versionless_opportunities))

        # Grab last notified versions.
        prior_notified_versions = self._get_last_notified_versions(user_opportunity_pairs)

        users_email_notifications: list[UserEmailNotification] = []
        for user_changed_opp in changed_saved_opportunities:
            user_id = user_changed_opp.user_id
            user_email = user_changed_opp.email
            if not user_email:
                logger.warning("No email found for user", extra={"user_id": user_id})
                continue

            updated_opps = user_changed_opp.opportunities

            for opp in updated_opps:
                opp.previous = prior_notified_versions.get(
                    (user_changed_opp.user_id, opp.opportunity_id)
                )

            user_content = self._build_notification_content(updated_opps)

            if not user_content:
                logger.info("No relevant notifications found for user", extra={"user_id": user_id})
                return users_email_notifications

            logger.info(
                "Created changed opportunity email notifications",
                extra={
                    "user_id": user_id,
                    "changed_opportunities_count": len(user_content.updated_opportunity_ids),
                },
            )
            users_email_notifications.append(
                UserEmailNotification(
                    user_id=user_id,
                    user_email=user_email,
                    subject=user_content.subject,
                    content=user_content.message,
                    notification_reason=NotificationReason.OPPORTUNITY_UPDATES,
                    notified_object_ids=user_content.updated_opportunity_ids,
                    is_notified=False,  # Default to False, update on success
                )
            )

        logger.info(
            "Collected updated opportunity notifications",
            extra={
                "user_count": len(users_email_notifications),
                "total_opportunities_count": sum(
                    len(opp.opportunities) for opp in changed_saved_opportunities
                ),
            },
        )

        return users_email_notifications

    def _get_latest_opportunity_versions(self) -> Sequence:
        """
        Retrieve the latest OpportunityVersion for each opportunity saved by users.
        """
        # Rank all versions per opportunity_id, by created_at descending
        row_number = (
            func.row_number()
            .over(
                partition_by=OpportunityVersion.opportunity_id,
                order_by=desc(OpportunityVersion.created_at),
            )
            .label("rn")
        )

        # Subquery selecting all OpportunityVersions along with their row number rank
        latest_versions_subq = select(OpportunityVersion, row_number).subquery()

        # Map cols in the subquery back to OpportunityVersion model
        latest_opp_version = aliased(OpportunityVersion, latest_versions_subq)

        # Grab latest version for each UserSavedOpportunity
        stmt = (
            select(UserSavedOpportunity, latest_opp_version)
            .options(selectinload(UserSavedOpportunity.user))
            .outerjoin(
                latest_opp_version,
                and_(
                    UserSavedOpportunity.opportunity_id == latest_opp_version.opportunity_id,
                    latest_versions_subq.c.rn == 1,
                ),
            )
        )

        results = self.db_session.execute(stmt).all()

        return results

    def _get_last_notified_versions(
        self, user_opportunity_pairs: list
    ) -> dict[tuple[UUID, int], OpportunityVersion]:
        """
        Given (user_id, opportunity_id) pairs, return the most recent
        OpportunityVersion for each that was created before the user's
        last_notified_at timestamp.
        """
        # Rank all versions per (user, opportunity_id) by created_at desc
        row_number = (
            func.row_number()
            .over(
                partition_by=(UserSavedOpportunity.user_id, OpportunityVersion.opportunity_id),
                order_by=desc(OpportunityVersion.created_at),
            )
            .label("rn")
        )
        # Subquery selecting all OpportunityVersions joined with UserSavedOpportunity,
        # filtered by the given user-opportunity pairs, and versions created before last_notified_at
        subq = (
            select(OpportunityVersion, UserSavedOpportunity.user_id.label("user_id"), row_number)
            .join(
                UserSavedOpportunity,
                UserSavedOpportunity.opportunity_id == OpportunityVersion.opportunity_id,
            )
            .where(
                tuple_(UserSavedOpportunity.user_id, UserSavedOpportunity.opportunity_id).in_(
                    user_opportunity_pairs
                ),  # Filter for the given pairs
                OpportunityVersion.created_at
                < UserSavedOpportunity.last_notified_at,  # Grabs the versions created before the users last notification
            )
            .subquery()
        )

        # Map cols in the subquery back to OpportunityVersion model
        opp_version_from_subq = aliased(OpportunityVersion, subq)

        # Grabs latest version per (user, opportunity_id) pairs
        stmt = select(
            subq.c.user_id,
            subq.c.opportunity_id,
            opp_version_from_subq,  # OpportunityVersion object
        ).where(subq.c.rn == 1)

        results = self.db_session.execute(stmt).all()

        return {(row.user_id, row.opportunity_id): row[2] for row in results}

<<<<<<< HEAD
    def _flatten_and_extract_field_changes(self, diffs: list) -> dict:
        return {
            diff["field"].split(".")[-1]: {"before": diff["before"], "after": diff["after"]}
            for diff in diffs
        }

    def _normalize_bool_field(self, value: bool | None) -> str:
        if value is None:
            return NOT_SPECIFIED
        return "Yes" if value else "No"

    def _skip_category_explanation(self, category_change: dict, field_name: str) -> bool:
        change = category_change.get(field_name)
        if change and (change["before"] == OpportunityCategory.OTHER or OpportunityCategory.OTHER != change["after"]):
            return True
        return False

    def _skip_funding_category_description(self, category_change: dict, field_name: str) -> bool:
        change = category_change.get(field_name)
        if change and (FundingCategory.OTHER in change["before"] or FundingCategory.OTHER not in change["after"]):
            return True
        return False

    def _build_categorization_fields_content(self, category_change: dict) -> str:
        skip_category_explanation : bool = False
        category_section = SECTION_STYLING.format("Categorization")
        for field, change in category_change.items():
            before = change["before"]
            after = change["after"]
            if field == "is_cost_sharing":
                before = self._normalize_bool_field(before)
                after = self._normalize_bool_field(after)
            elif field in ["funding_instruments", "funding_categories"]:
                before = ", ".join([value.capitalize() for value in before])
                after = ", ".join([value.capitalize() for value in after])
            elif field == "category":
                before = before.capitalize() if before else NOT_SPECIFIED
                after = after.capitalize() if after else NOT_SPECIFIED

            elif field == "category_explanation":
                # If category changes from Other to Any other field do not show category explanation as it is only relevant to OpportunityCategory.Other
                if self._skip_category_explanation(category_change, "category"):
                    continue
                before = before.capitalize() if before else NOT_SPECIFIED
                after = after.capitalize() if after else NOT_SPECIFIED
            elif field == "funding_category_description":
                # If funding_categories changes from Other to Any other field do not show funding category description as it is only relevant to funding_categories.Other
                if self._skip_funding_category_description(category_change, "funding_categories"):
                    continue
                before = before.capitalize() if before else NOT_SPECIFIED
                after = after.capitalize() if after else NOT_SPECIFIED


            category_section += (
                f"{BULLET_POINTS_STYLING} {CATEGORIZATION_FIELDS[field]} {before} to {after}.<br>"
            )
        return category_section

    def _normalize_date_field(self, value: str | int | None) -> str | int | None:
        if isinstance(value, str):
            return datetime.strptime(value, "%Y-%m-%d").strftime("%B %-d, %Y")
        elif not value:
            return NOT_SPECIFIED
        return value
    def _build_important_dates_content(self, imp_dates_change: dict) -> str:
        important_section = SECTION_STYLING.format("Important dates")
        for field, change in imp_dates_change.items():
            before = self._normalize_date_field(change["before"])
            after = self._normalize_date_field(change["after"])
            important_section += (
                f"{BULLET_POINTS_STYLING} {IMPORTANT_DATE_FIELDS[field]} {before} to {after}.<br>"
            )
        return important_section
=======
>>>>>>> c74b7b00
    def _build_opportunity_status_content(self, status_change: dict) -> str:
        before = status_change["before"]
        after = status_change["after"]

        before = OPPORTUNITY_STATUS_MAP.get(before, before.capitalize())
        after = OPPORTUNITY_STATUS_MAP.get(after, after.capitalize())

        return (
            SECTION_STYLING.format("Status")
            + f"{BULLET_POINTS_STYLING} The status changed from {before} to {after}.<br>"
        )

    def _normalize_date_field(self, value: str | int | None) -> str | int | None:
        if isinstance(value, str):
            return datetime.strptime(value, "%Y-%m-%d").strftime("%B %-d, %Y")
        elif not value:
            return NOT_SPECIFIED
        return value

    def _build_important_dates_content(self, imp_dates_change: dict) -> str:
        important_section = SECTION_STYLING.format("Important dates")
        for field, change in imp_dates_change.items():
            before = self._normalize_date_field(change["before"])
            after = self._normalize_date_field(change["after"])

            important_section += (
                f"{BULLET_POINTS_STYLING} {IMPORTANT_DATE_FIELDS[field]} {before} to {after}.<br>"
            )
        return important_section

    def _flatten_and_extract_field_changes(self, diffs: list) -> dict:
        return {
            diff["field"].split(".")[-1]: {"before": diff["before"], "after": diff["after"]}
            for diff in diffs
        }

    def _build_sections(self, opp_change: OpportunityVersionChange) -> str:
        # Get diff between latest and previous version
        previous = cast(OpportunityVersion, opp_change.previous)

        diffs = diff_nested_dicts(previous.opportunity_data, opp_change.latest.opportunity_data)

        # Transform diffs
        changes = self._flatten_and_extract_field_changes(diffs)
        sections = []
        if "opportunity_status" in changes:
            sections.append(self._build_opportunity_status_content(changes["opportunity_status"]))
        if important_date_diffs := {k: changes[k] for k in IMPORTANT_DATE_FIELDS if k in changes}:
            sections.append(self._build_important_dates_content(important_date_diffs))
<<<<<<< HEAD
        if categorization_fields_diffs := {
            k: changes[k] for k in CATEGORIZATION_FIELDS if k in changes
        }:
            sections.append(self._build_categorization_fields_content(categorization_fields_diffs))
=======

>>>>>>> c74b7b00
        if not sections:
            logger.info(
                "Opportunity has changes, but none are in fields that trigger user notifications",
                extra={
                    "opportunity_id": opp_change.opportunity_id,
                    "ignored_fields": changes.keys(),
                },
            )
        return "<br>".join(sections)

    def _build_notification_content(
        self, updated_opportunities: list[OpportunityVersionChange]
    ) -> UserOpportunityUpdateContent | None:

        closing_msg = (
            "<div>"
            "<strong>Please carefully read the opportunity listing pages to review all changes.</strong><br><br>"
            f"<a href='{self.notification_config.frontend_base_url}' target='_blank' style='color:blue;'>Sign in to Simpler.Grants.gov to manage your saved opportunities.</a>"
            "</div>"
        ) + CONTACT_INFO

        all_sections = ""
        updated_opp_ids = []
        opp_count = 1
        # Get sections statement
        for opp in updated_opportunities:
            opp_id = opp.opportunity_id
            sections = self._build_sections(opp)
            if not sections:
                continue

            all_sections += (
                "<div>"
                f"{opp_count}. <a href='{self.notification_config.frontend_base_url}/opportunity/{opp_id}' target='_blank'>{opp.latest.opportunity_data["opportunity_title"]}</a><br><br>"
                "Here’s what changed:"
                "</div>"
            ) + sections

            opp_count += 1
            updated_opp_ids.append(opp_id)

        if not all_sections:
            return None
        updated_opp_count = len(updated_opp_ids)
        intro = (
            "The following funding opportunities recently changed:<br><br>"
            if updated_opp_count > 1
            else "The following funding opportunity recently changed:<br><br>"
        )
        subject = (
            "Your saved funding opportunities changed on "
            if updated_opp_count > 1
            else "Your saved funding opportunity changed on "
        )
        subject += f"<a href='{self.notification_config.frontend_base_url}' target='_blank' style='color:blue;'>Simpler.Grants.gov</a>"

        return UserOpportunityUpdateContent(
            subject=subject,
            message=intro + all_sections + closing_msg,
            updated_opportunity_ids=updated_opp_ids,
        )

    def post_notifications_process(self, user_notifications: list[UserEmailNotification]) -> None:
        for user_notification in user_notifications:
            if user_notification.is_notified:
                self.db_session.execute(
                    update(UserSavedOpportunity)
                    .where(
                        UserSavedOpportunity.user_id == user_notification.user_id,
                        UserSavedOpportunity.opportunity_id.in_(
                            user_notification.notified_object_ids
                        ),
                    )
                    .values(last_notified_at=datetime_util.utcnow())
                )

                logger.info(
                    "Updated notification log",
                    extra={
                        "user_id": user_notification.user_id,
                        "opportunity_ids": user_notification.notified_object_ids,
                        "notification_reason": user_notification.notification_reason,
                    },
                )

                self.increment(
                    Metrics.OPPORTUNITIES_TRACKED, len(user_notification.notified_object_ids)
                )<|MERGE_RESOLUTION|>--- conflicted
+++ resolved
@@ -1,8 +1,4 @@
 import logging
-<<<<<<< HEAD
-from dataclasses import field
-=======
->>>>>>> c74b7b00
 from datetime import datetime
 from typing import Sequence, cast
 from uuid import UUID
@@ -80,12 +76,8 @@
 
 SECTION_STYLING = '<p style="padding-left: 20px;">{}</p>'
 BULLET_POINTS_STYLING = '<p style="padding-left: 40px;">• '
-<<<<<<< HEAD
-NOT_SPECIFIED = "not specified"
-=======
 NOT_SPECIFIED = "not specified"  # If None value display this string
 
->>>>>>> c74b7b00
 
 class OpportunityNotificationTask(BaseNotificationTask):
     def __init__(self, db_session: db.Session):
@@ -280,13 +272,6 @@
         results = self.db_session.execute(stmt).all()
 
         return {(row.user_id, row.opportunity_id): row[2] for row in results}
-
-<<<<<<< HEAD
-    def _flatten_and_extract_field_changes(self, diffs: list) -> dict:
-        return {
-            diff["field"].split(".")[-1]: {"before": diff["before"], "after": diff["after"]}
-            for diff in diffs
-        }
 
     def _normalize_bool_field(self, value: bool | None) -> str:
         if value is None:
@@ -355,8 +340,6 @@
                 f"{BULLET_POINTS_STYLING} {IMPORTANT_DATE_FIELDS[field]} {before} to {after}.<br>"
             )
         return important_section
-=======
->>>>>>> c74b7b00
     def _build_opportunity_status_content(self, status_change: dict) -> str:
         before = status_change["before"]
         after = status_change["after"]
@@ -368,24 +351,6 @@
             SECTION_STYLING.format("Status")
             + f"{BULLET_POINTS_STYLING} The status changed from {before} to {after}.<br>"
         )
-
-    def _normalize_date_field(self, value: str | int | None) -> str | int | None:
-        if isinstance(value, str):
-            return datetime.strptime(value, "%Y-%m-%d").strftime("%B %-d, %Y")
-        elif not value:
-            return NOT_SPECIFIED
-        return value
-
-    def _build_important_dates_content(self, imp_dates_change: dict) -> str:
-        important_section = SECTION_STYLING.format("Important dates")
-        for field, change in imp_dates_change.items():
-            before = self._normalize_date_field(change["before"])
-            after = self._normalize_date_field(change["after"])
-
-            important_section += (
-                f"{BULLET_POINTS_STYLING} {IMPORTANT_DATE_FIELDS[field]} {before} to {after}.<br>"
-            )
-        return important_section
 
     def _flatten_and_extract_field_changes(self, diffs: list) -> dict:
         return {
@@ -406,14 +371,10 @@
             sections.append(self._build_opportunity_status_content(changes["opportunity_status"]))
         if important_date_diffs := {k: changes[k] for k in IMPORTANT_DATE_FIELDS if k in changes}:
             sections.append(self._build_important_dates_content(important_date_diffs))
-<<<<<<< HEAD
         if categorization_fields_diffs := {
             k: changes[k] for k in CATEGORIZATION_FIELDS if k in changes
         }:
             sections.append(self._build_categorization_fields_content(categorization_fields_diffs))
-=======
-
->>>>>>> c74b7b00
         if not sections:
             logger.info(
                 "Opportunity has changes, but none are in fields that trigger user notifications",
