--- conflicted
+++ resolved
@@ -273,7 +273,6 @@
 
         return {(row.user_id, row.opportunity_id): row[2] for row in results}
 
-<<<<<<< HEAD
     def _normalize_bool_field(self, value: bool | None) -> str:
         if value is None:
             return NOT_SPECIFIED
@@ -329,7 +328,7 @@
                 f"{BULLET_POINTS_STYLING} {CATEGORIZATION_FIELDS[field]} {before} to {after}.<br>"
             )
         return category_section
-=======
+
     def _format_currency(self, value: int | str) -> str:
         if isinstance(value, int):
             return f"${value:,}"
@@ -349,19 +348,6 @@
             )
         return award_section
 
-    def _build_opportunity_status_content(self, status_change: dict) -> str:
-        before = status_change["before"]
-        after = status_change["after"]
-
-        before = OPPORTUNITY_STATUS_MAP.get(before, before.capitalize())
-        after = OPPORTUNITY_STATUS_MAP.get(after, after.capitalize())
-
-        return (
-            SECTION_STYLING.format("Status")
-            + f"{BULLET_POINTS_STYLING} The status changed from {before} to {after}.<br>"
-        )
->>>>>>> fc916ea6
-
     def _normalize_date_field(self, value: str | int | None) -> str | int | None:
         if isinstance(value, str):
             return datetime.strptime(value, "%Y-%m-%d").strftime("%B %-d, %Y")
@@ -410,16 +396,12 @@
             sections.append(self._build_opportunity_status_content(changes["opportunity_status"]))
         if important_date_diffs := {k: changes[k] for k in IMPORTANT_DATE_FIELDS if k in changes}:
             sections.append(self._build_important_dates_content(important_date_diffs))
-<<<<<<< HEAD
+        if award_fields_diffs := {k: changes[k] for k in AWARD_FIELDS if k in changes}:
+            sections.append(self._build_award_fields_content(award_fields_diffs))
         if categorization_fields_diffs := {
             k: changes[k] for k in CATEGORIZATION_FIELDS if k in changes
         }:
             sections.append(self._build_categorization_fields_content(categorization_fields_diffs))
-=======
-        if award_fields_diffs := {k: changes[k] for k in AWARD_FIELDS if k in changes}:
-            sections.append(self._build_award_fields_content(award_fields_diffs))
-
->>>>>>> fc916ea6
         if not sections:
             logger.info(
                 "Opportunity has changes, but none are in fields that trigger user notifications",
