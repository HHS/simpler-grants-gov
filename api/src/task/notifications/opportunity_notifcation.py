--- conflicted
+++ resolved
@@ -456,17 +456,14 @@
             sections.append(
                 self._build_grantor_contact_fields_content(grantor_contact_fields_diffs)
             )
-<<<<<<< HEAD
+        if eligibility_fields_diffs := {k: changes[k] for k in ELIGIBILITY_FIELDS if k in changes}:
+            sections.append(self._build_eligibility_content(eligibility_fields_diffs))
         if "summary_description" in changes:
             sections.append(
                 self._build_description_fields_content(
                     changes["summary_description"], opp_change.opportunity_id
                 )
             )
-=======
-        if eligibility_fields_diffs := {k: changes[k] for k in ELIGIBILITY_FIELDS if k in changes}:
-            sections.append(self._build_eligibility_content(eligibility_fields_diffs))
->>>>>>> 53d4ec40
         if not sections:
             logger.info(
                 "Opportunity has changes, but none are in fields that trigger user notifications",
