--- conflicted
+++ resolved
@@ -273,7 +273,64 @@
 
         return {(row.user_id, row.opportunity_id): row[2] for row in results}
 
-<<<<<<< HEAD
+    def _normalize_bool_field(self, value: bool | None) -> str:
+        if value is None:
+            return NOT_SPECIFIED
+        return "Yes" if value else "No"
+
+    def _skip_category_explanation(self, category_change: dict, field_name: str) -> bool:
+        change = category_change.get(field_name)
+        if change and (
+            change["before"] == OpportunityCategory.OTHER
+            or OpportunityCategory.OTHER != change["after"]
+        ):
+            return True
+        return False
+
+    def _skip_funding_category_description(self, category_change: dict, field_name: str) -> bool:
+        change = category_change.get(field_name)
+        if change and (
+            FundingCategory.OTHER in change["before"]
+            or FundingCategory.OTHER not in change["after"]
+        ):
+            return True
+        return False
+
+    def _format_slug(self, slug: str) -> str:
+        return slug.replace("_", " ").capitalize()
+
+    def _build_categorization_fields_content(self, category_change: dict) -> str:
+        category_section = SECTION_STYLING.format("Categorization")
+        for field, change in category_change.items():
+            before = change["before"]
+            after = change["after"]
+            if field == "is_cost_sharing":
+                before = self._normalize_bool_field(before)
+                after = self._normalize_bool_field(after)
+            elif field in ["funding_instruments", "funding_categories"]:
+                before = ", ".join([self._format_slug(value) for value in before])
+                after = ", ".join([self._format_slug(value) for value in after])
+            elif field == "category":
+                before = before.capitalize() if before else NOT_SPECIFIED
+                after = after.capitalize() if after else NOT_SPECIFIED
+            elif field == "category_explanation":
+                # If category changes from Other to Any other field do not show category explanation as it is only relevant to OpportunityCategory.Other
+                if self._skip_category_explanation(category_change, "category"):
+                    continue
+                before = before.capitalize() if before else NOT_SPECIFIED
+                after = after.capitalize() if after else NOT_SPECIFIED
+            elif field == "funding_category_description":
+                # If funding_categories changes from Other to Any other field do not show funding category description as it is only relevant to funding_categories.Other
+                if self._skip_funding_category_description(category_change, "funding_categories"):
+                    continue
+                before = before.capitalize() if before else NOT_SPECIFIED
+                after = after.capitalize() if after else NOT_SPECIFIED
+
+            category_section += (
+                f"{BULLET_POINTS_STYLING} {CATEGORIZATION_FIELDS[field]} {before} to {after}.<br>"
+            )
+        return category_section
+
     def _build_eligibility_content(self, eligibility_change: dict) -> str:
         eligibility_section = SECTION_STYLING.format("Eligibility")
         for field, change in eligibility_change.items():
@@ -299,8 +356,6 @@
                     eligibility_section += f"{stmt} changed.<br>"
         return eligibility_section
 
-=======
->>>>>>> 9a2cfed1
     def _normalize_bool_field(self, value: bool | None) -> str:
         if value is None:
             return NOT_SPECIFIED
@@ -324,12 +379,6 @@
             return True
         return False
 
-<<<<<<< HEAD
-=======
-    def _format_slug(self, slug: str) -> str:
-        return slug.replace("_", " ").capitalize()
-
->>>>>>> 9a2cfed1
     def _build_categorization_fields_content(self, category_change: dict) -> str:
         category_section = SECTION_STYLING.format("Categorization")
         for field, change in category_change.items():
@@ -339,20 +388,12 @@
                 before = self._normalize_bool_field(before)
                 after = self._normalize_bool_field(after)
             elif field in ["funding_instruments", "funding_categories"]:
-<<<<<<< HEAD
                 before = ", ".join([value.capitalize() for value in before])
                 after = ", ".join([value.capitalize() for value in after])
             elif field == "category":
                 before = before.capitalize() if before else NOT_SPECIFIED
                 after = after.capitalize() if after else NOT_SPECIFIED
 
-=======
-                before = ", ".join([self._format_slug(value) for value in before])
-                after = ", ".join([self._format_slug(value) for value in after])
-            elif field == "category":
-                before = before.capitalize() if before else NOT_SPECIFIED
-                after = after.capitalize() if after else NOT_SPECIFIED
->>>>>>> 9a2cfed1
             elif field == "category_explanation":
                 # If category changes from Other to Any other field do not show category explanation as it is only relevant to OpportunityCategory.Other
                 if self._skip_category_explanation(category_change, "category"):
@@ -444,11 +485,12 @@
             k: changes[k] for k in CATEGORIZATION_FIELDS if k in changes
         }:
             sections.append(self._build_categorization_fields_content(categorization_fields_diffs))
-<<<<<<< HEAD
+        if categorization_fields_diffs := {
+            k: changes[k] for k in CATEGORIZATION_FIELDS if k in changes
+        }:
+            sections.append(self._build_categorization_fields_content(categorization_fields_diffs))
         if eligibility_fields_diffs := {k: changes[k] for k in ELIGIBILITY_FIELDS if k in changes}:
             sections.append(self._build_eligibility_content(eligibility_fields_diffs))
-=======
->>>>>>> 9a2cfed1
         if not sections:
             logger.info(
                 "Opportunity has changes, but none are in fields that trigger user notifications",
