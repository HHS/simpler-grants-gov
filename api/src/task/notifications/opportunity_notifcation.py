import logging
from datetime import datetime
from typing import Sequence, cast
from uuid import UUID

from sqlalchemy import and_, desc, func, select, tuple_, update
from sqlalchemy.orm import aliased, selectinload

from src.adapters import db
from src.api.opportunities_v1.opportunity_schemas import OpportunityVersionV1Schema
from src.constants.lookup_constants import OpportunityStatus
from src.db.models.opportunity_models import OpportunityVersion
from src.db.models.user_models import UserSavedOpportunity
from src.task.notifications.base_notification import BaseNotificationTask
from src.task.notifications.constants import (
    ChangedSavedOpportunity,
    Metrics,
    NotificationReason,
    OpportunityVersionChange,
    UserEmailNotification,
    UserOpportunityUpdateContent,
)
from src.util import datetime_util
from src.util.dict_util import diff_nested_dicts

logger = logging.getLogger(__name__)

SCHEMA = OpportunityVersionV1Schema()

IMPORTANT_DATE_FIELDS = {
    "close_date": "The application due date changed from",
    "forecasted_award_date": "The estimated award date changed from",
    "forecasted_project_start_date": "The estimated project start date changed from",
    "fiscal_year": "The fiscal year changed from",
}
AWARD_FIELDS = {
    "estimated_total_program_funding": "Program funding changed from",
    "expected_number_of_awards": "The number of expected awards changed from",
    "award_floor": "The award minimum changed from",
    "award_ceiling": "The award maximum changed from",
}
CATEGORIZATION_FIELDS = {
    "is_cost_sharing": "Cost sharing or matching requirement has changed from",
    "funding_instruments": "The funding instrument type has changed from",
    "category": "The opportunity category has changed from",
    "category_explanation": "Opportunity category explanation has changed from",
    "funding_categories": "The category of funding activity has changed from",
    "funding_category_description": "The funding activity category explanation has been changed from",
}
ELIGIBILITY_FIELDS = {
    "applicant_types": "eligibility criteria include:",
    "applicant_eligibility_description": "Additional information was",
}
GRANTOR_CONTACT_INFORMATION_FIELDS = {
    "agency_email_address": "The updated email address is",
    "agency_contact_description": "New description:",
}
DOCUMENTS_FIELDS = {
    "attachments": "One or more new documents were ",
    "additional_info_url": "A link to additional information was",
}
CONTACT_INFO = (
    "<div>"
    "If you have questions, please contact the Grants.gov Support Center:<br><br>"
    "<a href='mailto:support@grants.gov'>support@grants.gov</a><br>"
    "1-800-518-4726<br>"
    "24 hours a day, 7 days a week<br>"
    "Closed on federal holidays"
    "</div>"
)


OPPORTUNITY_STATUS_MAP = {
    OpportunityStatus.POSTED: "Open",
}

SECTION_STYLING = '<p style="padding-left: 20px;">{}</p>'
BULLET_POINTS_STYLING = '<p style="padding-left: 40px;">• '
<<<<<<< HEAD
NOT_SPECIFIED = "not specified"
=======
NOT_SPECIFIED = "not specified"  # If None value display this string
>>>>>>> 6c866aec


class OpportunityNotificationTask(BaseNotificationTask):
    def __init__(self, db_session: db.Session):
        super().__init__(db_session)

    def collect_email_notifications(self) -> list[UserEmailNotification]:
        """Collect notifications for changed opportunities that users are tracking"""
        results = self._get_latest_opportunity_versions()

        if not results:
            logger.info("No user-opportunity tracking records found.")
            return []

        changed_saved_opportunities: list[ChangedSavedOpportunity] = []
        user_opportunity_pairs: list = []
        versionless_opportunities: set = set()

        for user_saved_opp, latest_opp_ver in results:
            if latest_opp_ver is None:
                logger.error(
                    "No prior version recorded for this opportunity;",
                    extra={"opportunity_id": user_saved_opp.opportunity_id},
                )
                versionless_opportunities.add(user_saved_opp.opportunity_id)
                continue

            if user_saved_opp.last_notified_at < latest_opp_ver.created_at:
                user_id = user_saved_opp.user_id
                opp_id = user_saved_opp.opportunity_id

                version_change = OpportunityVersionChange(
                    opportunity_id=opp_id, latest=latest_opp_ver, previous=None  # will update later
                )

                saved_opp_exists = False
                for entry in changed_saved_opportunities:
                    if entry.user_id == user_id:
                        entry.opportunities.append(version_change)
                        saved_opp_exists = True
                        break

                if not saved_opp_exists:
                    changed_saved_opportunities.append(
                        ChangedSavedOpportunity(
                            user_id=user_id,
                            email=user_saved_opp.user.email,
                            opportunities=[version_change],
                        )
                    )

                user_opportunity_pairs.append((user_id, opp_id))

        self.increment(Metrics.VERSIONLESS_OPPORTUNITY_COUNT, len(versionless_opportunities))

        # Grab last notified versions.
        prior_notified_versions = self._get_last_notified_versions(user_opportunity_pairs)

        users_email_notifications: list[UserEmailNotification] = []
        for user_changed_opp in changed_saved_opportunities:
            user_id = user_changed_opp.user_id
            user_email = user_changed_opp.email
            if not user_email:
                logger.warning("No email found for user", extra={"user_id": user_id})
                continue

            updated_opps = user_changed_opp.opportunities

            for opp in updated_opps:
                opp.previous = prior_notified_versions.get(
                    (user_changed_opp.user_id, opp.opportunity_id)
                )

            user_content = self._build_notification_content(updated_opps)

            if not user_content:
                logger.info("No relevant notifications found for user", extra={"user_id": user_id})
                return users_email_notifications

            logger.info(
                "Created changed opportunity email notifications",
                extra={
                    "user_id": user_id,
                    "changed_opportunities_count": len(user_content.updated_opportunity_ids),
                },
            )
            users_email_notifications.append(
                UserEmailNotification(
                    user_id=user_id,
                    user_email=user_email,
                    subject=user_content.subject,
                    content=user_content.message,
                    notification_reason=NotificationReason.OPPORTUNITY_UPDATES,
                    notified_object_ids=user_content.updated_opportunity_ids,
                    is_notified=False,  # Default to False, update on success
                )
            )

        logger.info(
            "Collected updated opportunity notifications",
            extra={
                "user_count": len(users_email_notifications),
                "total_opportunities_count": sum(
                    len(opp.opportunities) for opp in changed_saved_opportunities
                ),
            },
        )

        return users_email_notifications

    def _get_latest_opportunity_versions(self) -> Sequence:
        """
        Retrieve the latest OpportunityVersion for each opportunity saved by users.
        """
        # Rank all versions per opportunity_id, by created_at descending
        row_number = (
            func.row_number()
            .over(
                partition_by=OpportunityVersion.opportunity_id,
                order_by=desc(OpportunityVersion.created_at),
            )
            .label("rn")
        )

        # Subquery selecting all OpportunityVersions along with their row number rank
        latest_versions_subq = select(OpportunityVersion, row_number).subquery()

        # Map cols in the subquery back to OpportunityVersion model
        latest_opp_version = aliased(OpportunityVersion, latest_versions_subq)

        # Grab latest version for each UserSavedOpportunity
        stmt = (
            select(UserSavedOpportunity, latest_opp_version)
            .options(selectinload(UserSavedOpportunity.user))
            .outerjoin(
                latest_opp_version,
                and_(
                    UserSavedOpportunity.opportunity_id == latest_opp_version.opportunity_id,
                    latest_versions_subq.c.rn == 1,
                ),
            )
        )

        results = self.db_session.execute(stmt).all()

        return results

    def _get_last_notified_versions(
        self, user_opportunity_pairs: list
    ) -> dict[tuple[UUID, int], OpportunityVersion]:
        """
        Given (user_id, opportunity_id) pairs, return the most recent
        OpportunityVersion for each that was created before the user's
        last_notified_at timestamp.
        """
        # Rank all versions per (user, opportunity_id) by created_at desc
        row_number = (
            func.row_number()
            .over(
                partition_by=(UserSavedOpportunity.user_id, OpportunityVersion.opportunity_id),
                order_by=desc(OpportunityVersion.created_at),
            )
            .label("rn")
        )
        # Subquery selecting all OpportunityVersions joined with UserSavedOpportunity,
        # filtered by the given user-opportunity pairs, and versions created before last_notified_at
        subq = (
            select(OpportunityVersion, UserSavedOpportunity.user_id.label("user_id"), row_number)
            .join(
                UserSavedOpportunity,
                UserSavedOpportunity.opportunity_id == OpportunityVersion.opportunity_id,
            )
            .where(
                tuple_(UserSavedOpportunity.user_id, UserSavedOpportunity.opportunity_id).in_(
                    user_opportunity_pairs
                ),  # Filter for the given pairs
                OpportunityVersion.created_at
                < UserSavedOpportunity.last_notified_at,  # Grabs the versions created before the users last notification
            )
            .subquery()
        )

        # Map cols in the subquery back to OpportunityVersion model
        opp_version_from_subq = aliased(OpportunityVersion, subq)

        # Grabs latest version per (user, opportunity_id) pairs
        stmt = select(
            subq.c.user_id,
            subq.c.opportunity_id,
            opp_version_from_subq,  # OpportunityVersion object
        ).where(subq.c.rn == 1)

        results = self.db_session.execute(stmt).all()

        return {(row.user_id, row.opportunity_id): row[2] for row in results}

<<<<<<< HEAD
    def _format_currency(self, value: int | str) -> str:
        if isinstance(value, int):
            return f"${value:,}"
        return value

    def _build_award_fields_content(self, award_change: dict) -> str:
        award_section = SECTION_STYLING.format("Awards details")
        for field, change in award_change.items():
            before = change["before"] if change["before"] else NOT_SPECIFIED
            after = change["after"] if change["after"] else NOT_SPECIFIED
            if field != "expected_number_of_awards":
                before = self._format_currency(before)
                after = self._format_currency(after)

            award_section += (
                f"{BULLET_POINTS_STYLING} {AWARD_FIELDS[field]} {before} to {after}.<br>"
            )
        return award_section

=======
>>>>>>> 6c866aec
    def _build_opportunity_status_content(self, status_change: dict) -> str:
        before = status_change["before"]
        after = status_change["after"]

        before = OPPORTUNITY_STATUS_MAP.get(before, before.capitalize())
        after = OPPORTUNITY_STATUS_MAP.get(after, after.capitalize())

        return (
            SECTION_STYLING.format("Status")
            + f"{BULLET_POINTS_STYLING} The status changed from {before} to {after}.<br>"
        )

<<<<<<< HEAD
=======
    def _normalize_date_field(self, value: str | int | None) -> str | int | None:
        if isinstance(value, str):
            return datetime.strptime(value, "%Y-%m-%d").strftime("%B %-d, %Y")
        elif not value:
            return NOT_SPECIFIED
        return value

    def _build_important_dates_content(self, imp_dates_change: dict) -> str:
        important_section = SECTION_STYLING.format("Important dates")
        for field, change in imp_dates_change.items():
            before = self._normalize_date_field(change["before"])
            after = self._normalize_date_field(change["after"])

            important_section += (
                f"{BULLET_POINTS_STYLING} {IMPORTANT_DATE_FIELDS[field]} {before} to {after}.<br>"
            )
        return important_section

>>>>>>> 6c866aec
    def _flatten_and_extract_field_changes(self, diffs: list) -> dict:
        return {
            diff["field"].split(".")[-1]: {"before": diff["before"], "after": diff["after"]}
            for diff in diffs
        }

    def _build_sections(self, opp_change: OpportunityVersionChange) -> str:
        # Get diff between latest and previous version
        previous = cast(OpportunityVersion, opp_change.previous)

        diffs = diff_nested_dicts(previous.opportunity_data, opp_change.latest.opportunity_data)

        # Transform diffs
        changes = self._flatten_and_extract_field_changes(diffs)
        sections = []
        if "opportunity_status" in changes:
            sections.append(self._build_opportunity_status_content(changes["opportunity_status"]))
<<<<<<< HEAD
        if award_fields_diffs := {k: changes[k] for k in AWARD_FIELDS if k in changes}:
            sections.append(self._build_award_fields_content(award_fields_diffs))
=======
        if important_date_diffs := {k: changes[k] for k in IMPORTANT_DATE_FIELDS if k in changes}:
            sections.append(self._build_important_dates_content(important_date_diffs))
>>>>>>> 6c866aec

        if not sections:
            logger.info(
                "Opportunity has changes, but none are in fields that trigger user notifications",
                extra={
                    "opportunity_id": opp_change.opportunity_id,
                    "ignored_fields": changes.keys(),
                },
            )
        return "<br>".join(sections)

    def _build_notification_content(
        self, updated_opportunities: list[OpportunityVersionChange]
    ) -> UserOpportunityUpdateContent | None:

        closing_msg = (
            "<div>"
            "<strong>Please carefully read the opportunity listing pages to review all changes.</strong> <br><br>"
            f"<a href='{self.notification_config.frontend_base_url}' target='_blank' style='color:blue;'>Sign in to Simpler.Grants.gov to manage your saved opportunities.</a>"
            "</div>"
        ) + CONTACT_INFO

        all_sections = ""
        updated_opp_ids = []
        opp_count = 1
        # Get sections statement
        for opp in updated_opportunities:
            opp_id = opp.opportunity_id
            sections = self._build_sections(opp)
            if not sections:
                continue

            all_sections += (
                "<div>"
                f"{opp_count}. <a href='{self.notification_config.frontend_base_url}/opportunity/{opp_id}' target='_blank'>{opp.latest.opportunity_data["opportunity_title"]}</a><br><br>"
                "Here’s what changed:"
                "</div>"
            ) + sections

            opp_count += 1
            updated_opp_ids.append(opp_id)

        if not all_sections:
            return None
        updated_opp_count = len(updated_opp_ids)
        intro = (
            "The following funding opportunities recently changed:<br><br>"
            if updated_opp_count > 1
            else "The following funding opportunity recently changed:<br><br>"
        )
        subject = (
            "Your saved funding opportunities changed on "
            if updated_opp_count > 1
            else "Your saved funding opportunity changed on "
        )
        subject += f"<a href='{self.notification_config.frontend_base_url}' target='_blank' style='color:blue;'>Simpler.Grants.gov</a>"

        return UserOpportunityUpdateContent(
            subject=subject,
            message=intro + all_sections + closing_msg,
            updated_opportunity_ids=updated_opp_ids,
        )

    def post_notifications_process(self, user_notifications: list[UserEmailNotification]) -> None:
        for user_notification in user_notifications:
            if user_notification.is_notified:
                self.db_session.execute(
                    update(UserSavedOpportunity)
                    .where(
                        UserSavedOpportunity.user_id == user_notification.user_id,
                        UserSavedOpportunity.opportunity_id.in_(
                            user_notification.notified_object_ids
                        ),
                    )
                    .values(last_notified_at=datetime_util.utcnow())
                )

                logger.info(
                    "Updated notification log",
                    extra={
                        "user_id": user_notification.user_id,
                        "opportunity_ids": user_notification.notified_object_ids,
                        "notification_reason": user_notification.notification_reason,
                    },
                )

                self.increment(
                    Metrics.OPPORTUNITIES_TRACKED, len(user_notification.notified_object_ids)
                )<|MERGE_RESOLUTION|>--- conflicted
+++ resolved
@@ -76,11 +76,7 @@
 
 SECTION_STYLING = '<p style="padding-left: 20px;">{}</p>'
 BULLET_POINTS_STYLING = '<p style="padding-left: 40px;">• '
-<<<<<<< HEAD
-NOT_SPECIFIED = "not specified"
-=======
 NOT_SPECIFIED = "not specified"  # If None value display this string
->>>>>>> 6c866aec
 
 
 class OpportunityNotificationTask(BaseNotificationTask):
@@ -277,7 +273,6 @@
 
         return {(row.user_id, row.opportunity_id): row[2] for row in results}
 
-<<<<<<< HEAD
     def _format_currency(self, value: int | str) -> str:
         if isinstance(value, int):
             return f"${value:,}"
@@ -297,8 +292,6 @@
             )
         return award_section
 
-=======
->>>>>>> 6c866aec
     def _build_opportunity_status_content(self, status_change: dict) -> str:
         before = status_change["before"]
         after = status_change["after"]
@@ -311,8 +304,6 @@
             + f"{BULLET_POINTS_STYLING} The status changed from {before} to {after}.<br>"
         )
 
-<<<<<<< HEAD
-=======
     def _normalize_date_field(self, value: str | int | None) -> str | int | None:
         if isinstance(value, str):
             return datetime.strptime(value, "%Y-%m-%d").strftime("%B %-d, %Y")
@@ -331,7 +322,6 @@
             )
         return important_section
 
->>>>>>> 6c866aec
     def _flatten_and_extract_field_changes(self, diffs: list) -> dict:
         return {
             diff["field"].split(".")[-1]: {"before": diff["before"], "after": diff["after"]}
@@ -349,13 +339,10 @@
         sections = []
         if "opportunity_status" in changes:
             sections.append(self._build_opportunity_status_content(changes["opportunity_status"]))
-<<<<<<< HEAD
+        if important_date_diffs := {k: changes[k] for k in IMPORTANT_DATE_FIELDS if k in changes}:
+            sections.append(self._build_important_dates_content(important_date_diffs))
         if award_fields_diffs := {k: changes[k] for k in AWARD_FIELDS if k in changes}:
             sections.append(self._build_award_fields_content(award_fields_diffs))
-=======
-        if important_date_diffs := {k: changes[k] for k in IMPORTANT_DATE_FIELDS if k in changes}:
-            sections.append(self._build_important_dates_content(important_date_diffs))
->>>>>>> 6c866aec
 
         if not sections:
             logger.info(
