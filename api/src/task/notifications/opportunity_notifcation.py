import logging
from datetime import datetime
from typing import Sequence, cast
from uuid import UUID

from sqlalchemy import and_, desc, func, select, tuple_, update
from sqlalchemy.orm import aliased, selectinload

from src.adapters import db
from src.api.opportunities_v1.opportunity_schemas import OpportunityVersionV1Schema
from src.constants.lookup_constants import FundingCategory, OpportunityCategory, OpportunityStatus
from src.db.models.opportunity_models import OpportunityVersion
from src.db.models.user_models import UserSavedOpportunity
from src.task.notifications.base_notification import BaseNotificationTask
from src.task.notifications.constants import (
    ChangedSavedOpportunity,
    Metrics,
    NotificationReason,
    OpportunityVersionChange,
    UserEmailNotification,
    UserOpportunityUpdateContent,
)
from src.util import datetime_util
from src.util.dict_util import diff_nested_dicts

logger = logging.getLogger(__name__)

SCHEMA = OpportunityVersionV1Schema()

IMPORTANT_DATE_FIELDS = {
    "close_date": "The application due date changed from",
    "forecasted_award_date": "The estimated award date changed from",
    "forecasted_project_start_date": "The estimated project start date changed from",
    "fiscal_year": "The fiscal year changed from",
}
AWARD_FIELDS = {
    "estimated_total_program_funding": "Program funding changed from",
    "expected_number_of_awards": "The number of expected awards changed from",
    "award_floor": "The award minimum changed from",
    "award_ceiling": "The award maximum changed from",
}
CATEGORIZATION_FIELDS = {
    "is_cost_sharing": "Cost sharing or matching requirement has changed from",
    "funding_instruments": "The funding instrument type has changed from",
    "category": "The opportunity category has changed from",
    "category_explanation": "Opportunity category explanation has changed from",
    "funding_categories": "The category of funding activity has changed from",
    "funding_category_description": "The funding activity category explanation has been changed from",
}
ELIGIBILITY_FIELDS = {
    "applicant_types": "eligibility criteria include:",
    "applicant_eligibility_description": "Additional information was",
}
GRANTOR_CONTACT_INFORMATION_FIELDS = {
    "agency_email_address": "The updated email address is",
    "agency_contact_description": "New description:",
}
DOCUMENTS_FIELDS = {
    "attachments": "One or more new documents were ",
    "additional_info_url": "A link to additional information was",
}
CONTACT_INFO = (
    "<div>"
    "If you have questions, please contact the Grants.gov Support Center:<br><br>"
    "<a href='mailto:support@grants.gov'>support@grants.gov</a><br>"
    "1-800-518-4726<br>"
    "24 hours a day, 7 days a week<br>"
    "Closed on federal holidays"
    "</div>"
)


OPPORTUNITY_STATUS_MAP = {
    OpportunityStatus.POSTED: "Open",
}

SECTION_STYLING = '<p style="padding-left: 20px;">{}</p>'
BULLET_POINTS_STYLING = '<p style="padding-left: 40px;">• '
NOT_SPECIFIED = "not specified"  # If None value display this string
TRUNCATION_THRESHOLD = 250


class OpportunityNotificationTask(BaseNotificationTask):
    def __init__(self, db_session: db.Session):
        super().__init__(db_session)

    def collect_email_notifications(self) -> list[UserEmailNotification]:
        """Collect notifications for changed opportunities that users are tracking"""
        results = self._get_latest_opportunity_versions()

        if not results:
            logger.info("No user-opportunity tracking records found.")
            return []

        changed_saved_opportunities: list[ChangedSavedOpportunity] = []
        user_opportunity_pairs: list = []
        versionless_opportunities: set = set()

        for user_saved_opp, latest_opp_ver in results:
            if latest_opp_ver is None:
                logger.error(
                    "No prior version recorded for this opportunity;",
                    extra={"opportunity_id": user_saved_opp.opportunity_id},
                )
                versionless_opportunities.add(user_saved_opp.opportunity_id)
                continue

            if user_saved_opp.last_notified_at < latest_opp_ver.created_at:
                user_id = user_saved_opp.user_id
                opp_id = user_saved_opp.opportunity_id

                version_change = OpportunityVersionChange(
                    opportunity_id=opp_id, latest=latest_opp_ver, previous=None  # will update later
                )

                saved_opp_exists = False
                for entry in changed_saved_opportunities:
                    if entry.user_id == user_id:
                        entry.opportunities.append(version_change)
                        saved_opp_exists = True
                        break

                if not saved_opp_exists:
                    changed_saved_opportunities.append(
                        ChangedSavedOpportunity(
                            user_id=user_id,
                            email=user_saved_opp.user.email,
                            opportunities=[version_change],
                        )
                    )

                user_opportunity_pairs.append((user_id, opp_id))

        self.increment(Metrics.VERSIONLESS_OPPORTUNITY_COUNT, len(versionless_opportunities))

        # Grab last notified versions.
        prior_notified_versions = self._get_last_notified_versions(user_opportunity_pairs)

        users_email_notifications: list[UserEmailNotification] = []
        for user_changed_opp in changed_saved_opportunities:
            user_id = user_changed_opp.user_id
            user_email = user_changed_opp.email
            if not user_email:
                logger.warning("No email found for user", extra={"user_id": user_id})
                continue

            updated_opps = user_changed_opp.opportunities

            for opp in updated_opps:
                opp.previous = prior_notified_versions.get(
                    (user_changed_opp.user_id, opp.opportunity_id)
                )

            user_content = self._build_notification_content(updated_opps)

            if not user_content:
                logger.info("No relevant notifications found for user", extra={"user_id": user_id})
                return users_email_notifications

            logger.info(
                "Created changed opportunity email notifications",
                extra={
                    "user_id": user_id,
                    "changed_opportunities_count": len(user_content.updated_opportunity_ids),
                },
            )
            users_email_notifications.append(
                UserEmailNotification(
                    user_id=user_id,
                    user_email=user_email,
                    subject=user_content.subject,
                    content=user_content.message,
                    notification_reason=NotificationReason.OPPORTUNITY_UPDATES,
                    notified_object_ids=user_content.updated_opportunity_ids,
                    is_notified=False,  # Default to False, update on success
                )
            )

        logger.info(
            "Collected updated opportunity notifications",
            extra={
                "user_count": len(users_email_notifications),
                "total_opportunities_count": sum(
                    len(opp.opportunities) for opp in changed_saved_opportunities
                ),
            },
        )

        return users_email_notifications

    def _get_latest_opportunity_versions(self) -> Sequence:
        """
        Retrieve the latest OpportunityVersion for each opportunity saved by users.
        """
        # Rank all versions per opportunity_id, by created_at descending
        row_number = (
            func.row_number()
            .over(
                partition_by=OpportunityVersion.opportunity_id,
                order_by=desc(OpportunityVersion.created_at),
            )
            .label("rn")
        )

        # Subquery selecting all OpportunityVersions along with their row number rank
        latest_versions_subq = select(OpportunityVersion, row_number).subquery()

        # Map cols in the subquery back to OpportunityVersion model
        latest_opp_version = aliased(OpportunityVersion, latest_versions_subq)

        # Grab latest version for each UserSavedOpportunity
        stmt = (
            select(UserSavedOpportunity, latest_opp_version)
            .options(selectinload(UserSavedOpportunity.user))
            .outerjoin(
                latest_opp_version,
                and_(
                    UserSavedOpportunity.opportunity_id == latest_opp_version.opportunity_id,
                    latest_versions_subq.c.rn == 1,
                ),
            )
        )

        results = self.db_session.execute(stmt).all()

        return results

    def _get_last_notified_versions(
        self, user_opportunity_pairs: list
    ) -> dict[tuple[UUID, int], OpportunityVersion]:
        """
        Given (user_id, opportunity_id) pairs, return the most recent
        OpportunityVersion for each that was created before the user's
        last_notified_at timestamp.
        """
        # Rank all versions per (user, opportunity_id) by created_at desc
        row_number = (
            func.row_number()
            .over(
                partition_by=(UserSavedOpportunity.user_id, OpportunityVersion.opportunity_id),
                order_by=desc(OpportunityVersion.created_at),
            )
            .label("rn")
        )
        # Subquery selecting all OpportunityVersions joined with UserSavedOpportunity,
        # filtered by the given user-opportunity pairs, and versions created before last_notified_at
        subq = (
            select(OpportunityVersion, UserSavedOpportunity.user_id.label("user_id"), row_number)
            .join(
                UserSavedOpportunity,
                UserSavedOpportunity.opportunity_id == OpportunityVersion.opportunity_id,
            )
            .where(
                tuple_(UserSavedOpportunity.user_id, UserSavedOpportunity.opportunity_id).in_(
                    user_opportunity_pairs
                ),  # Filter for the given pairs
                OpportunityVersion.created_at
                < UserSavedOpportunity.last_notified_at,  # Grabs the versions created before the users last notification
            )
            .subquery()
        )

        # Map cols in the subquery back to OpportunityVersion model
        opp_version_from_subq = aliased(OpportunityVersion, subq)

        # Grabs latest version per (user, opportunity_id) pairs
        stmt = select(
            subq.c.user_id,
            subq.c.opportunity_id,
            opp_version_from_subq,  # OpportunityVersion object
        ).where(subq.c.rn == 1)

        results = self.db_session.execute(stmt).all()

        return {(row.user_id, row.opportunity_id): row[2] for row in results}

    def _normalize_bool_field(self, value: bool | None) -> str:
        if value is None:
            return NOT_SPECIFIED
        return "Yes" if value else "No"

    def _skip_category_explanation(self, category_change: dict, field_name: str) -> bool:
        change = category_change.get(field_name)
        if change and (
            change["before"] == OpportunityCategory.OTHER
            or OpportunityCategory.OTHER != change["after"]
        ):
            return True
        return False

    def _skip_funding_category_description(self, category_change: dict, field_name: str) -> bool:
        change = category_change.get(field_name)
        if change and (
            FundingCategory.OTHER in change["before"]
            or FundingCategory.OTHER not in change["after"]
        ):
            return True
        return False

    def _format_slug(self, slug: str) -> str:
        return slug.replace("_", " ").capitalize()

    def _build_categorization_fields_content(self, category_change: dict) -> str:
        category_section = SECTION_STYLING.format("Categorization")
        for field, change in category_change.items():
            before = change["before"]
            after = change["after"]
            if field == "is_cost_sharing":
                before = self._normalize_bool_field(before)
                after = self._normalize_bool_field(after)
            elif field in ["funding_instruments", "funding_categories"]:
                before = ", ".join([self._format_slug(value) for value in before])
                after = ", ".join([self._format_slug(value) for value in after])
            elif field == "category":
                before = before.capitalize() if before else NOT_SPECIFIED
                after = after.capitalize() if after else NOT_SPECIFIED
            elif field == "category_explanation":
                # If category changes from Other to Any other field do not show category explanation as it is only relevant to OpportunityCategory.Other
                if self._skip_category_explanation(category_change, "category"):
                    continue
                before = before.capitalize() if before else NOT_SPECIFIED
                after = after.capitalize() if after else NOT_SPECIFIED
            elif field == "funding_category_description":
                # If funding_categories changes from Other to Any other field do not show funding category description as it is only relevant to funding_categories.Other
                if self._skip_funding_category_description(category_change, "funding_categories"):
                    continue
                before = before.capitalize() if before else NOT_SPECIFIED
                after = after.capitalize() if after else NOT_SPECIFIED

            category_section += (
                f"{BULLET_POINTS_STYLING} {CATEGORIZATION_FIELDS[field]} {before} to {after}.<br>"
            )
        return category_section

    def _build_eligibility_content(self, eligibility_change: dict) -> str:
        eligibility_section = SECTION_STYLING.format("Eligibility")
        for field, change in eligibility_change.items():
            before = change["before"]
            after = change["after"]

            if field == "applicant_types":
                added = sorted(set(after) - set(before), key=lambda x: x.value)
                removed = sorted(set(before) - set(after), key=lambda x: x.value)
                stmt = ELIGIBILITY_FIELDS["applicant_types"]
                if added:
                    eligibility_section += f"{BULLET_POINTS_STYLING} Additional {stmt} {[self._format_slug(e_type.value) for e_type in added]}.<br>"
                if removed:
                    eligibility_section += f"{BULLET_POINTS_STYLING} Removed {stmt} {[self._format_slug(e_type.value) for e_type in removed]}.<br>"

            if field == "applicant_eligibility_description":
                stmt = f"{BULLET_POINTS_STYLING} {ELIGIBILITY_FIELDS["applicant_eligibility_description"]}"
                if not before and after:
                    eligibility_section += f"{stmt} added.<br>"
                elif before and not after:
                    eligibility_section += f"{stmt} deleted.<br>"
                else:
                    eligibility_section += f"{stmt} changed.<br>"
        return eligibility_section

    def _format_currency(self, value: int | str) -> str:
        if isinstance(value, int):
            return f"${value:,}"
        return value

    def _build_award_fields_content(self, award_change: dict) -> str:
        award_section = SECTION_STYLING.format("Awards details")
        for field, change in award_change.items():
            before = change["before"] if change["before"] else NOT_SPECIFIED
            after = change["after"] if change["after"] else NOT_SPECIFIED
            if field != "expected_number_of_awards":
                before = self._format_currency(before)
                after = self._format_currency(after)

            award_section += (
                f"{BULLET_POINTS_STYLING} {AWARD_FIELDS[field]} {before} to {after}.<br>"
            )
        return award_section

    def _build_grantor_contact_fields_content(self, contact_change: dict) -> str:
        contact_section = SECTION_STYLING.format("Grantor contact information")
        for field, change in contact_change.items():
            after = change["after"] if change["after"] else NOT_SPECIFIED
            if len(after) > TRUNCATION_THRESHOLD:
                after = after[: TRUNCATION_THRESHOLD - 3] + ".."

            contact_section += f"{BULLET_POINTS_STYLING} {GRANTOR_CONTACT_INFORMATION_FIELDS[field]} {after.replace("\n", "<br>")}.<br>"
        return contact_section

    def _normalize_date_field(self, value: str | int | None) -> str | int | None:
        if isinstance(value, str):
            return datetime.strptime(value, "%Y-%m-%d").strftime("%B %-d, %Y")
        elif not value:
            return NOT_SPECIFIED
        return value

    def _build_important_dates_content(self, imp_dates_change: dict) -> str:
        important_section = SECTION_STYLING.format("Important dates")
        for field, change in imp_dates_change.items():
            before = self._normalize_date_field(change["before"])
            after = self._normalize_date_field(change["after"])
            important_section += (
                f"{BULLET_POINTS_STYLING} {IMPORTANT_DATE_FIELDS[field]} {before} to {after}.<br>"
            )
        return important_section

    def _build_opportunity_status_content(self, status_change: dict) -> str:
        before = status_change["before"]
        after = status_change["after"]

        before = OPPORTUNITY_STATUS_MAP.get(before, before.capitalize())
        after = OPPORTUNITY_STATUS_MAP.get(after, after.capitalize())

        return (
            SECTION_STYLING.format("Status")
            + f"{BULLET_POINTS_STYLING} The status changed from {before} to {after}.<br>"
        )

    def _flatten_and_extract_field_changes(self, diffs: list) -> dict:
        return {
            diff["field"].split(".")[-1]: {"before": diff["before"], "after": diff["after"]}
            for diff in diffs
        }

    def _build_sections(self, opp_change: OpportunityVersionChange) -> str:
        # Get diff between latest and previous version
        previous = cast(OpportunityVersion, opp_change.previous)

        diffs = diff_nested_dicts(previous.opportunity_data, opp_change.latest.opportunity_data)

        # Transform diffs
        changes = self._flatten_and_extract_field_changes(diffs)
        sections = []
        if "opportunity_status" in changes:
            sections.append(self._build_opportunity_status_content(changes["opportunity_status"]))
        if important_date_diffs := {k: changes[k] for k in IMPORTANT_DATE_FIELDS if k in changes}:
            sections.append(self._build_important_dates_content(important_date_diffs))
        if award_fields_diffs := {k: changes[k] for k in AWARD_FIELDS if k in changes}:
            sections.append(self._build_award_fields_content(award_fields_diffs))
        if categorization_fields_diffs := {
            k: changes[k] for k in CATEGORIZATION_FIELDS if k in changes
        }:
            sections.append(self._build_categorization_fields_content(categorization_fields_diffs))
<<<<<<< HEAD
        if eligibility_fields_diffs := {k: changes[k] for k in ELIGIBILITY_FIELDS if k in changes}:
            sections.append(self._build_eligibility_content(eligibility_fields_diffs))
=======
        if grantor_contact_fields_diffs := {
            k: changes[k] for k in GRANTOR_CONTACT_INFORMATION_FIELDS if k in changes
        }:
            sections.append(
                self._build_grantor_contact_fields_content(grantor_contact_fields_diffs)
            )
>>>>>>> 21f27e93
        if not sections:
            logger.info(
                "Opportunity has changes, but none are in fields that trigger user notifications",
                extra={
                    "opportunity_id": opp_change.opportunity_id,
                    "ignored_fields": changes.keys(),
                },
            )
        return "<br>".join(sections)

    def _build_notification_content(
        self, updated_opportunities: list[OpportunityVersionChange]
    ) -> UserOpportunityUpdateContent | None:

        closing_msg = (
            "<div>"
            "<strong>Please carefully read the opportunity listing pages to review all changes.</strong><br><br>"
            f"<a href='{self.notification_config.frontend_base_url}' target='_blank' style='color:blue;'>Sign in to Simpler.Grants.gov to manage your saved opportunities.</a>"
            "</div>"
        ) + CONTACT_INFO

        all_sections = ""
        updated_opp_ids = []
        opp_count = 1
        # Get sections statement
        for opp in updated_opportunities:
            opp_id = opp.opportunity_id
            sections = self._build_sections(opp)
            if not sections:
                continue

            all_sections += (
                "<div>"
                f"{opp_count}. <a href='{self.notification_config.frontend_base_url}/opportunity/{opp_id}' target='_blank'>{opp.latest.opportunity_data["opportunity_title"]}</a><br><br>"
                "Here’s what changed:"
                "</div>"
            ) + sections

            opp_count += 1
            updated_opp_ids.append(opp_id)

        if not all_sections:
            return None
        updated_opp_count = len(updated_opp_ids)
        intro = (
            "The following funding opportunities recently changed:<br><br>"
            if updated_opp_count > 1
            else "The following funding opportunity recently changed:<br><br>"
        )
        subject = (
            "Your saved funding opportunities changed on "
            if updated_opp_count > 1
            else "Your saved funding opportunity changed on "
        )
        subject += f"<a href='{self.notification_config.frontend_base_url}' target='_blank' style='color:blue;'>Simpler.Grants.gov</a>"

        return UserOpportunityUpdateContent(
            subject=subject,
            message=intro + all_sections + closing_msg,
            updated_opportunity_ids=updated_opp_ids,
        )

    def post_notifications_process(self, user_notifications: list[UserEmailNotification]) -> None:
        for user_notification in user_notifications:
            if user_notification.is_notified:
                self.db_session.execute(
                    update(UserSavedOpportunity)
                    .where(
                        UserSavedOpportunity.user_id == user_notification.user_id,
                        UserSavedOpportunity.opportunity_id.in_(
                            user_notification.notified_object_ids
                        ),
                    )
                    .values(last_notified_at=datetime_util.utcnow())
                )

                logger.info(
                    "Updated notification log",
                    extra={
                        "user_id": user_notification.user_id,
                        "opportunity_ids": user_notification.notified_object_ids,
                        "notification_reason": user_notification.notification_reason,
                    },
                )

                self.increment(
                    Metrics.OPPORTUNITIES_TRACKED, len(user_notification.notified_object_ids)
                )<|MERGE_RESOLUTION|>--- conflicted
+++ resolved
@@ -440,17 +440,14 @@
             k: changes[k] for k in CATEGORIZATION_FIELDS if k in changes
         }:
             sections.append(self._build_categorization_fields_content(categorization_fields_diffs))
-<<<<<<< HEAD
-        if eligibility_fields_diffs := {k: changes[k] for k in ELIGIBILITY_FIELDS if k in changes}:
-            sections.append(self._build_eligibility_content(eligibility_fields_diffs))
-=======
         if grantor_contact_fields_diffs := {
             k: changes[k] for k in GRANTOR_CONTACT_INFORMATION_FIELDS if k in changes
         }:
             sections.append(
                 self._build_grantor_contact_fields_content(grantor_contact_fields_diffs)
             )
->>>>>>> 21f27e93
+        if eligibility_fields_diffs := {k: changes[k] for k in ELIGIBILITY_FIELDS if k in changes}:
+            sections.append(self._build_eligibility_content(eligibility_fields_diffs))
         if not sections:
             logger.info(
                 "Opportunity has changes, but none are in fields that trigger user notifications",
