--- conflicted
+++ resolved
@@ -164,13 +164,7 @@
             return "mock-token"  # Always provide a token for testing consistency
 
         # Create token in its own transaction to avoid conflicts
-<<<<<<< HEAD
-        expires_at = datetime.now(timezone.utc) + timedelta(
-=======
-        from datetime import datetime, timedelta, timezone
-
         expires_at = datetime_util.utcnow() + timedelta(
->>>>>>> 9fd78b80
             minutes=self.pdf_generation_config.short_lived_token_expiration_minutes
         )
 
