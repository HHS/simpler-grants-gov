--- conflicted
+++ resolved
@@ -290,19 +290,6 @@
 
         attachments = []
         for att in opp_attachments:
-<<<<<<< HEAD
-            with file_util.open_stream(
-                att.file_location,
-                "rb",
-            ) as file:
-                file_content = file.read()
-                attachments.append(
-                    {
-                        "filename": att.file_name,
-                        "data": base64.b64encode(file_content).decode("utf-8"),
-                    }
-                )
-=======
             if self.filter_attachment(att):
                 with file_util.open_stream(
                     att.file_location,
@@ -315,7 +302,6 @@
                             "data": base64.b64encode(file_content).decode("utf-8"),
                         }
                     )
->>>>>>> abd1111b
 
         return attachments
 
