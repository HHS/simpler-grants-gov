--- conflicted
+++ resolved
@@ -1,11 +1,7 @@
 import uuid
 from datetime import datetime
 
-<<<<<<< HEAD
-from sqlalchemy import ForeignKey, and_
-=======
-from sqlalchemy import BigInteger, ForeignKey, UniqueConstraint, and_
->>>>>>> 19fb6a77
+from sqlalchemy import ForeignKey, UniqueConstraint, and_
 from sqlalchemy.dialects.postgresql import ARRAY, JSONB, UUID
 from sqlalchemy.orm import Mapped, mapped_column, relationship
 from sqlalchemy.sql.functions import now as sqlnow
