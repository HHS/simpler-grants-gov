--- conflicted
+++ resolved
@@ -428,15 +428,8 @@
 
 class UserProfile(ApiSchemaTable, TimestampMixin):
     __tablename__ = "user_profile"
-<<<<<<< HEAD
-
-    user_id: Mapped[uuid.UUID] = mapped_column(
-        ForeignKey(User.user_id), primary_key=True, index=True
-    )
-=======
     user_profile_id: Mapped[uuid.UUID] = mapped_column(primary_key=True, default=uuid.uuid4)
     user_id: Mapped[uuid.UUID] = mapped_column(ForeignKey(User.user_id), unique=True)
->>>>>>> 740869ab
     user: Mapped[User] = relationship(User, back_populates="profile", uselist=False)
 
     first_name: Mapped[str]
