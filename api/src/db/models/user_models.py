import uuid
from datetime import datetime

from sqlalchemy import ForeignKey, UniqueConstraint, and_
from sqlalchemy.dialects.postgresql import ARRAY, JSONB, UUID
from sqlalchemy.ext.associationproxy import AssociationProxy, association_proxy
from sqlalchemy.orm import Mapped, mapped_column, relationship
from sqlalchemy.sql.functions import now as sqlnow

from src.adapters.db.type_decorators.postgres_type_decorators import LookupColumn
from src.constants.lookup_constants import ExternalUserType, Privilege, RoleType
from src.db.models.agency_models import Agency
from src.db.models.base import ApiSchemaTable, TimestampMixin
from src.db.models.competition_models import Application
from src.db.models.entity_models import Organization
from src.db.models.lookup_models import LkExternalUserType, LkPrivilege, LkRoleType
from src.db.models.opportunity_models import Opportunity
from src.util import datetime_util


class User(ApiSchemaTable, TimestampMixin):
    __tablename__ = "user"

    user_id: Mapped[uuid.UUID] = mapped_column(UUID, primary_key=True, default=uuid.uuid4)

    saved_opportunities: Mapped[list["UserSavedOpportunity"]] = relationship(
        "UserSavedOpportunity",
        back_populates="user",
        uselist=True,
        cascade="all, delete-orphan",
    )

    saved_searches: Mapped[list["UserSavedSearch"]] = relationship(
        "UserSavedSearch", back_populates="user", uselist=True, cascade="all, delete-orphan"
    )

    linked_login_gov_external_user: Mapped["LinkExternalUser | None"] = relationship(
        "LinkExternalUser",
        primaryjoin=lambda: and_(
            LinkExternalUser.user_id == User.user_id,
            LinkExternalUser.external_user_type == ExternalUserType.LOGIN_GOV,
        ),
        uselist=False,
        viewonly=True,
    )

    application_users: Mapped[list["ApplicationUser"]] = relationship(
        "ApplicationUser", back_populates="user", uselist=True, cascade="all, delete-orphan"
    )

    organizations: Mapped[list["OrganizationUser"]] = relationship(
        "OrganizationUser", back_populates="user", uselist=True, cascade="all, delete-orphan"
    )

    user_agencies: Mapped[list["AgencyUser"]] = relationship(
        "AgencyUser", back_populates="user", uselist=True, cascade="all, delete-orphan"
    )

    internal_user_roles: Mapped[list["InternalUserRole"]] = relationship(
        back_populates="user",
        uselist=True,
        cascade="all, delete-orphan",
    )

    api_keys: Mapped[list["UserApiKey"]] = relationship(
        "UserApiKey", back_populates="user", uselist=True, cascade="all, delete-orphan"
    )

    @property
    def email(self) -> str | None:
        if self.linked_login_gov_external_user is not None:
            return self.linked_login_gov_external_user.email
        return None

    @property
    def internal_roles(self) -> list["Role"]:
        return [iur.role for iur in self.internal_user_roles]


class LinkExternalUser(ApiSchemaTable, TimestampMixin):
    __tablename__ = "link_external_user"

    link_external_user_id: Mapped[uuid.UUID] = mapped_column(primary_key=True, default=uuid.uuid4)

    external_user_id: Mapped[str] = mapped_column(index=True, unique=True)

    external_user_type: Mapped[ExternalUserType] = mapped_column(
        "external_user_type_id",
        LookupColumn(LkExternalUserType),
        ForeignKey(LkExternalUserType.external_user_type_id),
        index=True,
    )

    user_id: Mapped[uuid.UUID] = mapped_column(ForeignKey(User.user_id), index=True)
    user: Mapped[User] = relationship(User)

    email: Mapped[str] = mapped_column(index=True)


class UserTokenSession(ApiSchemaTable, TimestampMixin):
    __tablename__ = "user_token_session"

    user_id: Mapped[uuid.UUID] = mapped_column(ForeignKey(User.user_id), primary_key=True)
    user: Mapped[User] = relationship(User)

    token_id: Mapped[uuid.UUID] = mapped_column(primary_key=True)

    expires_at: Mapped[datetime]

    # When a user logs out, we set this flag to False.
    is_valid: Mapped[bool] = mapped_column(default=True)


class LoginGovState(ApiSchemaTable, TimestampMixin):
    """Table used to store temporary state during the OAuth login flow"""

    __tablename__ = "login_gov_state"

    login_gov_state_id: Mapped[uuid.UUID] = mapped_column(UUID, primary_key=True)

    # https://openid.net/specs/openid-connect-core-1_0.html#NonceNotes
    nonce: Mapped[uuid.UUID]


class UserSavedOpportunity(ApiSchemaTable, TimestampMixin):
    __tablename__ = "user_saved_opportunity"

    user_id: Mapped[uuid.UUID] = mapped_column(ForeignKey(User.user_id), primary_key=True)
    opportunity_id: Mapped[uuid.UUID] = mapped_column(
        UUID, ForeignKey(Opportunity.opportunity_id), primary_key=True
    )

    last_notified_at: Mapped[datetime] = mapped_column(
        default=datetime_util.utcnow, server_default="NOW()", nullable=False
    )

    user: Mapped[User] = relationship(User, back_populates="saved_opportunities")
    opportunity: Mapped[Opportunity] = relationship(
        "Opportunity", back_populates="saved_opportunities_by_users"
    )
    is_deleted: Mapped[bool | None]


class UserSavedSearch(ApiSchemaTable, TimestampMixin):
    """Table for storing saved search queries for users"""

    __tablename__ = "user_saved_search"

    saved_search_id: Mapped[uuid.UUID] = mapped_column(UUID, primary_key=True, default=uuid.uuid4)

    user_id: Mapped[uuid.UUID] = mapped_column(ForeignKey(User.user_id), index=True)
    user: Mapped[User] = relationship(User, back_populates="saved_searches")

    search_query: Mapped[dict] = mapped_column(JSONB)

    name: Mapped[str]

    last_notified_at: Mapped[datetime] = mapped_column(
        nullable=False,
        default=datetime_util.utcnow,
        server_default=sqlnow(),
    )

    searched_opportunity_ids: Mapped[list[uuid.UUID]] = mapped_column(ARRAY(UUID))
    is_deleted: Mapped[bool | None]


class UserNotificationLog(ApiSchemaTable, TimestampMixin):
    __tablename__ = "user_notification_log"

    user_notification_log_id: Mapped[uuid.UUID] = mapped_column(
        UUID, primary_key=True, default=uuid.uuid4
    )

    user_id: Mapped[uuid.UUID] = mapped_column(ForeignKey(User.user_id), index=True)
    user: Mapped[User] = relationship(User)

    notification_reason: Mapped[str]
    notification_sent: Mapped[bool]


class UserOpportunityNotificationLog(ApiSchemaTable, TimestampMixin):
    __tablename__ = "user_opportunity_notification_log"

    user_opportunity_notification_log_id: Mapped[uuid.UUID] = mapped_column(
        UUID, primary_key=True, default=uuid.uuid4
    )

    user_id: Mapped[uuid.UUID] = mapped_column(ForeignKey(User.user_id), index=True)
    user: Mapped[User] = relationship(User)

    opportunity_id: Mapped[uuid.UUID] = mapped_column(
        UUID, ForeignKey(Opportunity.opportunity_id), index=True
    )
    opportunity: Mapped[Opportunity] = relationship(
        "Opportunity", back_populates="all_opportunity_notification_logs"
    )


class ApplicationUser(ApiSchemaTable, TimestampMixin):
    """Link table between User and Application"""

    __tablename__ = "application_user"

    __table_args__ = (
        # A user can only be associated with an application once
        UniqueConstraint("application_id", "user_id"),
        # Need to define the table args like this to inherit whatever we set on the super table
        # otherwise we end up overwriting things and Alembic remakes the whole table
        ApiSchemaTable.__table_args__,
    )

    application_user_id: Mapped[uuid.UUID] = mapped_column(
        UUID, primary_key=True, default=uuid.uuid4
    )

    application_id: Mapped[uuid.UUID] = mapped_column(
        UUID,
        ForeignKey("api.application.application_id"),
        index=True,
    )
    user_id: Mapped[uuid.UUID] = mapped_column(UUID, ForeignKey("api.user.user_id"), index=True)

    is_application_owner: Mapped[bool | None]

    application: Mapped[Application] = relationship(Application, back_populates="application_users")
    user: Mapped[User] = relationship(User, back_populates="application_users")
    application_user_roles: Mapped[list["ApplicationUserRole"]] = relationship(
        back_populates="application_user",
        uselist=True,
        cascade="all, delete-orphan",
    )

    @property
    def roles(self) -> list["Role"]:
        return [aur.role for aur in self.application_user_roles]


class OrganizationUser(ApiSchemaTable, TimestampMixin):
    __tablename__ = "organization_user"

    __table_args__ = (
        # A user can only be in an organization once
        UniqueConstraint("organization_id", "user_id"),
        # Need to define the table args like this to inherit whatever we set on the super table
        # otherwise we end up overwriting things and Alembic remakes the whole table
        ApiSchemaTable.__table_args__,
    )

    organization_user_id: Mapped[uuid.UUID] = mapped_column(
        UUID, primary_key=True, default=uuid.uuid4
    )

    is_organization_owner: Mapped[bool]

    organization_id: Mapped[uuid.UUID] = mapped_column(
        UUID, ForeignKey(Organization.organization_id), index=True
    )
    organization: Mapped[Organization] = relationship(
        Organization, back_populates="organization_users", uselist=False
    )
    organization_user_roles: Mapped[list["OrganizationUserRole"]] = relationship(
        back_populates="organization_user",
        uselist=True,
        cascade="all, delete-orphan",
    )

    user_id: Mapped[uuid.UUID] = mapped_column(UUID, ForeignKey(User.user_id), index=True)
    user: Mapped[User] = relationship(User, back_populates="organizations", uselist=False)

<<<<<<< HEAD
    organization_user_roles: Mapped[list["OrganizationUserRole"]] = relationship(
        "OrganizationUserRole",
        back_populates="organization_user",
        uselist=True,
        cascade="all, delete-orphan",
    )
=======
    @property
    def roles(self) -> list["Role"]:
        return [our.role for our in self.organization_user_roles]
>>>>>>> b5e6324d


class SuppressedEmail(ApiSchemaTable, TimestampMixin):
    __tablename__ = "suppressed_email"

    suppressed_email_id: Mapped[uuid.UUID] = mapped_column(
        UUID, primary_key=True, default=uuid.uuid4
    )
    email: Mapped[str] = mapped_column(index=True)
    reason: Mapped[str]
    last_update_time: Mapped[datetime] = mapped_column(index=True)


class UserApiKey(ApiSchemaTable, TimestampMixin):
    """API Key table for user authentication to the API"""

    __tablename__ = "user_api_key"

    api_key_id: Mapped[uuid.UUID] = mapped_column(primary_key=True, default=uuid.uuid4)
    key_name: Mapped[str]
    key_id: Mapped[str] = mapped_column(
        unique=True, index=True, comment="AWS API Gateway key identifier"
    )
    user_id: Mapped[uuid.UUID] = mapped_column(ForeignKey(User.user_id), index=True)
    last_used: Mapped[datetime | None]
    is_active: Mapped[bool] = mapped_column(default=True)

    user: Mapped[User] = relationship(User, back_populates="api_keys", uselist=False)


class Role(ApiSchemaTable, TimestampMixin):
    __tablename__ = "role"

    role_id: Mapped[uuid.UUID] = mapped_column(primary_key=True, default=uuid.uuid4)
    role_name: Mapped[str]
    is_core: Mapped[bool] = mapped_column(default=False)

    link_privileges: Mapped[list["LinkRolePrivilege"]] = relationship(
        back_populates="role", uselist=True, cascade="all, delete-orphan"
    )
    link_role_types: Mapped[list["LinkRoleRoleType"]] = relationship(
        back_populates="role", uselist=True, cascade="all, delete-orphan"
    )

    privileges: AssociationProxy[set[Privilege]] = association_proxy(
        "link_privileges",
        "privilege",
        creator=lambda obj: LinkRolePrivilege(privilege=obj),
    )
    role_types: AssociationProxy[set[RoleType]] = association_proxy(
        "link_role_types",
        "role_type",
        creator=lambda obj: LinkRoleRoleType(role_type=obj),
    )


class LinkRoleRoleType(ApiSchemaTable, TimestampMixin):
    __tablename__ = "link_role_role_type"

    role_id: Mapped[uuid.UUID] = mapped_column(ForeignKey(Role.role_id), primary_key=True)
    role: Mapped[Role] = relationship(Role)

    role_type: Mapped[RoleType] = mapped_column(
        "role_type_id",
        LookupColumn(LkRoleType),
        ForeignKey(LkRoleType.role_type_id),
        primary_key=True,
        index=True,
    )


class LinkRolePrivilege(ApiSchemaTable, TimestampMixin):
    __tablename__ = "link_role_privilege"

    role_id: Mapped[uuid.UUID] = mapped_column(ForeignKey(Role.role_id), primary_key=True)
    role: Mapped[Role] = relationship(Role)

    privilege: Mapped[Privilege] = mapped_column(
        "privilege_id",
        LookupColumn(LkPrivilege),
        ForeignKey(LkPrivilege.privilege_id),
        primary_key=True,
        index=True,
    )


class InternalUserRole(ApiSchemaTable, TimestampMixin):
    __tablename__ = "internal_user_role"

    user_id: Mapped[uuid.UUID] = mapped_column(ForeignKey(User.user_id), primary_key=True)
    user: Mapped[User] = relationship(User)

    role_id: Mapped[uuid.UUID] = mapped_column(ForeignKey(Role.role_id), primary_key=True)
    role: Mapped[Role] = relationship(Role)


class ApplicationUserRole(ApiSchemaTable, TimestampMixin):
    __tablename__ = "application_user_role"

    application_user_id: Mapped[uuid.UUID] = mapped_column(
        ForeignKey(ApplicationUser.application_user_id), primary_key=True
    )
    application_user: Mapped[ApplicationUser] = relationship(ApplicationUser)

    role_id: Mapped[uuid.UUID] = mapped_column(ForeignKey(Role.role_id), primary_key=True)
    role: Mapped[Role] = relationship(Role)


class OrganizationUserRole(ApiSchemaTable, TimestampMixin):
    __tablename__ = "organization_user_role"

    organization_user_id: Mapped[uuid.UUID] = mapped_column(
        ForeignKey(OrganizationUser.organization_user_id), primary_key=True
    )
    organization_user: Mapped[OrganizationUser] = relationship(OrganizationUser)

    role_id: Mapped[uuid.UUID] = mapped_column(ForeignKey(Role.role_id), primary_key=True)
    role: Mapped[Role] = relationship(Role)


class AgencyUser(ApiSchemaTable, TimestampMixin):
    __tablename__ = "agency_user"

    agency_user_id: Mapped[uuid.UUID] = mapped_column(primary_key=True, default=uuid.uuid4)
    agency_id: Mapped[uuid.UUID] = mapped_column(ForeignKey(Agency.agency_id), index=True)
    agency: Mapped[Agency] = relationship(Agency)

    user_id: Mapped[uuid.UUID] = mapped_column(ForeignKey(User.user_id), index=True)
    user: Mapped[User] = relationship(User)
    agency_user_roles: Mapped[list["AgencyUserRole"]] = relationship(
        back_populates="agency_user",
        uselist=True,
        cascade="all, delete-orphan",
    )

    @property
    def roles(self) -> list["Role"]:
        return [aur.role for aur in self.agency_user_roles]


class AgencyUserRole(ApiSchemaTable, TimestampMixin):
    __tablename__ = "agency_user_role"

    agency_user_id: Mapped[uuid.UUID] = mapped_column(
        ForeignKey(AgencyUser.agency_user_id), primary_key=True
    )
    agency_user: Mapped[AgencyUser] = relationship(AgencyUser)

    role_id: Mapped[uuid.UUID] = mapped_column(ForeignKey(Role.role_id), primary_key=True)
    role: Mapped[Role] = relationship(Role)<|MERGE_RESOLUTION|>--- conflicted
+++ resolved
@@ -268,18 +268,9 @@
     user_id: Mapped[uuid.UUID] = mapped_column(UUID, ForeignKey(User.user_id), index=True)
     user: Mapped[User] = relationship(User, back_populates="organizations", uselist=False)
 
-<<<<<<< HEAD
-    organization_user_roles: Mapped[list["OrganizationUserRole"]] = relationship(
-        "OrganizationUserRole",
-        back_populates="organization_user",
-        uselist=True,
-        cascade="all, delete-orphan",
-    )
-=======
     @property
     def roles(self) -> list["Role"]:
         return [our.role for our in self.organization_user_roles]
->>>>>>> b5e6324d
 
 
 class SuppressedEmail(ApiSchemaTable, TimestampMixin):
