--- conflicted
+++ resolved
@@ -135,13 +135,9 @@
         default=datetime_util.utcnow,
         server_default=sqlnow(),
     )
-<<<<<<< HEAD
 
     searched_opportunity_ids: Mapped[list[uuid.UUID]] = mapped_column(ARRAY(UUID))
-=======
-    searched_opportunity_ids: Mapped[list[int]] = mapped_column(ARRAY(BigInteger))
     is_deleted: Mapped[bool | None]
->>>>>>> e685a181
 
 
 class UserNotificationLog(ApiSchemaTable, TimestampMixin):
