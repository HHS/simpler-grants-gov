import uuid
from datetime import datetime

from sqlalchemy import ForeignKey, UniqueConstraint, and_
from sqlalchemy.dialects.postgresql import ARRAY, JSONB, UUID
from sqlalchemy.ext.associationproxy import AssociationProxy, association_proxy
from sqlalchemy.orm import Mapped, mapped_column, relationship
from sqlalchemy.sql.functions import now as sqlnow

from src.adapters.db.type_decorators.postgres_type_decorators import LookupColumn
from src.constants.lookup_constants import ExternalUserType, Privilege, RoleType
from src.db.models.agency_models import Agency
from src.db.models.base import ApiSchemaTable, TimestampMixin
from src.db.models.competition_models import Application
from src.db.models.entity_models import Organization
from src.db.models.lookup_models import LkExternalUserType, LkPrivilege, LkRoleType
from src.db.models.opportunity_models import Opportunity
from src.util import datetime_util


class User(ApiSchemaTable, TimestampMixin):
    __tablename__ = "user"

    user_id: Mapped[uuid.UUID] = mapped_column(UUID, primary_key=True, default=uuid.uuid4)

    saved_opportunities: Mapped[list["UserSavedOpportunity"]] = relationship(
        "UserSavedOpportunity",
        back_populates="user",
        uselist=True,
        cascade="all, delete-orphan",
    )

    saved_searches: Mapped[list["UserSavedSearch"]] = relationship(
        "UserSavedSearch", back_populates="user", uselist=True, cascade="all, delete-orphan"
    )

    linked_login_gov_external_user: Mapped["LinkExternalUser | None"] = relationship(
        "LinkExternalUser",
        primaryjoin=lambda: and_(
            LinkExternalUser.user_id == User.user_id,
            LinkExternalUser.external_user_type == ExternalUserType.LOGIN_GOV,
        ),
        uselist=False,
        viewonly=True,
    )

    application_users: Mapped[list["ApplicationUser"]] = relationship(
        "ApplicationUser", back_populates="user", uselist=True, cascade="all, delete-orphan"
    )

    organization_users: Mapped[list["OrganizationUser"]] = relationship(
        "OrganizationUser", back_populates="user", uselist=True, cascade="all, delete-orphan"
    )

    agency_users: Mapped[list["AgencyUser"]] = relationship(
        "AgencyUser", back_populates="user", uselist=True, cascade="all, delete-orphan"
    )

    internal_user_roles: Mapped[list["InternalUserRole"]] = relationship(
        back_populates="user",
        uselist=True,
        cascade="all, delete-orphan",
    )

    api_keys: Mapped[list["UserApiKey"]] = relationship(
        "UserApiKey", back_populates="user", uselist=True, cascade="all, delete-orphan"
    )
    profile: Mapped["UserProfile | None"] = relationship(
        "UserProfile", back_populates="user", uselist=False, cascade="all, delete-orphan"
    )

    @property
    def email(self) -> str | None:
        if self.linked_login_gov_external_user is not None:
            return self.linked_login_gov_external_user.email
        return None

    @property
    def first_name(self) -> str | None:
        if self.profile is not None:
            return self.profile.first_name
<<<<<<< HEAD
=======
        return None
>>>>>>> 850587dc

    @property
    def last_name(self) -> str | None:
        if self.profile is not None:
            return self.profile.last_name
<<<<<<< HEAD
=======
        return None
>>>>>>> 850587dc

    @property
    def internal_roles(self) -> list["Role"]:
        return [iur.role for iur in self.internal_user_roles]


class LinkExternalUser(ApiSchemaTable, TimestampMixin):
    __tablename__ = "link_external_user"

    link_external_user_id: Mapped[uuid.UUID] = mapped_column(primary_key=True, default=uuid.uuid4)

    external_user_id: Mapped[str] = mapped_column(index=True, unique=True)

    external_user_type: Mapped[ExternalUserType] = mapped_column(
        "external_user_type_id",
        LookupColumn(LkExternalUserType),
        ForeignKey(LkExternalUserType.external_user_type_id),
        index=True,
    )

    user_id: Mapped[uuid.UUID] = mapped_column(ForeignKey(User.user_id), index=True)
    user: Mapped[User] = relationship(User)

    email: Mapped[str] = mapped_column(index=True)


class UserTokenSession(ApiSchemaTable, TimestampMixin):
    __tablename__ = "user_token_session"

    user_id: Mapped[uuid.UUID] = mapped_column(ForeignKey(User.user_id), primary_key=True)
    user: Mapped[User] = relationship(User)

    token_id: Mapped[uuid.UUID] = mapped_column(primary_key=True)

    expires_at: Mapped[datetime]

    # When a user logs out, we set this flag to False.
    is_valid: Mapped[bool] = mapped_column(default=True)


class LoginGovState(ApiSchemaTable, TimestampMixin):
    """Table used to store temporary state during the OAuth login flow"""

    __tablename__ = "login_gov_state"

    login_gov_state_id: Mapped[uuid.UUID] = mapped_column(UUID, primary_key=True)

    # https://openid.net/specs/openid-connect-core-1_0.html#NonceNotes
    nonce: Mapped[uuid.UUID]


class UserSavedOpportunity(ApiSchemaTable, TimestampMixin):
    __tablename__ = "user_saved_opportunity"

    user_id: Mapped[uuid.UUID] = mapped_column(ForeignKey(User.user_id), primary_key=True)
    opportunity_id: Mapped[uuid.UUID] = mapped_column(
        UUID, ForeignKey(Opportunity.opportunity_id), primary_key=True
    )

    last_notified_at: Mapped[datetime] = mapped_column(
        default=datetime_util.utcnow, server_default="NOW()", nullable=False
    )

    user: Mapped[User] = relationship(User, back_populates="saved_opportunities")
    opportunity: Mapped[Opportunity] = relationship(
        "Opportunity", back_populates="saved_opportunities_by_users"
    )
    is_deleted: Mapped[bool | None]


class UserSavedSearch(ApiSchemaTable, TimestampMixin):
    """Table for storing saved search queries for users"""

    __tablename__ = "user_saved_search"

    saved_search_id: Mapped[uuid.UUID] = mapped_column(UUID, primary_key=True, default=uuid.uuid4)

    user_id: Mapped[uuid.UUID] = mapped_column(ForeignKey(User.user_id), index=True)
    user: Mapped[User] = relationship(User, back_populates="saved_searches")

    search_query: Mapped[dict] = mapped_column(JSONB)

    name: Mapped[str]

    last_notified_at: Mapped[datetime] = mapped_column(
        nullable=False,
        default=datetime_util.utcnow,
        server_default=sqlnow(),
    )

    searched_opportunity_ids: Mapped[list[uuid.UUID]] = mapped_column(ARRAY(UUID))
    is_deleted: Mapped[bool | None]


class UserNotificationLog(ApiSchemaTable, TimestampMixin):
    __tablename__ = "user_notification_log"

    user_notification_log_id: Mapped[uuid.UUID] = mapped_column(
        UUID, primary_key=True, default=uuid.uuid4
    )

    user_id: Mapped[uuid.UUID] = mapped_column(ForeignKey(User.user_id), index=True)
    user: Mapped[User] = relationship(User)

    notification_reason: Mapped[str]
    notification_sent: Mapped[bool]


class UserOpportunityNotificationLog(ApiSchemaTable, TimestampMixin):
    __tablename__ = "user_opportunity_notification_log"

    user_opportunity_notification_log_id: Mapped[uuid.UUID] = mapped_column(
        UUID, primary_key=True, default=uuid.uuid4
    )

    user_id: Mapped[uuid.UUID] = mapped_column(ForeignKey(User.user_id), index=True)
    user: Mapped[User] = relationship(User)

    opportunity_id: Mapped[uuid.UUID] = mapped_column(
        UUID, ForeignKey(Opportunity.opportunity_id), index=True
    )
    opportunity: Mapped[Opportunity] = relationship(
        "Opportunity", back_populates="all_opportunity_notification_logs"
    )


class ApplicationUser(ApiSchemaTable, TimestampMixin):
    """Link table between User and Application"""

    __tablename__ = "application_user"

    __table_args__ = (
        # A user can only be associated with an application once
        UniqueConstraint("application_id", "user_id"),
        # Need to define the table args like this to inherit whatever we set on the super table
        # otherwise we end up overwriting things and Alembic remakes the whole table
        ApiSchemaTable.__table_args__,
    )

    application_user_id: Mapped[uuid.UUID] = mapped_column(
        UUID, primary_key=True, default=uuid.uuid4
    )

    application_id: Mapped[uuid.UUID] = mapped_column(
        UUID,
        ForeignKey("api.application.application_id"),
        index=True,
    )
    user_id: Mapped[uuid.UUID] = mapped_column(UUID, ForeignKey("api.user.user_id"), index=True)

    application: Mapped[Application] = relationship(Application, back_populates="application_users")
    user: Mapped[User] = relationship(User, back_populates="application_users")
    application_user_roles: Mapped[list["ApplicationUserRole"]] = relationship(
        back_populates="application_user",
        uselist=True,
        cascade="all, delete-orphan",
        lazy="selectin",  # preload roles
    )

    @property
    def roles(self) -> list["Role"]:
        return [aur.role for aur in self.application_user_roles]


class OrganizationUser(ApiSchemaTable, TimestampMixin):
    __tablename__ = "organization_user"

    __table_args__ = (
        # A user can only be in an organization once
        UniqueConstraint("organization_id", "user_id"),
        # Need to define the table args like this to inherit whatever we set on the super table
        # otherwise we end up overwriting things and Alembic remakes the whole table
        ApiSchemaTable.__table_args__,
    )

    organization_user_id: Mapped[uuid.UUID] = mapped_column(
        UUID, primary_key=True, default=uuid.uuid4
    )

    is_organization_owner: Mapped[bool]

    organization_id: Mapped[uuid.UUID] = mapped_column(
        UUID, ForeignKey(Organization.organization_id), index=True
    )
    organization: Mapped[Organization] = relationship(
        Organization, back_populates="organization_users", uselist=False
    )
    organization_user_roles: Mapped[list["OrganizationUserRole"]] = relationship(
        back_populates="organization_user",
        uselist=True,
        cascade="all, delete-orphan",
        lazy="selectin",  # preload roles
    )

    user_id: Mapped[uuid.UUID] = mapped_column(UUID, ForeignKey(User.user_id), index=True)
    user: Mapped[User] = relationship(User, back_populates="organization_users", uselist=False)

    @property
    def roles(self) -> list["Role"]:
        return [our.role for our in self.organization_user_roles]


class SuppressedEmail(ApiSchemaTable, TimestampMixin):
    __tablename__ = "suppressed_email"

    suppressed_email_id: Mapped[uuid.UUID] = mapped_column(
        UUID, primary_key=True, default=uuid.uuid4
    )
    email: Mapped[str] = mapped_column(index=True)
    reason: Mapped[str]
    last_update_time: Mapped[datetime] = mapped_column(index=True)


class UserApiKey(ApiSchemaTable, TimestampMixin):
    """API Key table for user authentication to the API"""

    __tablename__ = "user_api_key"

    api_key_id: Mapped[uuid.UUID] = mapped_column(primary_key=True, default=uuid.uuid4)
    key_name: Mapped[str]
    key_id: Mapped[str] = mapped_column(
        unique=True, index=True, comment="AWS API Gateway key identifier"
    )
    user_id: Mapped[uuid.UUID] = mapped_column(ForeignKey(User.user_id), index=True)
    last_used: Mapped[datetime | None]
    is_active: Mapped[bool] = mapped_column(default=True)

    user: Mapped[User] = relationship(User, back_populates="api_keys", uselist=False)


class Role(ApiSchemaTable, TimestampMixin):
    __tablename__ = "role"

    role_id: Mapped[uuid.UUID] = mapped_column(primary_key=True, default=uuid.uuid4)
    role_name: Mapped[str]
    is_core: Mapped[bool] = mapped_column(default=False)

    link_privileges: Mapped[list["LinkRolePrivilege"]] = relationship(
        back_populates="role",
        uselist=True,
        cascade="all, delete-orphan",
        lazy="selectin",  # preload privileges
    )
    link_role_types: Mapped[list["LinkRoleRoleType"]] = relationship(
        back_populates="role", uselist=True, cascade="all, delete-orphan"
    )

    privileges: AssociationProxy[set[Privilege]] = association_proxy(
        "link_privileges",
        "privilege",
        creator=lambda obj: LinkRolePrivilege(privilege=obj),
    )
    role_types: AssociationProxy[set[RoleType]] = association_proxy(
        "link_role_types",
        "role_type",
        creator=lambda obj: LinkRoleRoleType(role_type=obj),
    )


class LinkRoleRoleType(ApiSchemaTable, TimestampMixin):
    __tablename__ = "link_role_role_type"

    role_id: Mapped[uuid.UUID] = mapped_column(ForeignKey(Role.role_id), primary_key=True)
    role: Mapped[Role] = relationship(Role)

    role_type: Mapped[RoleType] = mapped_column(
        "role_type_id",
        LookupColumn(LkRoleType),
        ForeignKey(LkRoleType.role_type_id),
        primary_key=True,
        index=True,
    )


class LinkRolePrivilege(ApiSchemaTable, TimestampMixin):
    __tablename__ = "link_role_privilege"

    role_id: Mapped[uuid.UUID] = mapped_column(ForeignKey(Role.role_id), primary_key=True)
    role: Mapped[Role] = relationship(Role)

    privilege: Mapped[Privilege] = mapped_column(
        "privilege_id",
        LookupColumn(LkPrivilege),
        ForeignKey(LkPrivilege.privilege_id),
        primary_key=True,
        index=True,
    )


class InternalUserRole(ApiSchemaTable, TimestampMixin):
    __tablename__ = "internal_user_role"

    user_id: Mapped[uuid.UUID] = mapped_column(ForeignKey(User.user_id), primary_key=True)
    user: Mapped[User] = relationship(User)

    role_id: Mapped[uuid.UUID] = mapped_column(ForeignKey(Role.role_id), primary_key=True)
    role: Mapped[Role] = relationship(Role, lazy="selectin")  # preload role


class ApplicationUserRole(ApiSchemaTable, TimestampMixin):
    __tablename__ = "application_user_role"

    application_user_id: Mapped[uuid.UUID] = mapped_column(
        ForeignKey(ApplicationUser.application_user_id), primary_key=True
    )
    application_user: Mapped[ApplicationUser] = relationship(ApplicationUser)

    role_id: Mapped[uuid.UUID] = mapped_column(ForeignKey(Role.role_id), primary_key=True)
    role: Mapped[Role] = relationship(Role, lazy="selectin")  # preload role


class OrganizationUserRole(ApiSchemaTable, TimestampMixin):
    __tablename__ = "organization_user_role"

    organization_user_id: Mapped[uuid.UUID] = mapped_column(
        ForeignKey(OrganizationUser.organization_user_id), primary_key=True
    )
    organization_user: Mapped[OrganizationUser] = relationship(
        OrganizationUser, back_populates="organization_user_roles"
    )

    role_id: Mapped[uuid.UUID] = mapped_column(ForeignKey(Role.role_id), primary_key=True)
    role: Mapped[Role] = relationship(Role, lazy="selectin")  # preload role


class AgencyUser(ApiSchemaTable, TimestampMixin):
    __tablename__ = "agency_user"

    agency_user_id: Mapped[uuid.UUID] = mapped_column(primary_key=True, default=uuid.uuid4)
    agency_id: Mapped[uuid.UUID] = mapped_column(ForeignKey(Agency.agency_id), index=True)
    agency: Mapped[Agency] = relationship(Agency)

    user_id: Mapped[uuid.UUID] = mapped_column(ForeignKey(User.user_id), index=True)
    user: Mapped[User] = relationship(User)
    agency_user_roles: Mapped[list["AgencyUserRole"]] = relationship(
        back_populates="agency_user",
        uselist=True,
        cascade="all, delete-orphan",
        lazy="selectin",  # preload roles
    )

    @property
    def roles(self) -> list["Role"]:
        return [aur.role for aur in self.agency_user_roles]


class AgencyUserRole(ApiSchemaTable, TimestampMixin):
    __tablename__ = "agency_user_role"

    agency_user_id: Mapped[uuid.UUID] = mapped_column(
        ForeignKey(AgencyUser.agency_user_id), primary_key=True
    )
    agency_user: Mapped[AgencyUser] = relationship(AgencyUser)

    role_id: Mapped[uuid.UUID] = mapped_column(ForeignKey(Role.role_id), primary_key=True)
    role: Mapped[Role] = relationship(Role, lazy="selectin")  # preload role


class UserProfile(ApiSchemaTable, TimestampMixin):
    __tablename__ = "user_profile"
    user_profile_id: Mapped[uuid.UUID] = mapped_column(primary_key=True, default=uuid.uuid4)
    user_id: Mapped[uuid.UUID] = mapped_column(ForeignKey(User.user_id), unique=True)
    user: Mapped[User] = relationship(User, back_populates="profile", uselist=False)

    first_name: Mapped[str]
    middle_name: Mapped[str | None]
    last_name: Mapped[str]<|MERGE_RESOLUTION|>--- conflicted
+++ resolved
@@ -79,19 +79,13 @@
     def first_name(self) -> str | None:
         if self.profile is not None:
             return self.profile.first_name
-<<<<<<< HEAD
-=======
         return None
->>>>>>> 850587dc
 
     @property
     def last_name(self) -> str | None:
         if self.profile is not None:
             return self.profile.last_name
-<<<<<<< HEAD
-=======
         return None
->>>>>>> 850587dc
 
     @property
     def internal_roles(self) -> list["Role"]:
