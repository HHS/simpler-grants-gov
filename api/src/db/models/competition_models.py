--- conflicted
+++ resolved
@@ -17,11 +17,7 @@
 )
 from src.db.models.opportunity_models import Opportunity, OpportunityAssistanceListing
 from src.util.datetime_util import get_now_us_eastern_date
-<<<<<<< HEAD
-from src.util.file_util import presign_or_s3_cdnify_url
-=======
 from src.util.file_util import pre_sign_file_location, presign_or_s3_cdnify_url
->>>>>>> bfeedb54
 
 # Add conditional import for type checking
 if TYPE_CHECKING:
@@ -306,14 +302,10 @@
 
     @property
     def download_path(self) -> str:
-<<<<<<< HEAD
-        return presign_or_s3_cdnify_url(self.file_location)
-=======
         """Get the presigned s3 url path for downloading the file"""
         # NOTE: These attachments will only ever be in a non-public
         # bucket so we only can presign their URL, we can't use the CDN path.
         return pre_sign_file_location(self.file_location)
->>>>>>> bfeedb54
 
 
 class LinkCompetitionOpenToApplicant(ApiSchemaTable, TimestampMixin):
