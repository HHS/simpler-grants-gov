from sqlalchemy.orm import Mapped, mapped_column

from src.constants.lookup_constants import (
    AgencyDownloadFileType,
    AgencySubmissionNotificationSetting,
    ApplicantType,
    ApplicationStatus,
    CompetitionOpenToApplicant,
    ExternalUserType,
    ExtractType,
    FormFamily,
    FundingCategory,
    FundingInstrument,
    JobStatus,
    OpportunityCategory,
    OpportunityStatus,
    SamGovImportType,
)
from src.db.models.base import TimestampMixin
from src.db.models.lookup import Lookup, LookupConfig, LookupRegistry, LookupStr, LookupTable

OPPORTUNITY_STATUS_CONFIG = LookupConfig(
    [
        LookupStr(OpportunityStatus.FORECASTED, 1),
        LookupStr(OpportunityStatus.POSTED, 2),
        LookupStr(OpportunityStatus.CLOSED, 3),
        LookupStr(OpportunityStatus.ARCHIVED, 4),
    ]
)

OPPORTUNITY_CATEGORY_CONFIG = LookupConfig(
    [
        LookupStr(OpportunityCategory.DISCRETIONARY, 1),
        LookupStr(OpportunityCategory.MANDATORY, 2),
        LookupStr(OpportunityCategory.CONTINUATION, 3),
        LookupStr(OpportunityCategory.EARMARK, 4),
        LookupStr(OpportunityCategory.OTHER, 5),
    ]
)

APPLICANT_TYPE_CONFIG = LookupConfig(
    [
        LookupStr(ApplicantType.STATE_GOVERNMENTS, 1),
        LookupStr(ApplicantType.COUNTY_GOVERNMENTS, 2),
        LookupStr(ApplicantType.CITY_OR_TOWNSHIP_GOVERNMENTS, 3),
        LookupStr(ApplicantType.SPECIAL_DISTRICT_GOVERNMENTS, 4),
        LookupStr(ApplicantType.INDEPENDENT_SCHOOL_DISTRICTS, 5),
        LookupStr(ApplicantType.PUBLIC_AND_STATE_INSTITUTIONS_OF_HIGHER_EDUCATION, 6),
        LookupStr(ApplicantType.PRIVATE_INSTITUTIONS_OF_HIGHER_EDUCATION, 7),
        LookupStr(ApplicantType.FEDERALLY_RECOGNIZED_NATIVE_AMERICAN_TRIBAL_GOVERNMENTS, 8),
        LookupStr(ApplicantType.OTHER_NATIVE_AMERICAN_TRIBAL_ORGANIZATIONS, 9),
        LookupStr(ApplicantType.PUBLIC_AND_INDIAN_HOUSING_AUTHORITIES, 10),
        LookupStr(ApplicantType.NONPROFITS_NON_HIGHER_EDUCATION_WITH_501C3, 11),
        LookupStr(ApplicantType.NONPROFITS_NON_HIGHER_EDUCATION_WITHOUT_501C3, 12),
        LookupStr(ApplicantType.INDIVIDUALS, 13),
        LookupStr(ApplicantType.FOR_PROFIT_ORGANIZATIONS_OTHER_THAN_SMALL_BUSINESSES, 14),
        LookupStr(ApplicantType.SMALL_BUSINESSES, 15),
        LookupStr(ApplicantType.OTHER, 16),
        LookupStr(ApplicantType.UNRESTRICTED, 17),
    ]
)


FUNDING_CATEGORY_CONFIG = LookupConfig(
    [
        LookupStr(FundingCategory.RECOVERY_ACT, 1),
        LookupStr(FundingCategory.AGRICULTURE, 2),
        LookupStr(FundingCategory.ARTS, 3),
        LookupStr(FundingCategory.BUSINESS_AND_COMMERCE, 4),
        LookupStr(FundingCategory.COMMUNITY_DEVELOPMENT, 5),
        LookupStr(FundingCategory.CONSUMER_PROTECTION, 6),
        LookupStr(FundingCategory.DISASTER_PREVENTION_AND_RELIEF, 7),
        LookupStr(FundingCategory.EDUCATION, 8),
        LookupStr(FundingCategory.EMPLOYMENT_LABOR_AND_TRAINING, 9),
        LookupStr(FundingCategory.ENERGY, 10),
        LookupStr(FundingCategory.ENVIRONMENT, 11),
        LookupStr(FundingCategory.FOOD_AND_NUTRITION, 12),
        LookupStr(FundingCategory.HEALTH, 13),
        LookupStr(FundingCategory.HOUSING, 14),
        LookupStr(FundingCategory.HUMANITIES, 15),
        LookupStr(FundingCategory.INFRASTRUCTURE_INVESTMENT_AND_JOBS_ACT, 16),
        LookupStr(FundingCategory.INFORMATION_AND_STATISTICS, 17),
        LookupStr(FundingCategory.INCOME_SECURITY_AND_SOCIAL_SERVICES, 18),
        LookupStr(FundingCategory.LAW_JUSTICE_AND_LEGAL_SERVICES, 19),
        LookupStr(FundingCategory.NATURAL_RESOURCES, 20),
        LookupStr(FundingCategory.OPPORTUNITY_ZONE_BENEFITS, 21),
        LookupStr(FundingCategory.REGIONAL_DEVELOPMENT, 22),
        LookupStr(FundingCategory.SCIENCE_TECHNOLOGY_AND_OTHER_RESEARCH_AND_DEVELOPMENT, 23),
        LookupStr(FundingCategory.TRANSPORTATION, 24),
        LookupStr(FundingCategory.AFFORDABLE_CARE_ACT, 25),
        LookupStr(FundingCategory.OTHER, 26),
    ]
)

FUNDING_INSTRUMENT_CONFIG = LookupConfig(
    [
        LookupStr(FundingInstrument.COOPERATIVE_AGREEMENT, 1),
        LookupStr(FundingInstrument.GRANT, 2),
        LookupStr(FundingInstrument.PROCUREMENT_CONTRACT, 3),
        LookupStr(FundingInstrument.OTHER, 4),
    ]
)

AGENCY_DOWNLOAD_FILE_TYPE_CONFIG = LookupConfig(
    [LookupStr(AgencyDownloadFileType.XML, 1), LookupStr(AgencyDownloadFileType.PDF, 2)]
)

AGENCY_SUBMISSION_NOTIFICATION_SETTING_CONFIG = LookupConfig(
    [
        LookupStr(AgencySubmissionNotificationSetting.NEVER, 1),
        LookupStr(AgencySubmissionNotificationSetting.FIRST_APPLICATION_ONLY, 2),
        LookupStr(AgencySubmissionNotificationSetting.ALWAYS, 3),
    ]
)

JOB_STATUS_CONFIG = LookupConfig(
    [
        LookupStr(JobStatus.STARTED, 1),
        LookupStr(JobStatus.COMPLETED, 2),
        LookupStr(JobStatus.FAILED, 3),
    ]
)

EXTERNAL_USER_TYPE_CONFIG = LookupConfig([LookupStr(ExternalUserType.LOGIN_GOV, 1)])

EXTRACT_TYPE_CONFIG = LookupConfig(
    [
        LookupStr(ExtractType.OPPORTUNITIES_JSON, 1),
        LookupStr(ExtractType.OPPORTUNITIES_CSV, 2),
    ]
)

FORM_FAMILY_CONFIG = LookupConfig(
    [
        LookupStr(FormFamily.SF_424, 1),
        LookupStr(FormFamily.SF_424_INDIVIDUAL, 2),
        LookupStr(FormFamily.RR, 3),
        LookupStr(FormFamily.SF_424_MANDATORY, 4),
        LookupStr(FormFamily.SF_424_SHORT_ORGANIZATION, 5),
    ]
)

COMPETITION_OPEN_TO_APPLICANT_CONFIG = LookupConfig(
    [
        LookupStr(CompetitionOpenToApplicant.INDIVIDUAL, 1),
        LookupStr(CompetitionOpenToApplicant.ORGANIZATION, 2),
    ]
)

<<<<<<< HEAD
=======
SAM_GOV_IMPORT_TYPE_CONFIG = LookupConfig(
    [
        LookupStr(SamGovImportType.MONTHLY_EXTRACT, 1),
        LookupStr(SamGovImportType.DAILY_EXTRACT, 2),
        LookupStr(SamGovImportType.API, 3),
    ]
)

>>>>>>> 8bff0685
APPLICATION_STATUS_CONFIG = LookupConfig(
    [
        LookupStr(ApplicationStatus.IN_PROGRESS, 1),
        LookupStr(ApplicationStatus.SUBMITTED, 2),
        LookupStr(ApplicationStatus.ACCEPTED, 3),
    ]
)


@LookupRegistry.register_lookup(OPPORTUNITY_CATEGORY_CONFIG)
class LkOpportunityCategory(LookupTable, TimestampMixin):
    __tablename__ = "lk_opportunity_category"

    opportunity_category_id: Mapped[int] = mapped_column(primary_key=True)
    description: Mapped[str]

    @classmethod
    def from_lookup(cls, lookup: Lookup) -> "LkOpportunityCategory":
        return LkOpportunityCategory(
            opportunity_category_id=lookup.lookup_val, description=lookup.get_description()
        )


@LookupRegistry.register_lookup(APPLICANT_TYPE_CONFIG)
class LkApplicantType(LookupTable, TimestampMixin):
    __tablename__ = "lk_applicant_type"

    applicant_type_id: Mapped[int] = mapped_column(primary_key=True)
    description: Mapped[str]

    @classmethod
    def from_lookup(cls, lookup: Lookup) -> "LkApplicantType":
        return LkApplicantType(
            applicant_type_id=lookup.lookup_val, description=lookup.get_description()
        )


@LookupRegistry.register_lookup(FUNDING_CATEGORY_CONFIG)
class LkFundingCategory(LookupTable, TimestampMixin):
    __tablename__ = "lk_funding_category"

    funding_category_id: Mapped[int] = mapped_column(primary_key=True)
    description: Mapped[str]

    @classmethod
    def from_lookup(cls, lookup: Lookup) -> "LkFundingCategory":
        return LkFundingCategory(
            funding_category_id=lookup.lookup_val, description=lookup.get_description()
        )


@LookupRegistry.register_lookup(FUNDING_INSTRUMENT_CONFIG)
class LkFundingInstrument(LookupTable, TimestampMixin):
    __tablename__ = "lk_funding_instrument"

    funding_instrument_id: Mapped[int] = mapped_column(primary_key=True)
    description: Mapped[str]

    @classmethod
    def from_lookup(cls, lookup: Lookup) -> "LkFundingInstrument":
        return LkFundingInstrument(
            funding_instrument_id=lookup.lookup_val, description=lookup.get_description()
        )


@LookupRegistry.register_lookup(OPPORTUNITY_STATUS_CONFIG)
class LkOpportunityStatus(LookupTable, TimestampMixin):
    __tablename__ = "lk_opportunity_status"

    opportunity_status_id: Mapped[int] = mapped_column(primary_key=True)
    description: Mapped[str]

    @classmethod
    def from_lookup(cls, lookup: Lookup) -> "LkOpportunityStatus":
        return LkOpportunityStatus(
            opportunity_status_id=lookup.lookup_val, description=lookup.get_description()
        )


@LookupRegistry.register_lookup(AGENCY_DOWNLOAD_FILE_TYPE_CONFIG)
class LkAgencyDownloadFileType(LookupTable, TimestampMixin):
    __tablename__ = "lk_agency_download_file_type"

    agency_download_file_type_id: Mapped[int] = mapped_column(primary_key=True)
    description: Mapped[str]

    @classmethod
    def from_lookup(cls, lookup: Lookup) -> "LkAgencyDownloadFileType":
        return LkAgencyDownloadFileType(
            agency_download_file_type_id=lookup.lookup_val, description=lookup.get_description()
        )


@LookupRegistry.register_lookup(AGENCY_SUBMISSION_NOTIFICATION_SETTING_CONFIG)
class LkAgencySubmissionNotificationSetting(LookupTable, TimestampMixin):
    __tablename__ = "lk_agency_submission_notification_setting"

    agency_submission_notification_setting_id: Mapped[int] = mapped_column(primary_key=True)
    description: Mapped[str]

    @classmethod
    def from_lookup(cls, lookup: Lookup) -> "LkAgencySubmissionNotificationSetting":
        return LkAgencySubmissionNotificationSetting(
            agency_submission_notification_setting_id=lookup.lookup_val,
            description=lookup.get_description(),
        )


@LookupRegistry.register_lookup(EXTERNAL_USER_TYPE_CONFIG)
class LkExternalUserType(LookupTable, TimestampMixin):
    __tablename__ = "lk_external_user_type"

    external_user_type_id: Mapped[int] = mapped_column(primary_key=True)
    description: Mapped[str]

    @classmethod
    def from_lookup(cls, lookup: Lookup) -> "LkExternalUserType":
        return LkExternalUserType(
            external_user_type_id=lookup.lookup_val, description=lookup.get_description()
        )


@LookupRegistry.register_lookup(EXTRACT_TYPE_CONFIG)
class LkExtractType(LookupTable, TimestampMixin):
    __tablename__ = "lk_extract_type"

    extract_type_id: Mapped[int] = mapped_column(primary_key=True)
    description: Mapped[str]

    @classmethod
    def from_lookup(cls, lookup: Lookup) -> "LkExtractType":
        return LkExtractType(
            extract_type_id=lookup.lookup_val, description=lookup.get_description()
        )


@LookupRegistry.register_lookup(JOB_STATUS_CONFIG)
class LkJobStatus(LookupTable, TimestampMixin):
    __tablename__ = "lk_job_status"

    job_status_id: Mapped[int] = mapped_column(primary_key=True)
    description: Mapped[str]

    @classmethod
    def from_lookup(cls, lookup: Lookup) -> "LkJobStatus":
        return LkJobStatus(job_status_id=lookup.lookup_val, description=lookup.get_description())


@LookupRegistry.register_lookup(FORM_FAMILY_CONFIG)
class LkFormFamily(LookupTable, TimestampMixin):
    __tablename__ = "lk_form_family"

    form_family_id: Mapped[int] = mapped_column(primary_key=True)
    description: Mapped[str]

    @classmethod
    def from_lookup(cls, lookup: Lookup) -> "LkFormFamily":
        return LkFormFamily(form_family_id=lookup.lookup_val, description=lookup.get_description())


@LookupRegistry.register_lookup(COMPETITION_OPEN_TO_APPLICANT_CONFIG)
class LkCompetitionOpenToApplicant(LookupTable, TimestampMixin):
    __tablename__ = "lk_competition_open_to_applicant"

    competition_open_to_applicant_id: Mapped[int] = mapped_column(primary_key=True)
    description: Mapped[str]

    @classmethod
    def from_lookup(cls, lookup: Lookup) -> "LkCompetitionOpenToApplicant":
        return LkCompetitionOpenToApplicant(
            competition_open_to_applicant_id=lookup.lookup_val, description=lookup.get_description()
        )


<<<<<<< HEAD
=======
@LookupRegistry.register_lookup(SAM_GOV_IMPORT_TYPE_CONFIG)
class LkSamGovImportType(LookupTable, TimestampMixin):
    __tablename__ = "lk_sam_gov_import_type"

    sam_gov_import_type_id: Mapped[int] = mapped_column(primary_key=True)
    description: Mapped[str]

    @classmethod
    def from_lookup(cls, lookup: Lookup) -> "LkSamGovImportType":
        return LkSamGovImportType(
            sam_gov_import_type_id=lookup.lookup_val, description=lookup.get_description()
        )


>>>>>>> 8bff0685
@LookupRegistry.register_lookup(APPLICATION_STATUS_CONFIG)
class LkApplicationStatus(LookupTable, TimestampMixin):
    __tablename__ = "lk_application_status"

    application_status_id: Mapped[int] = mapped_column(primary_key=True)
    description: Mapped[str]

    @classmethod
    def from_lookup(cls, lookup: Lookup) -> "LkApplicationStatus":
        return LkApplicationStatus(
            application_status_id=lookup.lookup_val, description=lookup.get_description()
        )<|MERGE_RESOLUTION|>--- conflicted
+++ resolved
@@ -147,8 +147,6 @@
     ]
 )
 
-<<<<<<< HEAD
-=======
 SAM_GOV_IMPORT_TYPE_CONFIG = LookupConfig(
     [
         LookupStr(SamGovImportType.MONTHLY_EXTRACT, 1),
@@ -157,7 +155,6 @@
     ]
 )
 
->>>>>>> 8bff0685
 APPLICATION_STATUS_CONFIG = LookupConfig(
     [
         LookupStr(ApplicationStatus.IN_PROGRESS, 1),
@@ -332,8 +329,6 @@
         )
 
 
-<<<<<<< HEAD
-=======
 @LookupRegistry.register_lookup(SAM_GOV_IMPORT_TYPE_CONFIG)
 class LkSamGovImportType(LookupTable, TimestampMixin):
     __tablename__ = "lk_sam_gov_import_type"
@@ -348,7 +343,6 @@
         )
 
 
->>>>>>> 8bff0685
 @LookupRegistry.register_lookup(APPLICATION_STATUS_CONFIG)
 class LkApplicationStatus(LookupTable, TimestampMixin):
     __tablename__ = "lk_application_status"
