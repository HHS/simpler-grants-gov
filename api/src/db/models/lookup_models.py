--- conflicted
+++ resolved
@@ -14,12 +14,9 @@
     JobStatus,
     OpportunityCategory,
     OpportunityStatus,
-<<<<<<< HEAD
     SamGovExtractType,
     SamGovProcessingStatus,
-=======
     SamGovImportType,
->>>>>>> 4df80863
 )
 from src.db.models.base import TimestampMixin
 from src.db.models.lookup import Lookup, LookupConfig, LookupRegistry, LookupStr, LookupTable
@@ -152,7 +149,6 @@
     ]
 )
 
-<<<<<<< HEAD
 SAM_GOV_PROCESSING_STATUS_CONFIG = LookupConfig(
     [
         LookupStr(SamGovProcessingStatus.PENDING, 1),
@@ -165,7 +161,9 @@
     [
         LookupStr(SamGovExtractType.MONTHLY, 1),
         LookupStr(SamGovExtractType.DAILY, 2),
-=======
+    ]
+)
+
 SAM_GOV_IMPORT_TYPE_CONFIG = LookupConfig(
     [
         LookupStr(SamGovImportType.MONTHLY_EXTRACT, 1),
@@ -179,7 +177,6 @@
         LookupStr(ApplicationStatus.IN_PROGRESS, 1),
         LookupStr(ApplicationStatus.SUBMITTED, 2),
         LookupStr(ApplicationStatus.ACCEPTED, 3),
->>>>>>> 4df80863
     ]
 )
 
@@ -349,7 +346,6 @@
         )
 
 
-<<<<<<< HEAD
 @LookupRegistry.register_lookup(SAM_GOV_PROCESSING_STATUS_CONFIG)
 class LkSamGovProcessingStatus(LookupTable, TimestampMixin):
     __tablename__ = "lk_sam_gov_processing_status"
@@ -375,7 +371,9 @@
     def from_lookup(cls, lookup: Lookup) -> "LkSamGovExtractType":
         return LkSamGovExtractType(
             sam_gov_extract_type_id=lookup.lookup_val, description=lookup.get_description()
-=======
+        )
+
+
 @LookupRegistry.register_lookup(SAM_GOV_IMPORT_TYPE_CONFIG)
 class LkSamGovImportType(LookupTable, TimestampMixin):
     __tablename__ = "lk_sam_gov_import_type"
@@ -401,5 +399,4 @@
     def from_lookup(cls, lookup: Lookup) -> "LkApplicationStatus":
         return LkApplicationStatus(
             application_status_id=lookup.lookup_val, description=lookup.get_description()
->>>>>>> 4df80863
         )