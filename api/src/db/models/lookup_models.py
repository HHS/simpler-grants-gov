--- conflicted
+++ resolved
@@ -147,19 +147,19 @@
     ]
 )
 
-<<<<<<< HEAD
 SAM_GOV_IMPORT_TYPE_CONFIG = LookupConfig(
     [
         LookupStr(SamGovImportType.MONTHLY_EXTRACT, 1),
         LookupStr(SamGovImportType.DAILY_EXTRACT, 2),
         LookupStr(SamGovImportType.API, 3),
-=======
+    ]
+)
+
 APPLICATION_STATUS_CONFIG = LookupConfig(
     [
         LookupStr(ApplicationStatus.IN_PROGRESS, 1),
         LookupStr(ApplicationStatus.SUBMITTED, 2),
         LookupStr(ApplicationStatus.ACCEPTED, 3),
->>>>>>> 9ef8ee80
     ]
 )
 
@@ -329,7 +329,6 @@
         )
 
 
-<<<<<<< HEAD
 @LookupRegistry.register_lookup(SAM_GOV_IMPORT_TYPE_CONFIG)
 class LkSamGovImportType(LookupTable, TimestampMixin):
     __tablename__ = "lk_sam_gov_import_type"
@@ -341,7 +340,9 @@
     def from_lookup(cls, lookup: Lookup) -> "LkSamGovImportType":
         return LkSamGovImportType(
             sam_gov_import_type_id=lookup.lookup_val, description=lookup.get_description()
-=======
+        )
+
+
 @LookupRegistry.register_lookup(APPLICATION_STATUS_CONFIG)
 class LkApplicationStatus(LookupTable, TimestampMixin):
     __tablename__ = "lk_application_status"
@@ -353,5 +354,4 @@
     def from_lookup(cls, lookup: Lookup) -> "LkApplicationStatus":
         return LkApplicationStatus(
             application_status_id=lookup.lookup_val, description=lookup.get_description()
->>>>>>> 9ef8ee80
         )