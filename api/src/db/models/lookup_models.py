from sqlalchemy.orm import Mapped, mapped_column

from src.constants.lookup_constants import (
    AgencyDownloadFileType,
    AgencySubmissionNotificationSetting,
    ApplicantType,
    ApplicationAuditEvent,
    ApplicationStatus,
    CompetitionOpenToApplicant,
    ExternalUserType,
    ExtractType,
    FormFamily,
    FormType,
    FundingCategory,
    FundingInstrument,
    JobStatus,
    OpportunityCategory,
    OpportunityStatus,
    OrganizationAuditEvent,
    Privilege,
    RoleType,
    SamGovExtractType,
    SamGovImportType,
    SamGovProcessingStatus,
    UserType,
)
from src.db.models.base import TimestampMixin
from src.db.models.lookup import Lookup, LookupConfig, LookupRegistry, LookupStr, LookupTable

OPPORTUNITY_STATUS_CONFIG: LookupConfig[OpportunityStatus] = LookupConfig(
    [
        LookupStr(OpportunityStatus.FORECASTED, 1),
        LookupStr(OpportunityStatus.POSTED, 2),
        LookupStr(OpportunityStatus.CLOSED, 3),
        LookupStr(OpportunityStatus.ARCHIVED, 4),
    ]
)

OPPORTUNITY_CATEGORY_CONFIG: LookupConfig[OpportunityCategory] = LookupConfig(
    [
        LookupStr(OpportunityCategory.DISCRETIONARY, 1),
        LookupStr(OpportunityCategory.MANDATORY, 2),
        LookupStr(OpportunityCategory.CONTINUATION, 3),
        LookupStr(OpportunityCategory.EARMARK, 4),
        LookupStr(OpportunityCategory.OTHER, 5),
    ]
)

APPLICANT_TYPE_CONFIG: LookupConfig[ApplicantType] = LookupConfig(
    [
        LookupStr(ApplicantType.STATE_GOVERNMENTS, 1),
        LookupStr(ApplicantType.COUNTY_GOVERNMENTS, 2),
        LookupStr(ApplicantType.CITY_OR_TOWNSHIP_GOVERNMENTS, 3),
        LookupStr(ApplicantType.SPECIAL_DISTRICT_GOVERNMENTS, 4),
        LookupStr(ApplicantType.INDEPENDENT_SCHOOL_DISTRICTS, 5),
        LookupStr(ApplicantType.PUBLIC_AND_STATE_INSTITUTIONS_OF_HIGHER_EDUCATION, 6),
        LookupStr(ApplicantType.PRIVATE_INSTITUTIONS_OF_HIGHER_EDUCATION, 7),
        LookupStr(ApplicantType.FEDERALLY_RECOGNIZED_NATIVE_AMERICAN_TRIBAL_GOVERNMENTS, 8),
        LookupStr(ApplicantType.OTHER_NATIVE_AMERICAN_TRIBAL_ORGANIZATIONS, 9),
        LookupStr(ApplicantType.PUBLIC_AND_INDIAN_HOUSING_AUTHORITIES, 10),
        LookupStr(ApplicantType.NONPROFITS_NON_HIGHER_EDUCATION_WITH_501C3, 11),
        LookupStr(ApplicantType.NONPROFITS_NON_HIGHER_EDUCATION_WITHOUT_501C3, 12),
        LookupStr(ApplicantType.INDIVIDUALS, 13),
        LookupStr(ApplicantType.FOR_PROFIT_ORGANIZATIONS_OTHER_THAN_SMALL_BUSINESSES, 14),
        LookupStr(ApplicantType.SMALL_BUSINESSES, 15),
        LookupStr(ApplicantType.OTHER, 16),
        LookupStr(ApplicantType.UNRESTRICTED, 17),
    ]
)


FUNDING_CATEGORY_CONFIG: LookupConfig[FundingCategory] = LookupConfig(
    [
        LookupStr(FundingCategory.RECOVERY_ACT, 1),
        LookupStr(FundingCategory.AGRICULTURE, 2),
        LookupStr(FundingCategory.ARTS, 3),
        LookupStr(FundingCategory.BUSINESS_AND_COMMERCE, 4),
        LookupStr(FundingCategory.COMMUNITY_DEVELOPMENT, 5),
        LookupStr(FundingCategory.CONSUMER_PROTECTION, 6),
        LookupStr(FundingCategory.DISASTER_PREVENTION_AND_RELIEF, 7),
        LookupStr(FundingCategory.EDUCATION, 8),
        LookupStr(FundingCategory.EMPLOYMENT_LABOR_AND_TRAINING, 9),
        LookupStr(FundingCategory.ENERGY, 10),
        LookupStr(FundingCategory.ENVIRONMENT, 11),
        LookupStr(FundingCategory.FOOD_AND_NUTRITION, 12),
        LookupStr(FundingCategory.HEALTH, 13),
        LookupStr(FundingCategory.HOUSING, 14),
        LookupStr(FundingCategory.HUMANITIES, 15),
        LookupStr(FundingCategory.INFRASTRUCTURE_INVESTMENT_AND_JOBS_ACT, 16),
        LookupStr(FundingCategory.INFORMATION_AND_STATISTICS, 17),
        LookupStr(FundingCategory.INCOME_SECURITY_AND_SOCIAL_SERVICES, 18),
        LookupStr(FundingCategory.LAW_JUSTICE_AND_LEGAL_SERVICES, 19),
        LookupStr(FundingCategory.NATURAL_RESOURCES, 20),
        LookupStr(FundingCategory.OPPORTUNITY_ZONE_BENEFITS, 21),
        LookupStr(FundingCategory.REGIONAL_DEVELOPMENT, 22),
        LookupStr(FundingCategory.SCIENCE_TECHNOLOGY_AND_OTHER_RESEARCH_AND_DEVELOPMENT, 23),
        LookupStr(FundingCategory.TRANSPORTATION, 24),
        LookupStr(FundingCategory.AFFORDABLE_CARE_ACT, 25),
        LookupStr(FundingCategory.OTHER, 26),
        LookupStr(FundingCategory.ENERGY_INFRASTRUCTURE_AND_CRITICAL_MINERAL_AND_MATERIALS, 27),
    ]
)

FUNDING_INSTRUMENT_CONFIG: LookupConfig[FundingInstrument] = LookupConfig(
    [
        LookupStr(FundingInstrument.COOPERATIVE_AGREEMENT, 1),
        LookupStr(FundingInstrument.GRANT, 2),
        LookupStr(FundingInstrument.PROCUREMENT_CONTRACT, 3),
        LookupStr(FundingInstrument.OTHER, 4),
    ]
)

AGENCY_DOWNLOAD_FILE_TYPE_CONFIG: LookupConfig[AgencyDownloadFileType] = LookupConfig(
    [LookupStr(AgencyDownloadFileType.XML, 1), LookupStr(AgencyDownloadFileType.PDF, 2)]
)

AGENCY_SUBMISSION_NOTIFICATION_SETTING_CONFIG: LookupConfig[AgencySubmissionNotificationSetting] = (
    LookupConfig(
        [
            LookupStr(AgencySubmissionNotificationSetting.NEVER, 1),
            LookupStr(AgencySubmissionNotificationSetting.FIRST_APPLICATION_ONLY, 2),
            LookupStr(AgencySubmissionNotificationSetting.ALWAYS, 3),
        ]
    )
)

JOB_STATUS_CONFIG: LookupConfig[JobStatus] = LookupConfig(
    [
        LookupStr(JobStatus.STARTED, 1),
        LookupStr(JobStatus.COMPLETED, 2),
        LookupStr(JobStatus.FAILED, 3),
    ]
)

EXTERNAL_USER_TYPE_CONFIG: LookupConfig[ExternalUserType] = LookupConfig(
    [LookupStr(ExternalUserType.LOGIN_GOV, 1)]
)

EXTRACT_TYPE_CONFIG: LookupConfig[ExtractType] = LookupConfig(
    [
        LookupStr(ExtractType.OPPORTUNITIES_JSON, 1),
        LookupStr(ExtractType.OPPORTUNITIES_CSV, 2),
    ]
)

FORM_FAMILY_CONFIG: LookupConfig[FormFamily] = LookupConfig(
    [
        LookupStr(FormFamily.SF_424, 1),
        LookupStr(FormFamily.SF_424_INDIVIDUAL, 2),
        LookupStr(FormFamily.RR, 3),
        LookupStr(FormFamily.SF_424_MANDATORY, 4),
        LookupStr(FormFamily.SF_424_SHORT_ORGANIZATION, 5),
    ]
)

FORM_TYPE_CONFIG: LookupConfig[FormType] = LookupConfig(
    [
        LookupStr(FormType.SF424, 1),
        LookupStr(FormType.SF424A, 2),
        LookupStr(FormType.SF424B, 3),
        LookupStr(FormType.SFLLL, 4),
        LookupStr(FormType.PROJECT_NARRATIVE_ATTACHMENT, 5),
        LookupStr(FormType.BUDGET_NARRATIVE_ATTACHMENT, 6),
        LookupStr(FormType.PROJECT_ABSTRACT_SUMMARY, 7),
        LookupStr(FormType.CD511, 8),
        LookupStr(FormType.SF424D, 9),
        LookupStr(FormType.OTHER_NARRATIVE_ATTACHMENT, 10),
        LookupStr(FormType.PROJECT_ABSTRACT, 11),
        LookupStr(FormType.SUPPLEMENTARY_NEH_COVER_SHEET, 12),
        LookupStr(FormType.GG_LOBBYING_FORM, 13),
        LookupStr(FormType.EPA_FORM_4700_4, 14),
        LookupStr(FormType.EPA_KEY_CONTACTS, 15),
    ]
)

COMPETITION_OPEN_TO_APPLICANT_CONFIG: LookupConfig[CompetitionOpenToApplicant] = LookupConfig(
    [
        LookupStr(CompetitionOpenToApplicant.INDIVIDUAL, 1),
        LookupStr(CompetitionOpenToApplicant.ORGANIZATION, 2),
    ]
)

SAM_GOV_PROCESSING_STATUS_CONFIG: LookupConfig[SamGovProcessingStatus] = LookupConfig(
    [
        LookupStr(SamGovProcessingStatus.PENDING, 1),
        LookupStr(SamGovProcessingStatus.COMPLETED, 2),
        LookupStr(SamGovProcessingStatus.FAILED, 3),
        LookupStr(SamGovProcessingStatus.DELETED, 4),
    ]
)

SAM_GOV_EXTRACT_TYPE_CONFIG: LookupConfig[SamGovExtractType] = LookupConfig(
    [
        LookupStr(SamGovExtractType.MONTHLY, 1),
        LookupStr(SamGovExtractType.DAILY, 2),
    ]
)

SAM_GOV_IMPORT_TYPE_CONFIG: LookupConfig[SamGovImportType] = LookupConfig(
    [
        LookupStr(SamGovImportType.MONTHLY_EXTRACT, 1),
        LookupStr(SamGovImportType.DAILY_EXTRACT, 2),
        LookupStr(SamGovImportType.API, 3),
    ]
)

APPLICATION_STATUS_CONFIG: LookupConfig[ApplicationStatus] = LookupConfig(
    [
        LookupStr(ApplicationStatus.IN_PROGRESS, 1),
        LookupStr(ApplicationStatus.SUBMITTED, 2),
        LookupStr(ApplicationStatus.ACCEPTED, 3),
    ]
)

PRIVILEGE_CONFIG: LookupConfig[Privilege] = LookupConfig(
    [
        LookupStr(Privilege.MANAGE_ORG_MEMBERS, 1),
        LookupStr(Privilege.MANAGE_ORG_ADMIN_MEMBERS, 2),
        LookupStr(Privilege.VIEW_ORG_MEMBERSHIP, 3),
        LookupStr(Privilege.START_APPLICATION, 4),
        LookupStr(Privilege.LIST_APPLICATION, 5),
        LookupStr(Privilege.VIEW_APPLICATION, 6),
        LookupStr(Privilege.MODIFY_APPLICATION, 7),
        LookupStr(Privilege.SUBMIT_APPLICATION, 8),
        LookupStr(Privilege.UPDATE_FORM, 9),
        LookupStr(Privilege.MANAGE_AGENCY_MEMBERS, 10),
        LookupStr(Privilege.GET_SUBMITTED_APPLICATIONS, 11),
        LookupStr(Privilege.LEGACY_AGENCY_VIEWER, 12),
        LookupStr(Privilege.LEGACY_AGENCY_GRANT_RETRIEVER, 13),
        LookupStr(Privilege.LEGACY_AGENCY_ASSIGNER, 14),
    ]
)

ROLE_TYPE_CONFIG: LookupConfig[RoleType] = LookupConfig(
    [
        LookupStr(RoleType.ORGANIZATION, 1),
        LookupStr(RoleType.AGENCY, 2),
        LookupStr(RoleType.INTERNAL, 3),
        LookupStr(RoleType.APPLICATION, 4),
    ]
)

APPLICATION_AUDIT_EVENT_CONFIG: LookupConfig[ApplicationAuditEvent] = LookupConfig(
    [
        LookupStr(ApplicationAuditEvent.APPLICATION_CREATED, 1),
        LookupStr(ApplicationAuditEvent.APPLICATION_NAME_CHANGED, 2),
        LookupStr(ApplicationAuditEvent.APPLICATION_SUBMITTED, 3),
        LookupStr(ApplicationAuditEvent.APPLICATION_SUBMIT_REJECTED, 4),
        LookupStr(ApplicationAuditEvent.ATTACHMENT_ADDED, 5),
        LookupStr(ApplicationAuditEvent.ATTACHMENT_DELETED, 6),
        LookupStr(ApplicationAuditEvent.ATTACHMENT_UPDATED, 7),
        LookupStr(ApplicationAuditEvent.SUBMISSION_CREATED, 8),
        LookupStr(ApplicationAuditEvent.USER_ADDED, 9),
        LookupStr(ApplicationAuditEvent.USER_UPDATED, 10),
        LookupStr(ApplicationAuditEvent.USER_REMOVED, 11),
        LookupStr(ApplicationAuditEvent.FORM_UPDATED, 12),
        LookupStr(ApplicationAuditEvent.ORGANIZATION_ADDED, 13),
    ]
)
USER_TYPE_CONFIG: LookupConfig[UserType] = LookupConfig(
    [
        LookupStr(UserType.STANDARD, 1),
        LookupStr(UserType.INTERNAL_FRONTEND, 2),
        LookupStr(UserType.LEGACY_CERTIFICATE, 3),
    ]
)

ORGANIZATION_AUDIT_EVENT_CONFIG: LookupConfig[OrganizationAuditEvent] = LookupConfig(
    [
<<<<<<< HEAD
        LookupStr(OrganizationAuditEvent.USER_JOINED, 1),
        LookupStr(OrganizationAuditEvent.USER_ROLE_UPDATED, 2),
=======
        LookupStr(OrganizationAuditEvent.USER_ADDED, 1),
        LookupStr(OrganizationAuditEvent.USER_UPDATED, 2),
>>>>>>> 80020411
        LookupStr(OrganizationAuditEvent.USER_REMOVED, 3),
    ]
)


@LookupRegistry.register_lookup(OPPORTUNITY_CATEGORY_CONFIG)
class LkOpportunityCategory(LookupTable, TimestampMixin):
    __tablename__ = "lk_opportunity_category"

    opportunity_category_id: Mapped[int] = mapped_column(primary_key=True)
    description: Mapped[str]

    @classmethod
    def from_lookup(cls, lookup: Lookup) -> LkOpportunityCategory:
        return LkOpportunityCategory(
            opportunity_category_id=lookup.lookup_val, description=lookup.get_description()
        )


@LookupRegistry.register_lookup(APPLICANT_TYPE_CONFIG)
class LkApplicantType(LookupTable, TimestampMixin):
    __tablename__ = "lk_applicant_type"

    applicant_type_id: Mapped[int] = mapped_column(primary_key=True)
    description: Mapped[str]

    @classmethod
    def from_lookup(cls, lookup: Lookup) -> LkApplicantType:
        return LkApplicantType(
            applicant_type_id=lookup.lookup_val, description=lookup.get_description()
        )


@LookupRegistry.register_lookup(FUNDING_CATEGORY_CONFIG)
class LkFundingCategory(LookupTable, TimestampMixin):
    __tablename__ = "lk_funding_category"

    funding_category_id: Mapped[int] = mapped_column(primary_key=True)
    description: Mapped[str]

    @classmethod
    def from_lookup(cls, lookup: Lookup) -> LkFundingCategory:
        return LkFundingCategory(
            funding_category_id=lookup.lookup_val, description=lookup.get_description()
        )


@LookupRegistry.register_lookup(FUNDING_INSTRUMENT_CONFIG)
class LkFundingInstrument(LookupTable, TimestampMixin):
    __tablename__ = "lk_funding_instrument"

    funding_instrument_id: Mapped[int] = mapped_column(primary_key=True)
    description: Mapped[str]

    @classmethod
    def from_lookup(cls, lookup: Lookup) -> LkFundingInstrument:
        return LkFundingInstrument(
            funding_instrument_id=lookup.lookup_val, description=lookup.get_description()
        )


@LookupRegistry.register_lookup(OPPORTUNITY_STATUS_CONFIG)
class LkOpportunityStatus(LookupTable, TimestampMixin):
    __tablename__ = "lk_opportunity_status"

    opportunity_status_id: Mapped[int] = mapped_column(primary_key=True)
    description: Mapped[str]

    @classmethod
    def from_lookup(cls, lookup: Lookup) -> LkOpportunityStatus:
        return LkOpportunityStatus(
            opportunity_status_id=lookup.lookup_val, description=lookup.get_description()
        )


@LookupRegistry.register_lookup(AGENCY_DOWNLOAD_FILE_TYPE_CONFIG)
class LkAgencyDownloadFileType(LookupTable, TimestampMixin):
    __tablename__ = "lk_agency_download_file_type"

    agency_download_file_type_id: Mapped[int] = mapped_column(primary_key=True)
    description: Mapped[str]

    @classmethod
    def from_lookup(cls, lookup: Lookup) -> LkAgencyDownloadFileType:
        return LkAgencyDownloadFileType(
            agency_download_file_type_id=lookup.lookup_val, description=lookup.get_description()
        )


@LookupRegistry.register_lookup(AGENCY_SUBMISSION_NOTIFICATION_SETTING_CONFIG)
class LkAgencySubmissionNotificationSetting(LookupTable, TimestampMixin):
    __tablename__ = "lk_agency_submission_notification_setting"

    agency_submission_notification_setting_id: Mapped[int] = mapped_column(primary_key=True)
    description: Mapped[str]

    @classmethod
    def from_lookup(cls, lookup: Lookup) -> LkAgencySubmissionNotificationSetting:
        return LkAgencySubmissionNotificationSetting(
            agency_submission_notification_setting_id=lookup.lookup_val,
            description=lookup.get_description(),
        )


@LookupRegistry.register_lookup(EXTERNAL_USER_TYPE_CONFIG)
class LkExternalUserType(LookupTable, TimestampMixin):
    __tablename__ = "lk_external_user_type"

    external_user_type_id: Mapped[int] = mapped_column(primary_key=True)
    description: Mapped[str]

    @classmethod
    def from_lookup(cls, lookup: Lookup) -> LkExternalUserType:
        return LkExternalUserType(
            external_user_type_id=lookup.lookup_val, description=lookup.get_description()
        )


@LookupRegistry.register_lookup(EXTRACT_TYPE_CONFIG)
class LkExtractType(LookupTable, TimestampMixin):
    __tablename__ = "lk_extract_type"

    extract_type_id: Mapped[int] = mapped_column(primary_key=True)
    description: Mapped[str]

    @classmethod
    def from_lookup(cls, lookup: Lookup) -> LkExtractType:
        return LkExtractType(
            extract_type_id=lookup.lookup_val, description=lookup.get_description()
        )


@LookupRegistry.register_lookup(JOB_STATUS_CONFIG)
class LkJobStatus(LookupTable, TimestampMixin):
    __tablename__ = "lk_job_status"

    job_status_id: Mapped[int] = mapped_column(primary_key=True)
    description: Mapped[str]

    @classmethod
    def from_lookup(cls, lookup: Lookup) -> LkJobStatus:
        return LkJobStatus(job_status_id=lookup.lookup_val, description=lookup.get_description())


@LookupRegistry.register_lookup(FORM_FAMILY_CONFIG)
class LkFormFamily(LookupTable, TimestampMixin):
    __tablename__ = "lk_form_family"

    form_family_id: Mapped[int] = mapped_column(primary_key=True)
    description: Mapped[str]

    @classmethod
    def from_lookup(cls, lookup: Lookup) -> LkFormFamily:
        return LkFormFamily(form_family_id=lookup.lookup_val, description=lookup.get_description())


@LookupRegistry.register_lookup(FORM_TYPE_CONFIG)
class LkFormType(LookupTable, TimestampMixin):
    __tablename__ = "lk_form_type"

    form_type_id: Mapped[int] = mapped_column(primary_key=True)
    description: Mapped[str]

    @classmethod
    def from_lookup(cls, lookup: Lookup) -> LkFormType:
        return LkFormType(form_type_id=lookup.lookup_val, description=lookup.get_description())


@LookupRegistry.register_lookup(COMPETITION_OPEN_TO_APPLICANT_CONFIG)
class LkCompetitionOpenToApplicant(LookupTable, TimestampMixin):
    __tablename__ = "lk_competition_open_to_applicant"

    competition_open_to_applicant_id: Mapped[int] = mapped_column(primary_key=True)
    description: Mapped[str]

    @classmethod
    def from_lookup(cls, lookup: Lookup) -> LkCompetitionOpenToApplicant:
        return LkCompetitionOpenToApplicant(
            competition_open_to_applicant_id=lookup.lookup_val, description=lookup.get_description()
        )


@LookupRegistry.register_lookup(SAM_GOV_PROCESSING_STATUS_CONFIG)
class LkSamGovProcessingStatus(LookupTable, TimestampMixin):
    __tablename__ = "lk_sam_gov_processing_status"

    sam_gov_processing_status_id: Mapped[int] = mapped_column(primary_key=True)
    description: Mapped[str]

    @classmethod
    def from_lookup(cls, lookup: Lookup) -> LkSamGovProcessingStatus:
        return LkSamGovProcessingStatus(
            sam_gov_processing_status_id=lookup.lookup_val, description=lookup.get_description()
        )


@LookupRegistry.register_lookup(SAM_GOV_EXTRACT_TYPE_CONFIG)
class LkSamGovExtractType(LookupTable, TimestampMixin):
    __tablename__ = "lk_sam_gov_extract_type"

    sam_gov_extract_type_id: Mapped[int] = mapped_column(primary_key=True)
    description: Mapped[str]

    @classmethod
    def from_lookup(cls, lookup: Lookup) -> LkSamGovExtractType:
        return LkSamGovExtractType(
            sam_gov_extract_type_id=lookup.lookup_val, description=lookup.get_description()
        )


@LookupRegistry.register_lookup(SAM_GOV_IMPORT_TYPE_CONFIG)
class LkSamGovImportType(LookupTable, TimestampMixin):
    __tablename__ = "lk_sam_gov_import_type"

    sam_gov_import_type_id: Mapped[int] = mapped_column(primary_key=True)
    description: Mapped[str]

    @classmethod
    def from_lookup(cls, lookup: Lookup) -> LkSamGovImportType:
        return LkSamGovImportType(
            sam_gov_import_type_id=lookup.lookup_val, description=lookup.get_description()
        )


@LookupRegistry.register_lookup(APPLICATION_STATUS_CONFIG)
class LkApplicationStatus(LookupTable, TimestampMixin):
    __tablename__ = "lk_application_status"

    application_status_id: Mapped[int] = mapped_column(primary_key=True)
    description: Mapped[str]

    @classmethod
    def from_lookup(cls, lookup: Lookup) -> LkApplicationStatus:
        return LkApplicationStatus(
            application_status_id=lookup.lookup_val, description=lookup.get_description()
        )


@LookupRegistry.register_lookup(PRIVILEGE_CONFIG)
class LkPrivilege(LookupTable, TimestampMixin):
    __tablename__ = "lk_privilege"

    privilege_id: Mapped[int] = mapped_column(primary_key=True)
    description: Mapped[str]

    @classmethod
    def from_lookup(cls, lookup: Lookup) -> LkPrivilege:
        return LkPrivilege(privilege_id=lookup.lookup_val, description=lookup.get_description())


@LookupRegistry.register_lookup(ROLE_TYPE_CONFIG)
class LkRoleType(LookupTable, TimestampMixin):
    __tablename__ = "lk_role_type"

    role_type_id: Mapped[int] = mapped_column(primary_key=True)
    description: Mapped[str]

    @classmethod
    def from_lookup(cls, lookup: Lookup) -> LkRoleType:
        return LkRoleType(role_type_id=lookup.lookup_val, description=lookup.get_description())


@LookupRegistry.register_lookup(APPLICATION_AUDIT_EVENT_CONFIG)
class LkApplicationAuditEvent(LookupTable, TimestampMixin):
    __tablename__ = "lk_application_audit_event"

    application_audit_event_id: Mapped[int] = mapped_column(primary_key=True)
    description: Mapped[str]

    @classmethod
    def from_lookup(cls, lookup: Lookup) -> LkApplicationAuditEvent:
        return LkApplicationAuditEvent(
            application_audit_event_id=lookup.lookup_val, description=lookup.get_description()
        )


@LookupRegistry.register_lookup(USER_TYPE_CONFIG)
class LkUserType(LookupTable, TimestampMixin):
    __tablename__ = "lk_user_type"

    user_type_id: Mapped[int] = mapped_column(primary_key=True)
    description: Mapped[str]

    @classmethod
    def from_lookup(cls, lookup: Lookup) -> LkUserType:
        return LkUserType(user_type_id=lookup.lookup_val, description=lookup.get_description())


@LookupRegistry.register_lookup(ORGANIZATION_AUDIT_EVENT_CONFIG)
class LkOrganizationAuditEvent(LookupTable, TimestampMixin):
    __tablename__ = "lk_organization_audit_event"

    organization_audit_event_id: Mapped[int] = mapped_column(primary_key=True)
    description: Mapped[str]

    @classmethod
    def from_lookup(cls, lookup: Lookup) -> LkOrganizationAuditEvent:
        return LkOrganizationAuditEvent(
            organization_audit_event_id=lookup.lookup_val, description=lookup.get_description()
        )<|MERGE_RESOLUTION|>--- conflicted
+++ resolved
@@ -267,13 +267,8 @@
 
 ORGANIZATION_AUDIT_EVENT_CONFIG: LookupConfig[OrganizationAuditEvent] = LookupConfig(
     [
-<<<<<<< HEAD
-        LookupStr(OrganizationAuditEvent.USER_JOINED, 1),
-        LookupStr(OrganizationAuditEvent.USER_ROLE_UPDATED, 2),
-=======
         LookupStr(OrganizationAuditEvent.USER_ADDED, 1),
         LookupStr(OrganizationAuditEvent.USER_UPDATED, 2),
->>>>>>> 80020411
         LookupStr(OrganizationAuditEvent.USER_REMOVED, 3),
     ]
 )
