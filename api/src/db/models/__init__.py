--- conflicted
+++ resolved
@@ -28,9 +28,6 @@
     "extract_models",
     "task_models",
     "competition_models",
-<<<<<<< HEAD
     "sam_extract_models",
-=======
     "entity_models",
->>>>>>> 4df80863
 ]