from datetime import date

from sqlalchemy import ForeignKey
from sqlalchemy.orm import Mapped, mapped_column, relationship

from src.adapters.db.type_decorators.postgres_type_decorators import LookupColumn
from src.constants.lookup_constants import (
    ApplicantType,
    FundingCategory,
    FundingInstrument,
    OpportunityCategory,
    OpportunityStatus,
)
from src.db.models.base import Base, TimestampMixin
from src.db.models.lookup_models import (
    LkApplicantType,
    LkFundingCategory,
    LkFundingInstrument,
    LkOpportunityCategory,
    LkOpportunityStatus,
)


class Opportunity(Base, TimestampMixin):
    __tablename__ = "opportunity"

    opportunity_id: Mapped[int] = mapped_column(primary_key=True)

    opportunity_number: Mapped[str | None]
    opportunity_title: Mapped[str | None] = mapped_column(index=True)

    agency: Mapped[str | None]

    category: Mapped[OpportunityCategory | None] = mapped_column(
        "opportunity_category_id",
        LookupColumn(LkOpportunityCategory),
        ForeignKey(LkOpportunityCategory.opportunity_category_id),
        index=True,
    )
    category_explanation: Mapped[str | None]

    is_draft: Mapped[bool] = mapped_column(index=True)

    revision_number: Mapped[int | None]
    modified_comments: Mapped[str | None]

    # These presumably refer to the TUSER_ACCOUNT, and TUSER_PROFILE tables
    # although the legacy DB does not have them setup as foreign keys
    publisher_user_id: Mapped[int | None]
    publisher_profile_id: Mapped[int | None]

    summary: Mapped["OpportunitySummary | None"] = relationship(
        back_populates="opportunity", single_parent=True, cascade="all, delete-orphan"
    )

    opportunity_assistance_listings: Mapped[list["OpportunityAssistanceListing"]] = relationship(
        back_populates="opportunity", uselist=True, cascade="all, delete-orphan"
    )
    link_funding_instruments: Mapped[list["LinkFundingInstrumentOpportunity"]] = relationship(
        back_populates="opportunity", uselist=True, cascade="all, delete-orphan"
    )
    link_funding_categories: Mapped[list["LinkFundingCategoryOpportunity"]] = relationship(
        back_populates="opportunity", uselist=True, cascade="all, delete-orphan"
    )
    link_applicant_types: Mapped[list["LinkApplicantTypeOpportunity"]] = relationship(
        back_populates="opportunity", uselist=True, cascade="all, delete-orphan"
    )

<<<<<<< HEAD
    @property
    def funding_instruments(self) -> list[FundingInstrument]:
        # Helper method for serialization of the API response
        return [f.funding_instrument for f in self.link_funding_instruments]

    @property
    def funding_categories(self) -> list[FundingCategory]:
        # Helper method for serialization of the API response
        return [f.funding_category for f in self.link_funding_categories]

    @property
    def applicant_types(self) -> list[ApplicantType]:
        # Helper method for serialization of the API response
        return [a.applicant_type for a in self.link_applicant_types]
=======
>>>>>>> 196ad2f6

class OpportunitySummary(Base, TimestampMixin):
    __tablename__ = "opportunity_summary"

    opportunity_id: Mapped[int] = mapped_column(
        ForeignKey(Opportunity.opportunity_id), primary_key=True
    )
    opportunity: Mapped[Opportunity] = relationship(Opportunity)

    opportunity_status: Mapped[OpportunityStatus | None] = mapped_column(
        "opportunity_status_id",
        LookupColumn(LkOpportunityStatus),
        ForeignKey(LkOpportunityStatus.opportunity_status_id),
    )

    summary_description: Mapped[str | None]
    is_cost_sharing: Mapped[bool | None]

    close_date: Mapped[date | None]
    close_date_description: Mapped[str | None]

    post_date: Mapped[date | None]
    archive_date: Mapped[date | None]
    unarchive_date: Mapped[date | None]

    expected_number_of_awards: Mapped[int | None]
    estimated_total_program_funding: Mapped[int | None]
    award_floor: Mapped[int | None]
    award_ceiling: Mapped[int | None]

    additional_info_url: Mapped[str | None]
    additional_info_url_description: Mapped[str | None]

    version_number: Mapped[int | None]
    modification_comments: Mapped[str | None]

    funding_category_description: Mapped[str | None]
    applicant_eligibility_description: Mapped[str | None]

    agency_code: Mapped[str | None]
    agency_name: Mapped[str | None]
    agency_phone_number: Mapped[str | None]
    agency_contact_description: Mapped[str | None]
    agency_email_address: Mapped[str | None]
    agency_email_address_description: Mapped[str | None]

    can_send_mail: Mapped[bool | None]
    publisher_profile_id: Mapped[int | None]
    publisher_user_id: Mapped[str | None]
    updated_by: Mapped[str | None]
    created_by: Mapped[str | None]


class OpportunityAssistanceListing(Base, TimestampMixin):
    __tablename__ = "opportunity_assistance_listing"

    opportunity_assistance_listing_id: Mapped[int] = mapped_column(primary_key=True)

    opportunity_id: Mapped[int] = mapped_column(ForeignKey(Opportunity.opportunity_id), index=True)
    opportunity: Mapped[Opportunity] = relationship(Opportunity)

    program_title: Mapped[str | None]

    assistance_listing_number: Mapped[str | None]

    updated_by: Mapped[str | None]
    created_by: Mapped[str | None]


class LinkFundingInstrumentOpportunity(Base, TimestampMixin):
    __tablename__ = "link_funding_instrument_opportunity"

    opportunity_id: Mapped[int] = mapped_column(
        ForeignKey(Opportunity.opportunity_id), primary_key=True
    )
    opportunity: Mapped[Opportunity] = relationship(Opportunity)

    funding_instrument: Mapped[FundingInstrument] = mapped_column(
        "funding_instrument_id",
        LookupColumn(LkFundingInstrument),
        ForeignKey(LkFundingInstrument.funding_instrument_id),
        primary_key=True,
    )

    updated_by: Mapped[str | None]
    created_by: Mapped[str | None]


class LinkFundingCategoryOpportunity(Base, TimestampMixin):
    __tablename__ = "link_funding_category_opportunity"

    opportunity_id: Mapped[int] = mapped_column(
        ForeignKey(Opportunity.opportunity_id), primary_key=True
    )
    opportunity: Mapped[Opportunity] = relationship(Opportunity)

    funding_category: Mapped[FundingCategory] = mapped_column(
        "funding_category_id",
        LookupColumn(LkFundingCategory),
        ForeignKey(LkFundingCategory.funding_category_id),
        primary_key=True,
    )

    updated_by: Mapped[str | None]
    created_by: Mapped[str | None]


class LinkApplicantTypeOpportunity(Base, TimestampMixin):
    __tablename__ = "link_applicant_type_opportunity"

    opportunity_id: Mapped[int] = mapped_column(
        ForeignKey(Opportunity.opportunity_id), primary_key=True
    )
    opportunity: Mapped[Opportunity] = relationship(Opportunity)

    applicant_type: Mapped[ApplicantType] = mapped_column(
        "applicant_type_id",
        LookupColumn(LkApplicantType),
        ForeignKey(LkApplicantType.applicant_type_id),
        primary_key=True,
    )

    updated_by: Mapped[str | None]
    created_by: Mapped[str | None]<|MERGE_RESOLUTION|>--- conflicted
+++ resolved
@@ -66,7 +66,6 @@
         back_populates="opportunity", uselist=True, cascade="all, delete-orphan"
     )
 
-<<<<<<< HEAD
     @property
     def funding_instruments(self) -> list[FundingInstrument]:
         # Helper method for serialization of the API response
@@ -81,8 +80,7 @@
     def applicant_types(self) -> list[ApplicantType]:
         # Helper method for serialization of the API response
         return [a.applicant_type for a in self.link_applicant_types]
-=======
->>>>>>> 196ad2f6
+
 
 class OpportunitySummary(Base, TimestampMixin):
     __tablename__ = "opportunity_summary"
