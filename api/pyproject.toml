[tool.poetry]
name = "simpler-grants-gov-api"
version = "0.1.0"
description = "Back end API for simpler.grants.gov"
packages = [{ include = "src" }]
authors = ["Nava Engineering <engineering@navapbc.com>"]
include = ["newrelic.ini"]

[tool.poetry.dependencies]
# See /documentation/api/package-depedency-management.md#Upgrading Python
# for details on upgrading your Python version
python = "~3.13"
SQLAlchemy = { version = "^2.0.21", extras = ["mypy"] }
alembic = "^1.12.0"
python-dotenv = "^1.0.0"
pydantic = "^2.4.2"
botocore = "^1.31.62"
boto3 = "^1.28.62"
smart-open = "^7.0.0"
pytz = "^2023.3.post1"
APIFlask = "^2.1.0"
marshmallow-dataclass = { extras = ["enum", "union"], version = "^8.5.8" }
marshmallow = "^3.20.1"
gunicorn = "^23.0.0"
psycopg = { extras = ["binary"], version = "^3.1.19" }
pydantic-settings = "^2.0.3"
flask-cors = "^6.0.0"
opensearch-py = "^2.5.0"
pyjwt = { extras = ["crypto"], version = "^2.9.0" }
newrelic = "10.16.0"
jinja2 = ">=3.1.5"
tenacity = "^8.0"
jsonschema = { extras = ["format-nongpl"], version = "^4.23.0" }
pandas = "^2.0.3"
pandas-stubs = "^2.0.2.230605"
xlrd = "^2.0.1"
pypdf = "^6.0.0"
python-docx = "^1.1.2"
beautifulsoup4 = "^4.13.3"
striprtf = "^0.0.29"
python-pptx = "^1.0.2"
openpyxl = "^3.1.5"
defusedxml = "^0.7.1"
xmltodict = "^0.14.2"
<<<<<<< HEAD
common-grants-sdk = "^0.3.1"
fastapi = {extras = ["standard"], version = "^0.115.11"}
=======
docraptor = "^3.0.0"
common-grants-sdk = "^0.3.1"
>>>>>>> f5a883e9

[tool.poetry.group.dev.dependencies]
black = "^24.0.0"
isort = "^5.12.0"
mypy = "^1.8.0"
moto = { extras = ["s3"], version = "^5.0.0" }
types-pytz = "^2023.3.1.1"
coverage = "^7.3.2"
Faker = "^28.0.0"
factory-boy = "^3.3.0"
bandit = "^1.7.5"
pytest = "^8.0.0"
requests-mock = "^1.12.1"
types-pyyaml = "^6.0.12.11"
setuptools = "^75.0.0"
pydot = "3.0.4"
sadisplay = "0.4.9"
ruff = "^0.12.0"
debugpy = "^1.8.1"
freezegun = "^1.5.0"
types-requests = "^2.31"
graphviz = "^0.20.3"
eralchemy = "^1.5.0"


[build-system]
requires = ["poetry-core>=1.0.0"]
build-backend = "poetry.core.masonry.api"

[tool.poetry.scripts]
db-migrate = "src.db.migrations.run:up"
db-migrate-down = "src.db.migrations.run:down"
db-migrate-down-all = "src.db.migrations.run:downall"
db-seed-local = "tests.lib.seed_local_db:seed_local_db"
create-erds = "bin.create_erds:main"
setup-postgres-db = "src.db.migrations.setup_local_postgres_db:setup_local_postgres_db"
setup-localstack = "bin.setup_localstack:main"
dat-to-jsonschema = "src.form_schema.dat_to_jsonschema_cli:main"

[tool.black]
line-length = 100

[tool.isort]
multi_line_output = 3
include_trailing_comma = true
force_grid_wrap = 0
use_parentheses = true
line_length = 100

[tool.ruff]
line-length = 100
# Some rules are considered preview-only, this allows them
# assuming we enabled them below
preview = true


target-version = "py313"

[tool.ruff.lint]
# See: https://docs.astral.sh/ruff/rules/ for all possible rules
select = ["B", "C", "E", "F", "W", "B9"]
ignore = [
  # too many leading '#' for block comment, we can format our comments however we want
  "E266",
  # Ignore line-too-long errors, assume the formatter handles that appropriately
  "E501",
  # Ignore rules regarding unecessary list / generator usage which complains about [e for e in MyEnum] #
  "C4",
  # Ignore rule that flags functions with many branches - sometimes we just have a lot of
  # business rules that make sense to aggregate in one place.
  "C901",
]


[tool.mypy]
# https://mypy.readthedocs.io/en/stable/config_file.html
color_output = true
error_summary = true
pretty = true
show_error_codes = true
show_column_numbers = true
show_error_context = true

namespace_packages = true
ignore_missing_imports = true
warn_unused_configs = true

check_untyped_defs = true
disallow_incomplete_defs = true
disallow_untyped_defs = true
no_implicit_optional = true
strict_equality = true
warn_no_return = true
warn_redundant_casts = true
warn_unreachable = true
warn_unused_ignores = true

plugins = ["pydantic.mypy"]

[tool.bandit]
# Ignore audit logging test file since test audit logging requires a lot of operations that trigger bandit warnings
exclude_dirs = ["./tests/src/logging/test_audit.py"]

[[tool.mypy.overrides]]
# Migrations are generated without "-> None"
# for the returns. Rather than require manually
# fixing this for every migration generated,
# disable the check for that folder.
module = "src.db.migrations.versions.*"
disallow_untyped_defs = false

[tool.pytest.ini_options]
# Ignore deprecation warnings in library code.
# When a library has addressed its deprecation issues and we've updated the
# library, we can remove the ignore filter for that library.
filterwarnings = [
  "ignore::DeprecationWarning:botocore.*",
]

markers = [
  "audit: mark a test as a security audit log test, to be run isolated from other tests",
]

[tool.coverage.run]
omit = [
  # Decodelog is only used for formatting logs locally
  "src/logging/decodelog.py",
  # app_config only runs via the gunicorn script which doens't happen locally
  "src/app_config.py",
  # Migrations aren't run in tests
  "src/db/migrations/**",
]

[tool.coverage.report]
fail_under = 80

exclude_lines = [
  # Exclude abstract & overloaad methods from
  # code coverage reports as they won't ever directly run
  "@abc.abstractmethod",
  "@abstractmethod",
  "@typing.overload",
]<|MERGE_RESOLUTION|>--- conflicted
+++ resolved
@@ -42,13 +42,8 @@
 openpyxl = "^3.1.5"
 defusedxml = "^0.7.1"
 xmltodict = "^0.14.2"
-<<<<<<< HEAD
-common-grants-sdk = "^0.3.1"
-fastapi = {extras = ["standard"], version = "^0.115.11"}
-=======
 docraptor = "^3.0.0"
 common-grants-sdk = "^0.3.1"
->>>>>>> f5a883e9
 
 [tool.poetry.group.dev.dependencies]
 black = "^24.0.0"
