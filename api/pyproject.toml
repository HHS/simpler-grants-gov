[tool.poetry]
name = "simpler-grants-gov-api"
version = "0.1.0"
description = "Back end API for simpler.grants.gov"
packages = [{ include = "src" }]
authors = ["Nava Engineering <engineering@navapbc.com>"]
include = ["newrelic.ini"]

[tool.poetry.dependencies]
# See /documentation/api/package-depedency-management.md#Upgrading Python
# for details on upgrading your Python version
python = "~3.13"
SQLAlchemy = { version = "^2.0.21", extras = ["mypy"] }
alembic = "^1.12.0"
python-dotenv = "^1.0.0"
pydantic = "^2.4.2"
botocore = "^1.31.62"
boto3 = "^1.28.62"
smart-open = "^7.0.0"
pytz = "^2023.3.post1"
APIFlask = "^2.1.0"
marshmallow-dataclass = { extras = ["enum", "union"], version = "^8.5.8" }
marshmallow = "^3.20.1"
gunicorn = "^23.0.0"
psycopg = { extras = ["binary"], version = "^3.1.19" }
pydantic-settings = "^2.0.3"
flask-cors = "^6.0.0"
opensearch-py = "^2.5.0"
pyjwt = { extras = ["crypto"], version = "^2.9.0" }
newrelic = "10.15.0"
jinja2 = ">=3.1.5"
tenacity = "^8.0"
jsonschema = { extras = ["format-nongpl"], version = "^4.23.0" }
pandas = "^2.0.3"
pandas-stubs = "^2.0.2.230605"
xlrd = "^2.0.1"
pypdf = "^6.0.0"
python-docx = "^1.1.2"
beautifulsoup4 = "^4.13.3"
striprtf = "^0.0.29"
python-pptx = "^1.0.2"
openpyxl = "^3.1.5"
defusedxml = "^0.7.1"
xmltodict = "^0.14.2"
<<<<<<< HEAD
requests = "^2.31.0"
=======
docraptor = "^3.0.0"
>>>>>>> 8038730f

[tool.poetry.group.dev.dependencies]
black = "^24.0.0"
isort = "^5.12.0"
mypy = "^1.8.0"
moto = { extras = ["s3"], version = "^5.0.0" }
types-pytz = "^2023.3.1.1"
coverage = "^7.3.2"
Faker = "^28.0.0"
factory-boy = "^3.3.0"
bandit = "^1.7.5"
pytest = "^8.0.0"
requests-mock = "^1.12.1"
types-pyyaml = "^6.0.12.11"
setuptools = "^75.0.0"
pydot = "3.0.4"
sadisplay = "0.4.9"
ruff = "^0.12.0"
debugpy = "^1.8.1"
freezegun = "^1.5.0"
types-requests = "^2.31"
graphviz = "^0.20.3"
eralchemy = "^1.5.0"


[build-system]
requires = ["poetry-core>=1.0.0"]
build-backend = "poetry.core.masonry.api"

[tool.poetry.scripts]
db-migrate = "src.db.migrations.run:up"
db-migrate-down = "src.db.migrations.run:down"
db-migrate-down-all = "src.db.migrations.run:downall"
db-seed-local = "tests.lib.seed_local_db:seed_local_db"
create-erds = "bin.create_erds:main"
setup-postgres-db = "src.db.migrations.setup_local_postgres_db:setup_local_postgres_db"
setup-localstack = "bin.setup_localstack:main"
dat-to-jsonschema = "src.form_schema.dat_to_jsonschema_cli:main"

[tool.black]
line-length = 100

[tool.isort]
multi_line_output = 3
include_trailing_comma = true
force_grid_wrap = 0
use_parentheses = true
line_length = 100

[tool.ruff]
line-length = 100
# Some rules are considered preview-only, this allows them
# assuming we enabled them below
preview = true


target-version = "py313"

[tool.ruff.lint]
# See: https://docs.astral.sh/ruff/rules/ for all possible rules
select = ["B", "C", "E", "F", "W", "B9"]
ignore = [
  # too many leading '#' for block comment, we can format our comments however we want
  "E266",
  # Ignore line-too-long errors, assume the formatter handles that appropriately
  "E501",
  # Ignore rules regarding unecessary list / generator usage which complains about [e for e in MyEnum] #
  "C4",
  # Ignore rule that flags functions with many branches - sometimes we just have a lot of
  # business rules that make sense to aggregate in one place.
  "C901",
]


[tool.mypy]
# https://mypy.readthedocs.io/en/stable/config_file.html
color_output = true
error_summary = true
pretty = true
show_error_codes = true
show_column_numbers = true
show_error_context = true

namespace_packages = true
ignore_missing_imports = true
warn_unused_configs = true

check_untyped_defs = true
disallow_incomplete_defs = true
disallow_untyped_defs = true
no_implicit_optional = true
strict_equality = true
warn_no_return = true
warn_redundant_casts = true
warn_unreachable = true
warn_unused_ignores = true

plugins = ["pydantic.mypy"]

[tool.bandit]
# Ignore audit logging test file since test audit logging requires a lot of operations that trigger bandit warnings
exclude_dirs = ["./tests/src/logging/test_audit.py"]

[[tool.mypy.overrides]]
# Migrations are generated without "-> None"
# for the returns. Rather than require manually
# fixing this for every migration generated,
# disable the check for that folder.
module = "src.db.migrations.versions.*"
disallow_untyped_defs = false

[tool.pytest.ini_options]
# Ignore deprecation warnings in library code.
# When a library has addressed its deprecation issues and we've updated the
# library, we can remove the ignore filter for that library.
filterwarnings = [
  "ignore::DeprecationWarning:botocore.*",
]

markers = [
  "audit: mark a test as a security audit log test, to be run isolated from other tests",
]

[tool.coverage.run]
omit = [
  # Decodelog is only used for formatting logs locally
  "src/logging/decodelog.py",
  # app_config only runs via the gunicorn script which doens't happen locally
  "src/app_config.py",
  # Migrations aren't run in tests
  "src/db/migrations/**",
]

[tool.coverage.report]
fail_under = 80

exclude_lines = [
  # Exclude abstract & overloaad methods from
  # code coverage reports as they won't ever directly run
  "@abc.abstractmethod",
  "@abstractmethod",
  "@typing.overload",
]<|MERGE_RESOLUTION|>--- conflicted
+++ resolved
@@ -42,11 +42,7 @@
 openpyxl = "^3.1.5"
 defusedxml = "^0.7.1"
 xmltodict = "^0.14.2"
-<<<<<<< HEAD
-requests = "^2.31.0"
-=======
 docraptor = "^3.0.0"
->>>>>>> 8038730f
 
 [tool.poetry.group.dev.dependencies]
 black = "^24.0.0"
