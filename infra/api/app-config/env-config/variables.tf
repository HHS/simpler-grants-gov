variable "app_name" {
  type = string
}

variable "certificate_arn" {
  type        = string
  description = "The ARN of the certificate to use for the application"
  default     = null
}

variable "default_region" {
  description = "default region for the project"
  type        = string
}

variable "has_search" {
  type    = bool
  default = false
}

variable "domain_name" {
  type        = string
  description = "The fully qualified domain name for the application"
  default     = null
}

variable "s3_cdn_domain_name" {
  type        = string
  description = "The domain name for the S3 CDN, used for static assets"
  default     = null
}

variable "mtls_domain_name" {
  type        = string
  description = "The domain name for the mTLS side-by-side ALB for the API"
  default     = null
}
variable "enable_command_execution" {
  type        = bool
  description = "Enables the ability to manually execute commands on running service containers using AWS ECS Exec"
  default     = false
}

variable "enable_https" {
  type        = bool
  description = "Whether to enable HTTPS for the application"
  default     = false
}

variable "enable_identity_provider" {
  type        = bool
  description = "Enables identity provider"
  default     = false
}

variable "enable_notifications" {
  type        = bool
  description = "Enables notifications"
  default     = false
}

variable "environment" {
  description = "name of the application environment (e.g. dev, staging, prod)"
  type        = string
}

variable "extra_identity_provider_callback_urls" {
  type        = list(string)
  description = "List of additional URLs that the identity provider will redirect the user to after a successful sign-in. Used for local development."
  default     = []
}

variable "extra_identity_provider_logout_urls" {
  type        = list(string)
  description = "List of additional URLs that the identity provider will redirect the user to after signing out. Used for local development."
  default     = []
}

variable "has_database" {
  type = bool
}

variable "search_data_instance_type" {
  type    = string
  default = "or1.medium.search"
}

variable "search_master_instance_type" {
  type    = string
  default = "m6g.large.search"
}

variable "search_engine_version" {
  type = string
}

variable "search_data_instance_count" {
  type    = number
  default = 3
}

variable "network_name" {
  description = "Human readable identifier of the network / VPC"
  type        = string
}

variable "project_name" {
  type = string
}

variable "service_cpu" {
  type    = number
  default = 3
}

variable "search_data_volume_size" {
  type    = number
  default = 20
}

variable "search_availability_zone_count" {
  type    = number
  default = 3
}

variable "database_instance_count" {
  description = "Number of database instances. Should be 2+ for production environments."
  type        = number
  default     = 1
}

variable "database_enable_http_endpoint" {
  description = "Enable HTTP endpoint (data API). Enables the Query Editor in the AWS Console."
  type        = bool
  default     = false
}

variable "database_max_capacity" {
  description = "Maximum capacity of the Aurora Serverless v2 cluster"
  type        = number
}

variable "database_min_capacity" {
  description = "Minimum capacity of the Aurora Serverless v2 cluster"
  type        = number
}

variable "instance_cpu" {
  description = "CPU units for the ECS container instances"
  type        = number
  default     = 1024
}

variable "instance_memory" {
  description = "Memory in MiB for the ECS container instances"
  type        = number
  default     = 2048
}

variable "instance_desired_instance_count" {
  description = "Number of desired ECS container instances for the service"
  type        = number
  default     = 1
}

variable "instance_scaling_max_capacity" {
  description = "Maximum number of ECS container instances for the service"
  type        = number
}

variable "instance_scaling_min_capacity" {
  description = "Minimum number of ECS container instances for the service"
  type        = number
}

variable "has_incident_management_service" {
  type = bool
}

variable "service_override_extra_environment_variables" {
  type        = map(string)
  description = <<EOT
    Map that overrides the default extra environment variables defined in environment-variables.tf.
    Map from environment variable name to environment variable value
  EOT
  default     = {}
}

<<<<<<< HEAD
variable "secondary_domain_names" {
  type        = list(string)
  description = "A list of domain names the ALB can also use"
  default     = []
=======
variable "database_engine_version" {
  type        = string
  description = "Postgres database engine version"
  default     = "15.10"
>>>>>>> 6b48a0f0
}<|MERGE_RESOLUTION|>--- conflicted
+++ resolved
@@ -186,15 +186,14 @@
   default     = {}
 }
 
-<<<<<<< HEAD
+variable "database_engine_version" {
+  type        = string
+  description = "Postgres database engine version"
+  default     = "15.10"
+}
+
 variable "secondary_domain_names" {
   type        = list(string)
   description = "A list of domain names the ALB can also use"
   default     = []
-=======
-variable "database_engine_version" {
-  type        = string
-  description = "Postgres database engine version"
-  default     = "15.10"
->>>>>>> 6b48a0f0
 }