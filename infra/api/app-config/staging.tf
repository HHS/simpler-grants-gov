--- conflicted
+++ resolved
@@ -6,12 +6,8 @@
   environment                     = "staging"
   network_name                    = "staging"
   domain_name                     = "api.staging.simpler.grants.gov"
-<<<<<<< HEAD
-  enable_https                    = false
   s3_cdn_domain_name              = "files.staging.simpler.grants.gov"
-=======
   enable_https                    = true
->>>>>>> 82ab51af
   has_database                    = local.has_database
   database_enable_http_endpoint   = true
   has_incident_management_service = local.has_incident_management_service
