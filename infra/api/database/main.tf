# docs: https://registry.terraform.io/providers/hashicorp/aws/latest/docs/resources/vpc
data "aws_vpc" "network" {
  filter {
    name   = "tag:Name"
    values = [module.project_config.network_configs[var.environment_name].vpc_name]
  }
}

# docs: https://registry.terraform.io/providers/hashicorp/aws/latest/docs/data-sources/subnet
data "aws_subnets" "database" {
  filter {
    name   = "vpc-id"
    values = [data.aws_vpc.network.id]
  }
  filter {
    name   = "tag:subnet_type"
    values = ["database"]
  }
}


locals {
  # The prefix key/value pair is used for Terraform Workspaces, which is useful for projects with multiple infrastructure developers.
  # By default, Terraform creates a workspace named “default.” If a non-default workspace is not created this prefix will equal “default”,
  # if you choose not to use workspaces set this value to "dev"
  prefix = terraform.workspace == "default" ? "" : "${terraform.workspace}-"

  # Add environment specific tags
  tags = merge(module.project_config.default_tags, {
    environment = var.environment_name
    description = "Database resources for the ${var.environment_name} environment"
  })

  environment_config = module.app_config.environment_configs[var.environment_name]
  database_config    = local.environment_config.database_config
}

terraform {
  required_version = ">=1.4.0"

  required_providers {
    aws = {
      source  = "hashicorp/aws"
<<<<<<< HEAD
      version = "~> 5.46.0"
=======
      version = "~> 5.68.0"
>>>>>>> 0c76e547
    }
  }

  backend "s3" {
    encrypt = "true"
  }
}

provider "aws" {
  region = local.database_config.region
  default_tags {
    tags = local.tags
  }
}

module "project_config" {
  source = "../../project-config"
}

module "app_config" {
  source = "../app-config"
}

data "aws_security_groups" "aws_services" {
  filter {
    name   = "group-name"
    values = ["${module.project_config.aws_services_security_group_name_prefix}*"]
  }

  filter {
    name   = "vpc-id"
    values = [data.aws_vpc.network.id]
  }
}

module "database" {
  source = "../../modules/database"

  name                        = "${local.prefix}${local.database_config.cluster_name}"
  access_policy_name          = "${local.prefix}${local.database_config.access_policy_name}"
  app_access_policy_name      = "${local.prefix}${local.database_config.app_access_policy_name}"
  migrator_access_policy_name = "${local.prefix}${local.database_config.migrator_access_policy_name}"

  # The following are not AWS infra resources and therefore do not need to be
  # isolated via the terraform workspace prefix
  app_username      = local.database_config.app_username
  migrator_username = local.database_config.migrator_username
  schema_name       = local.database_config.schema_name
  instance_count    = local.database_config.instance_count
  max_capacity      = local.database_config.max_capacity
  min_capacity      = local.database_config.min_capacity

  enable_http_endpoint = local.database_config.enable_http_endpoint

  vpc_id                         = data.aws_vpc.network.id
  private_subnet_ids             = data.aws_subnets.database.ids
  aws_services_security_group_id = data.aws_security_groups.aws_services.ids[0]
  db_subnet_group_name           = var.environment_name
  environment_name               = var.environment_name
  grants_gov_oracle_cidr_block   = module.project_config.network_configs[var.environment_name].grants_gov_oracle_cidr_block
}<|MERGE_RESOLUTION|>--- conflicted
+++ resolved
@@ -41,11 +41,7 @@
   required_providers {
     aws = {
       source  = "hashicorp/aws"
-<<<<<<< HEAD
-      version = "~> 5.46.0"
-=======
       version = "~> 5.68.0"
->>>>>>> 0c76e547
     }
   }
 
