--- conflicted
+++ resolved
@@ -7,12 +7,11 @@
       second_octet                 = 0               # The second octet our the VPC CIDR block
       grants_gov_oracle_cidr_block = "10.220.0.0/16" # MicroHealth managed CIDR block where the dev origin Oracle database for Grants.gov is located
       domain_config = {
-<<<<<<< HEAD
         manage_dns = false
         # Placeholder value for the hosted zone
         # A hosted zone represents a domain and all of its subdomains. For example, a
         # hosted zone of foo.domain.com includes foo.domain.com, bar.foo.domain.com, etc.
-        hosted_zone = "hosted.zone.for.dev.network.com"
+        hosted_zone = ""
 
         certificate_configs = {
           # Example certificate configuration for a certificate that is managed by the project
@@ -28,12 +27,6 @@
           #   certificate_body_ssm_name = "/certificates/sub.domain.com/certificate-body"
           # }
         }
-=======
-        manage_dns  = false
-        hosted_zone = ""
-
-        certificate_configs = {}
->>>>>>> 09a36c18
       }
     }
     staging = {
@@ -44,11 +37,7 @@
       grants_gov_oracle_cidr_block = "10.220.0.0/16" # MicroHealth managed CIDR block where the dev origin Oracle database for Grants.gov is located
       domain_config = {
         manage_dns  = false
-<<<<<<< HEAD
-        hosted_zone = "hosted.zone.for.staging.network.com"
-=======
         hosted_zone = ""
->>>>>>> 09a36c18
 
         certificate_configs = {}
       }
@@ -61,11 +50,7 @@
       grants_gov_oracle_cidr_block = "10.250.0.0/16" # MicroHealth managed CIDR block where the prod origin Oracle database for Grants.gov is located
       domain_config = {
         manage_dns  = false
-<<<<<<< HEAD
-        hosted_zone = "hosted.zone.for.prod.network.com"
-=======
         hosted_zone = ""
->>>>>>> 09a36c18
 
         certificate_configs = {}
       }
