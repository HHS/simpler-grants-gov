--- conflicted
+++ resolved
@@ -15,11 +15,7 @@
 }
 
 resource "aws_cloudwatch_log_group" "fluentbit" {
-<<<<<<< HEAD
-  name = "service/${var.service_name}-fluentbit"
-=======
   name = "${aws_cloudwatch_log_group.service_logs.name}-fluentbit"
->>>>>>> 776ecf5d
 
   # Conservatively retain logs for 5 years.
   # Looser requirements may allow shorter retention periods
