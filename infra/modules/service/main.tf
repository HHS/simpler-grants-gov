--- conflicted
+++ resolved
@@ -19,12 +19,8 @@
   base_environment_variables = concat([
     { name : "PORT", value : tostring(var.container_port) },
     { name : "AWS_REGION", value : data.aws_region.current.name },
-<<<<<<< HEAD
     { name : "API_AUTH_TOKEN", value : var.api_auth_token },
-  ], local.hostname)
-=======
   ], local.hostname, local.sendy_api_key, local.sendy_api_url, local.sendy_list_id)
->>>>>>> 14df0626
   db_environment_variables = var.db_vars == null ? [] : [
     { name : "DB_HOST", value : var.db_vars.connection_info.host },
     { name : "DB_PORT", value : var.db_vars.connection_info.port },
