--- conflicted
+++ resolved
@@ -38,12 +38,8 @@
     # TODO: https://github.com/HHS/simpler-grants-gov/issues/3177
     # { name : "DEPLOY_GITHUB_REF", value : data.external.deploy_github_ref.result.value },
     { name : "DEPLOY_WHOAMI", value : data.external.whoami.result.value }
-<<<<<<< HEAD
     { name : "EXPORT_OPP_DATA_FILE_PATH", value : "${aws_s3_bucket.general_purpose.bucket_regional_domain_name}/public-extracts/" }
-  ], local.hostname)
-=======
   ], local.hostname, local.drafts_s3_bucket_url)
->>>>>>> dcaff1ef
   db_environment_variables = var.db_vars == null ? [] : [
     { name : "DB_HOST", value : var.db_vars.connection_info.host },
     { name : "DB_PORT", value : var.db_vars.connection_info.port },
