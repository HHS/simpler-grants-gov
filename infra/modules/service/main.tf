data "aws_caller_identity" "current" {}
data "aws_region" "current" {}
data "aws_ecr_repository" "app" {
  count = var.image_repository_name != null ? 1 : 0
  name  = var.image_repository_name
}

data "external" "whoami" {
  program = ["sh", "-c", "whoami | xargs -I {} echo '{\"value\": \"{}\"}'"]
}

# TODO: https://github.com/HHS/simpler-grants-gov/issues/3177
# data "external" "deploy_github_ref" {
#   program = ["sh", "-c", "git branch --show-current | xargs -I {} echo '{\"value\": \"{}\"}'"]
# }

data "external" "deploy_github_sha" {
  program = ["sh", "-c", "git rev-parse HEAD | xargs -I {} echo '{\"value\": \"{}\"}'"]
}

locals {
  alb_name                = var.service_name
  cluster_name            = var.service_name
  log_group_name          = "service/${var.service_name}"
  log_stream_prefix       = var.service_name
  task_executor_role_name = "${var.service_name}-task-executor"
  image_url               = var.image_repository_url != null ? "${var.image_repository_url}:${var.image_tag}" : "${data.aws_ecr_repository.app[0].repository_url}:${var.image_tag}"
  hostname                = var.hostname != null ? [{ name = "HOSTNAME", value = var.hostname }] : []
  drafts_s3_bucket_url    = var.enable_drafts_bucket != null && length(aws_s3_bucket.draft_documents) > 0 ? [{ name : "DRAFTS_S3_BUCKET_URL", value : aws_s3_bucket.draft_documents[0].bucket_regional_domain_name }] : []

  base_environment_variables = concat([
    { name : "PORT", value : tostring(var.container_port) },
    { name : "AWS_REGION", value : data.aws_region.current.name },
    { name : "GENERAL_S3_BUCKET_URL", value : aws_s3_bucket.general_purpose.bucket_regional_domain_name },
    { name : "ENVIRONMENT", value : var.environment_name },
    { name : "DEPLOY_TIMESTAMP", value : timestamp() },
    { name : "DEPLOY_GITHUB_SHA", value : data.external.deploy_github_sha.result.value },
<<<<<<< HEAD
    { name : "DEPLOY_GITHUB_REF", value : data.external.deploy_github_ref.result.value },
    { name : "DEPLOY_WHOAMI", value : data.external.whoami.result.value },
=======
    # TODO: https://github.com/HHS/simpler-grants-gov/issues/3177
    # { name : "DEPLOY_GITHUB_REF", value : data.external.deploy_github_ref.result.value },
    { name : "DEPLOY_WHOAMI", value : data.external.whoami.result.value }
>>>>>>> f25167fc
    { name : "EXPORT_OPP_DATA_FILE_PATH", value : "${aws_s3_bucket.general_purpose.bucket_regional_domain_name}/public-extracts/" }
  ], local.hostname, local.drafts_s3_bucket_url)
  db_environment_variables = var.db_vars == null ? [] : [
    { name : "DB_HOST", value : var.db_vars.connection_info.host },
    { name : "DB_PORT", value : var.db_vars.connection_info.port },
    { name : "DB_USER", value : var.db_vars.connection_info.user },
    { name : "DB_NAME", value : var.db_vars.connection_info.db_name },
    { name : "DB_SCHEMA", value : var.db_vars.connection_info.schema_name },
  ]
  environment_variables = concat(
    local.base_environment_variables,
    local.db_environment_variables,
    [
      for name, value in var.extra_environment_variables :
      { name : name, value : value }
    ],
  )
}

#-------------------
# Service Execution
#-------------------

resource "aws_ecs_service" "app" {
  name            = var.service_name
  cluster         = aws_ecs_cluster.cluster.arn
  launch_type     = "FARGATE"
  task_definition = aws_ecs_task_definition.app.arn
  desired_count   = var.desired_instance_count

  # Allow changes to the desired_count without differences in terraform plan.
  # This allows autoscaling to manage the desired count for us.
  lifecycle {
    ignore_changes = [desired_count]
  }

  network_configuration {
    assign_public_ip = false
    subnets          = var.private_subnet_ids
    security_groups  = [aws_security_group.app.id]
  }

  dynamic "load_balancer" {
    for_each = var.enable_load_balancer ? [1] : []
    content {
      target_group_arn = aws_lb_target_group.app_tg[0].arn
      container_name   = var.service_name
      container_port   = var.container_port
    }
  }
}

resource "aws_ecs_task_definition" "app" {
  family             = var.service_name
  execution_role_arn = aws_iam_role.task_executor.arn
  task_role_arn      = aws_iam_role.app_service.arn

  container_definitions = jsonencode([
    {
      name                   = var.service_name,
      image                  = local.image_url,
      memory                 = var.memory,
      cpu                    = var.cpu,
      networkMode            = "awsvpc",
      essential              = true,
      readonlyRootFilesystem = var.readonly_root_filesystem,

      # Need to define all parameters in the healthCheck block even if we want
      # to use AWS's defaults, otherwise the terraform plan will show a diff
      # that will force a replacement of the task definition
      healthCheck = var.healthcheck_command != null ? {
        interval = 30,
        retries  = 3,
        timeout  = 5,
        command  = var.healthcheck_command
      } : null,
      environment = local.environment_variables,
      secrets     = var.secrets,
      portMappings = [
        {
          containerPort = var.container_port,
        }
      ],
      linuxParameters = var.drop_linux_capabilities ? {
        capabilities = {
          drop = ["ALL"]
        },
        initProcessEnabled = true
      } : null,
      logConfiguration = {
        logDriver = "awslogs",
        options = {
          "awslogs-group"         = aws_cloudwatch_log_group.service_logs.name,
          "awslogs-region"        = data.aws_region.current.name,
          "awslogs-stream-prefix" = local.log_stream_prefix
        }
      }
    }
  ])

  cpu    = var.cpu
  memory = var.memory

  requires_compatibilities = ["FARGATE"]

  # Reference https://docs.aws.amazon.com/AmazonECS/latest/developerguide/task-networking.html
  network_mode = "awsvpc"
}

resource "aws_ecs_cluster" "cluster" {
  name = local.cluster_name

  setting {
    name  = "containerInsights"
    value = "enabled"
  }
}<|MERGE_RESOLUTION|>--- conflicted
+++ resolved
@@ -35,14 +35,9 @@
     { name : "ENVIRONMENT", value : var.environment_name },
     { name : "DEPLOY_TIMESTAMP", value : timestamp() },
     { name : "DEPLOY_GITHUB_SHA", value : data.external.deploy_github_sha.result.value },
-<<<<<<< HEAD
-    { name : "DEPLOY_GITHUB_REF", value : data.external.deploy_github_ref.result.value },
-    { name : "DEPLOY_WHOAMI", value : data.external.whoami.result.value },
-=======
     # TODO: https://github.com/HHS/simpler-grants-gov/issues/3177
     # { name : "DEPLOY_GITHUB_REF", value : data.external.deploy_github_ref.result.value },
     { name : "DEPLOY_WHOAMI", value : data.external.whoami.result.value }
->>>>>>> f25167fc
     { name : "EXPORT_OPP_DATA_FILE_PATH", value : "${aws_s3_bucket.general_purpose.bucket_regional_domain_name}/public-extracts/" }
   ], local.hostname, local.drafts_s3_bucket_url)
   db_environment_variables = var.db_vars == null ? [] : [
