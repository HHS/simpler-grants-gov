--- conflicted
+++ resolved
@@ -124,30 +124,6 @@
 
   container_definitions = jsonencode([
     {
-<<<<<<< HEAD
-      name                   = "${local.container_name}-fluent-bit"
-      image                  = local.new_relic_fluent_bit_version,
-      cpu                    = local.new_relic_fluent_bit_cpu
-      memory                 = local.new_relic_fluent_bit_memory,
-      networkMode            = "awsvpc",
-      essential              = true,
-      readonlyRootFilesystem = false,
-      firelensConfiguration = {
-        type = "fluentbit",
-        options = {
-          enable-ecs-log-metadata = "true"
-        }
-      }
-      secrets = [
-        {
-          name      = "apiKey",
-          valueFrom = "arn:aws:ssm:${data.aws_region.current.name}:${data.aws_caller_identity.current.account_id}:parameter/api/${var.environment_name}/new-relic-license-key"
-        }
-      ]
-    },
-    {
-=======
->>>>>>> c6fdc294
       name                   = local.container_name,
       image                  = local.image_url,
       memory                 = var.memory,
