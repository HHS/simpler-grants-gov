--- conflicted
+++ resolved
@@ -94,24 +94,14 @@
 }
 
 module "service" {
-<<<<<<< HEAD
   source                 = "../../modules/service"
   service_name           = local.service_name
   image_repository_name  = module.app_config.image_repository_name
   image_tag              = local.image_tag
   vpc_id                 = data.aws_vpc.default.id
   subnet_ids             = data.aws_subnets.default.ids
-  desired_instance_count = 2
+  enable_autoscaling     = module.app_config.enable_autoscaling
   cert_arn               = data.aws_acm_certificate.frontend_cert.arn
-=======
-  source                = "../../modules/service"
-  service_name          = local.service_name
-  image_repository_name = module.app_config.image_repository_name
-  image_tag             = local.image_tag
-  vpc_id                = data.aws_vpc.default.id
-  subnet_ids            = data.aws_subnets.default.ids
-  enable_autoscaling    = module.app_config.enable_autoscaling
->>>>>>> 56ad4f25
 
   db_vars = module.app_config.has_database ? {
     security_group_ids         = data.aws_rds_cluster.db_cluster[0].vpc_security_group_ids
