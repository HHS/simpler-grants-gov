import { getNextRoutes } from "src/utils/getRoutes";

// TODO: https://github.com/navapbc/simpler-grants-gov/issues/98
// Need to move listPaths to a different file and mock it in order to make this more isolated

describe("getNextRoutes", () => {
  it("should get Next.js routes from src directory", () => {
    const result = getNextRoutes("src/app");

    expect(result).toEqual([
      "/dev/feature-flags",
      "/error",
<<<<<<< HEAD
      "/events",
      "/formPrototype/1",
=======
      "/formPrototype/[applicationId]/[formId]",
      "/formPrototype/[applicationId]",
>>>>>>> da443c7e
      "/formPrototype",
      "/formPrototype/success",
      "/health",
      "/login",
      "/maintenance",
      "/opportunity/1",
      "/",
      "/research",
      "/roadmap",
      "/saved-grants",
      "/saved-search-queries",
      "/search",
      "/subscribe/confirmation",
      "/subscribe",
      "/subscribe/unsubscribe",
      "/unauthenticated",
      "/unauthorized",
    ]);
  });
});<|MERGE_RESOLUTION|>--- conflicted
+++ resolved
@@ -10,13 +10,9 @@
     expect(result).toEqual([
       "/dev/feature-flags",
       "/error",
-<<<<<<< HEAD
       "/events",
-      "/formPrototype/1",
-=======
       "/formPrototype/[applicationId]/[formId]",
       "/formPrototype/[applicationId]",
->>>>>>> da443c7e
       "/formPrototype",
       "/formPrototype/success",
       "/health",
