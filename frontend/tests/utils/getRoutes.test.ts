import { getNextRoutes } from "src/utils/getRoutes";

// TODO: https://github.com/navapbc/simpler-grants-gov/issues/98
// Need to move listPaths to a different file and mock it in order to make this more isolated

describe("getNextRoutes", () => {
  it("should get Next.js routes from src directory", () => {
    const result = getNextRoutes("src/app");

    expect(result).toEqual([
<<<<<<< HEAD
      "/api-dashboard",
      "/dev/feature-flags",
      "/developer",
      "/error",
      "/events",
      "/login",
      "/maintenance",
      "/opportunity/1",
      "/",
      "/print/application/[applicationId]/form/[appFormId]",
      "/roadmap",
      "/saved-opportunities",
      "/saved-search-queries",
      "/search",
      "/subscribe/confirmation",
      "/subscribe",
      "/subscribe/unsubscribe",
      "/unauthenticated",
      "/vision",
      "/workspace/applications/application/[applicationId]/form/[appFormId]",
      "/workspace/applications/application/[applicationId]/form/[appFormId]/success",
      "/workspace/applications/application/[applicationId]",
=======
      "/(base)/[...not-found]",
      "/(base)/dev/feature-flags",
      "/(base)/developer",
      "/(base)/error",
      "/(base)/events",
      "/(base)/login",
      "/(base)/maintenance",
      "/(base)/opportunity/1",
      "/(base)",
      "/(base)/roadmap",
      "/(base)/saved-opportunities",
      "/(base)/saved-search-queries",
      "/(base)/search",
      "/(base)/subscribe/confirmation",
      "/(base)/subscribe",
      "/(base)/subscribe/unsubscribe",
      "/(base)/unauthenticated",
      "/(base)/vision",
      "/(base)/workspace/applications/application/[applicationId]/form/[appFormId]",
      "/(base)/workspace/applications/application/[applicationId]/form/[appFormId]/success",
      "/(base)/workspace/applications/application/[applicationId]",
      "/(print)/print/application/[applicationId]/form/[appFormId]",
>>>>>>> 4e12637b
    ]);
  });
});<|MERGE_RESOLUTION|>--- conflicted
+++ resolved
@@ -8,31 +8,8 @@
     const result = getNextRoutes("src/app");
 
     expect(result).toEqual([
-<<<<<<< HEAD
-      "/api-dashboard",
-      "/dev/feature-flags",
-      "/developer",
-      "/error",
-      "/events",
-      "/login",
-      "/maintenance",
-      "/opportunity/1",
-      "/",
-      "/print/application/[applicationId]/form/[appFormId]",
-      "/roadmap",
-      "/saved-opportunities",
-      "/saved-search-queries",
-      "/search",
-      "/subscribe/confirmation",
-      "/subscribe",
-      "/subscribe/unsubscribe",
-      "/unauthenticated",
-      "/vision",
-      "/workspace/applications/application/[applicationId]/form/[appFormId]",
-      "/workspace/applications/application/[applicationId]/form/[appFormId]/success",
-      "/workspace/applications/application/[applicationId]",
-=======
       "/(base)/[...not-found]",
+      "/(base)/api-dashboard",
       "/(base)/dev/feature-flags",
       "/(base)/developer",
       "/(base)/error",
@@ -54,7 +31,6 @@
       "/(base)/workspace/applications/application/[applicationId]/form/[appFormId]/success",
       "/(base)/workspace/applications/application/[applicationId]",
       "/(print)/print/application/[applicationId]/form/[appFormId]",
->>>>>>> 4e12637b
     ]);
   });
 });