--- conflicted
+++ resolved
@@ -12,56 +12,17 @@
 
 // TODO (Issue #1936): Uncomment tests after React 19 upgrade
 describe("SearchPagination", () => {
-<<<<<<< HEAD
-  const mockHandlePageChange = jest.fn();
-  const totalPages = 10;
-  const page = 1;
-  const searchResultsLength = 10;
-=======
   //   const mockHandlePageChange = jest.fn();
   //   const totalPages = 10;
   //   const page = 1;
   //   beforeEach(() => {
   //     jest.clearAllMocks();
   //   });
->>>>>>> ab271f2e
 
   it("passes test", () => {
     expect(1).toBe(1);
   });
 
-<<<<<<< HEAD
-  it("should not have basic accessibility issues", async () => {
-    const { container } = render(
-      <SearchPagination
-        showHiddenInput={true}
-        totalPages={totalPages}
-        page={page}
-        handlePageChange={mockHandlePageChange}
-        searchResultsLength={searchResultsLength}
-      />,
-    );
-    const results = await axe(container, {
-      rules: {
-        // Disable specific rules that are known to fail due to third-party components
-        list: { enabled: false },
-        "svg-img-alt": { enabled: false },
-      },
-    });
-    expect(results).toHaveNoViolations();
-  });
-
-  it("renders hidden input when showHiddenInput is true", () => {
-    render(
-      <SearchPagination
-        showHiddenInput={true}
-        totalPages={totalPages}
-        page={page}
-        handlePageChange={mockHandlePageChange}
-        searchResultsLength={searchResultsLength}
-      />,
-    );
-=======
   //   it("should not have basic accessibility issues", async () => {
   //     const { container } = render(
   //       <SearchPagination
@@ -92,67 +53,12 @@
   //         position={PaginationPosition.Top}
   //       />,
   //     );
->>>>>>> ab271f2e
 
   //     const hiddenInput = screen.getByTestId("hiddenCurrentPage");
   //     expect(hiddenInput).toHaveValue("1");
   //   });
 
-<<<<<<< HEAD
-  it("does not render hidden input when showHiddenInput is false", () => {
-    render(
-      <SearchPagination
-        showHiddenInput={false}
-        totalPages={totalPages}
-        page={page}
-        handlePageChange={mockHandlePageChange}
-        searchResultsLength={searchResultsLength}
-      />,
-    );
-    expect(screen.queryByTestId("hiddenCurrentPage")).not.toBeInTheDocument();
-  });
 
-  it("calls handlePageChange with next page on next button click", () => {
-    render(
-      <SearchPagination
-        showHiddenInput={true}
-        totalPages={totalPages}
-        page={page}
-        handlePageChange={mockHandlePageChange}
-        searchResultsLength={searchResultsLength}
-      />,
-    );
-    fireEvent.click(screen.getByLabelText("Next page"));
-    expect(mockHandlePageChange).toHaveBeenCalledWith(page + 1);
-  });
-
-  it("calls handlePageChange with previous page on previous button click", () => {
-    render(
-      <SearchPagination
-        showHiddenInput={true}
-        totalPages={totalPages}
-        page={2} // Set to second page to test going back to first page
-        handlePageChange={mockHandlePageChange}
-        searchResultsLength={searchResultsLength}
-      />,
-    );
-    fireEvent.click(screen.getByLabelText("Previous page"));
-    expect(mockHandlePageChange).toHaveBeenCalledWith(1);
-  });
-
-  it("returns null when searchResultsLength is less than 1", () => {
-    const { container } = render(
-      <SearchPagination
-        showHiddenInput={true}
-        totalPages={totalPages}
-        page={page}
-        handlePageChange={mockHandlePageChange}
-        searchResultsLength={0} // No results, pagination should be hidden
-      />,
-    );
-    expect(container).toBeEmptyDOMElement();
-  });
-=======
   //   it("does not render hidden input when showHiddenInput is false", () => {
   //     render(
   //       <SearchPagination
@@ -193,5 +99,4 @@
   //     fireEvent.click(screen.getByLabelText("Previous page"));
   //     expect(mockHandlePageChange).toHaveBeenCalledWith(1);
   //   });
->>>>>>> ab271f2e
 });