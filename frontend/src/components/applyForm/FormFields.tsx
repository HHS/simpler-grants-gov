import { RJSFSchema } from "@rjsf/utils";

import React, { JSX } from "react";
import { Alert } from "@trussworks/react-uswds";

import { FormattedFormValidationWarning, UiSchema } from "./types";
import {
  getFieldConfig,
  getRequiredProperties,
  isFieldRequired,
} from "./utils";
import { renderWidget, wrapSection } from "./widgets/WidgetRenderers";

type RootBudgetFormContext = {
  rootSchema: RJSFSchema;
  rootFormData: unknown;
};

/*
  Runs through the UI Schema to produce a rendered array of field widgets and sections
*/
export const FormFields = ({
  errors,
  formData,
  schema,
  uiSchema,
  formContext,
}: {
  errors: FormattedFormValidationWarning[] | null;
  formData: object;
  schema: RJSFSchema;
  uiSchema: UiSchema;
  formContext?: RootBudgetFormContext;
}) => {
  try {
    let acc: JSX.Element[] = [];
<<<<<<< HEAD
    const formattedErrors = errors?.map((error) => {
      error.field = error.field.replace("$.", "").replace(/\./g, "--");
      return error;
    });
=======
>>>>>>> 0ee106c7

    const requiredFieldPaths = getRequiredProperties(schema);

    const buildFormTree = (
      uiSchema:
        | UiSchema
        | {
            children: UiSchema;
            label: string;
            name: string;
            description?: string;
          },
      parent: { label: string; name: string; description?: string } | null,
    ) => {
      if (
        !Array.isArray(uiSchema) &&
        typeof uiSchema === "object" &&
        "children" in uiSchema
      ) {
        buildFormTree(uiSchema.children, {
          label: uiSchema.label,
          name: uiSchema.name,
          description: uiSchema.description,
        });
      } else if (Array.isArray(uiSchema)) {
        uiSchema.forEach((node) => {
          if ("children" in node) {
            buildFormTree(node.children as unknown as UiSchema, {
              label: node.label,
              name: node.name,
              description: node.description,
            });
          } else if (!parent && ("definition" in node || "schema" in node)) {
            const requiredField = isFieldRequired(
              (node.definition || node.schema.title || "") as string,
              requiredFieldPaths,
            );
            const widgetConfig = getFieldConfig({
              uiFieldObject: node,
              formSchema: schema,
              errors: errors ?? null,
              formData,
              requiredField,
            });

            const field = renderWidget({
              type: widgetConfig.type,
              props: { ...widgetConfig.props, formContext },
              definition: node.definition,
            });

            if (field) {
              acc = [
                ...acc,
                <React.Fragment key={node.name}>{field}</React.Fragment>,
              ];
            }
          }
        });

        if (parent) {
          const childAcc: JSX.Element[] = [];
          const keys: number[] = [];
          const row = uiSchema.map((node) => {
            if ("children" in node) {
              acc.forEach((item, key) => {
                if (item && item.key === `${node.name}-wrapper`) {
                  keys.push(key);
                }
              });
              return null;
            } else {
              const requiredField = isFieldRequired(
                (node.definition || node.schema.title || "") as string,
                requiredFieldPaths,
              );
              const widgetConfig = getFieldConfig({
                uiFieldObject: node,
                formSchema: schema,
                errors: errors ?? null,
                formData,
                requiredField,
              });

              return renderWidget({
                type: widgetConfig.type,
                props: { ...widgetConfig.props, formContext },
                definition: node.definition,
              });
            }
          });

          if (keys.length) {
            keys.forEach((key) => {
              childAcc.push(acc[key]);
              delete acc[key];
            });
            acc = [
              ...acc,
              wrapSection({
                label: parent.label,
                fieldName: parent.name,
                description: parent.description,
                tree: <>{childAcc}</>,
              }),
            ];
          } else {
            acc = [
              ...acc,
              wrapSection({
                label: parent.label,
                fieldName: parent.name,
                tree: <>{row}</>,
                description: parent.description,
              }),
            ];
          }
        }
      }
    };

    buildFormTree(uiSchema, null);
    return acc;
  } catch (e) {
    console.error(e);
    return (
      <Alert data-testid="alert" type="error" heading="Error" headingLevel="h4">
        Error rendering form
      </Alert>
    );
  }
};<|MERGE_RESOLUTION|>--- conflicted
+++ resolved
@@ -34,13 +34,6 @@
 }) => {
   try {
     let acc: JSX.Element[] = [];
-<<<<<<< HEAD
-    const formattedErrors = errors?.map((error) => {
-      error.field = error.field.replace("$.", "").replace(/\./g, "--");
-      return error;
-    });
-=======
->>>>>>> 0ee106c7
 
     const requiredFieldPaths = getRequiredProperties(schema);
 
