--- conflicted
+++ resolved
@@ -12,13 +12,6 @@
     field: {
       type: "object",
       properties: {
-<<<<<<< HEAD
-        type: { type: "string", enum: ["field"] },
-        schema: { $ref: "#/$defs/schema" },
-        definition: {
-          type: "string",
-          pattern: "^/(properties|\\$defs)(/[a-zA-Z0-9_]+)+$",
-=======
         type: {
           type: "string",
           enum: ["field", "multiField"],
@@ -41,7 +34,6 @@
               },
             },
           ],
->>>>>>> 905575b4
         },
         widget: {
           type: "string",
@@ -51,15 +43,12 @@
             "TextArea",
             "Radio",
             "Select",
-<<<<<<< HEAD
             "Attachment",
             "AttachmentArray",
-=======
             "Budget424a",
             "Budget424aSectionB",
             "Budget424aSectionA",
             "Budget424aTotalBudgetSummary",
->>>>>>> 905575b4
           ],
         },
         attachmentType: { type: "string" },
