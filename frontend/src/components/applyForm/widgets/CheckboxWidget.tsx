--- conflicted
+++ resolved
@@ -28,7 +28,7 @@
   onBlur = () => ({}),
   onFocus = () => ({}),
 }: UswdsWidgetProps<T, S, F>) {
-  const hasError = rawErrors.length > 0 ? true : undefined;
+  const error = rawErrors.length > 0 ? true : undefined;
 
   const description = options?.description ?? schema.description;
   const labelType = getLabelTypeFromOptions(
@@ -40,7 +40,7 @@
     "") as string;
 
   // Match radio pattern: input points to the label+desc block (and error) explicitly
-  const describedby = hasError ? `error-for-${id}` : `label-for-${id}`;
+  const describedby = error ? `error-for-${id}` : `label-for-${id}`;
 
   const label =
     required || Boolean(description) ? (
@@ -77,14 +77,10 @@
   );
 
   return (
-<<<<<<< HEAD
-    <FormGroup error={hasError} key={`form-group__checkbox--${id}`}>
-=======
     <FormGroup error={error} key={`form-group__checkbox--${id}`}>
       {error && (
         <FieldErrors fieldName={id} rawErrors={rawErrors as string[]} />
       )}
->>>>>>> 0ee106c7
       <Checkbox
         id={id}
         name={id}
