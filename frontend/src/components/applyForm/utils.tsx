--- conflicted
+++ resolved
@@ -1,13 +1,10 @@
 import { RJSFSchema } from "@rjsf/utils";
-<<<<<<< HEAD
-import { get as getPointer } from "json-pointer";
-import { JSONSchema7, JSONSchema7Definition } from "json-schema";
-import { filter, get, set } from "lodash";
-import merge from "lodash/merge";
-=======
+// import { get as getPointer } from "json-pointer";
+// import { JSONSchema7, JSONSchema7Definition } from "json-schema";
+// import { filter, get, set } from "lodash";
+// import merge from "lodash/merge";
 import { get as getSchemaObjectFromPointer } from "json-pointer";
 import { filter, get, isArray, isNumber, isString } from "lodash";
->>>>>>> 905575b4
 import { getSimpleTranslationsSync } from "src/i18n/getMessagesSync";
 import {
   ApplicationFormDetail,
@@ -25,12 +22,9 @@
   UswdsWidgetProps,
   WidgetTypes,
 } from "./types";
-<<<<<<< HEAD
 import FileUploadWidget from "./widgets/AttachmentUploadWidget";
-=======
 import Budget424aSectionA from "./widgets/budget/Budget424aSectionA";
 import Budget424aSectionB from "./widgets/budget/Budget424aSectionB";
->>>>>>> 905575b4
 import CheckboxWidget from "./widgets/CheckboxWidget";
 import { FieldsetWidget } from "./widgets/FieldsetWidget";
 import AttachmentArrayWidget from "./widgets/MultipleAttachmentUploadWidget";
@@ -220,26 +214,9 @@
 }): WidgetTypes => {
   const { widget } = uiFieldObject;
   if (widget) return widget;
-<<<<<<< HEAD
-
-  if (fieldSchema.type === "string" && fieldSchema.format === "uuid") {
-    return "Attachment";
-  }
-
-  if (fieldSchema.type === "array" && fieldSchema.items) {
-    const item = Array.isArray(fieldSchema.items)
-      ? fieldSchema.items[0]
-      : fieldSchema.items;
-
-    if (
-      typeof item === "object" &&
-      item !== null &&
-      item.type === "string" &&
-      item.format === "uuid"
-    ) {
-      return "AttachmentArray";
-    }
-=======
+
+  // if (fieldSchema.type === "string" && fieldSchema.format === "uuid") {
+  //   return "Attachment";
   if (fieldSchema.enum?.length) {
     return "Select";
   } else if (fieldSchema.type === "boolean") {
@@ -248,7 +225,21 @@
     return "TextArea";
   } else if (fieldSchema.type === "array") {
     return "Select";
->>>>>>> 905575b4
+  }
+
+  if (fieldSchema.type === "array" && fieldSchema.items) {
+    const item = Array.isArray(fieldSchema.items)
+      ? fieldSchema.items[0]
+      : fieldSchema.items;
+
+    if (
+      typeof item === "object" &&
+      item !== null &&
+      item.type === "string" &&
+      item.format === "uuid"
+    ) {
+      return "AttachmentArray";
+    }
   }
 
   if (fieldSchema.enum?.length) return "Select";
@@ -258,23 +249,21 @@
   return "Text";
 };
 
-<<<<<<< HEAD
-export const getFieldSchema = (
-  schema: RJSFSchema,
-  field: UiSchemaField,
-): RJSFSchema => {
-  const base = field.definition
-    ? ((getSchemaObjectFromPointer(schema, field.definition) as
-        | RJSFSchema
-        | undefined) ?? {})
-    : {};
-
-  const result = {
-    ...base,
-    ...(field.schema ?? {}),
-  } as RJSFSchema;
-  return result;
-=======
+// export const getFieldSchema = (
+//   schema: RJSFSchema,
+//   field: UiSchemaField,
+// ): RJSFSchema => {
+//   const base = field.definition
+//     ? ((getSchemaObjectFromPointer(schema, field.definition) as
+//         | RJSFSchema
+//         | undefined) ?? {})
+//     : {};
+
+//   const result = {
+//     ...base,
+//     ...(field.schema ?? {}),
+//   } as RJSFSchema;
+//   return result;
 // either schema or definition is required, and schema fields take precedence
 export const getFieldSchema = ({
   definition,
@@ -294,7 +283,6 @@
     return getByPointer(formSchema, definition) as RJSFSchema;
   }
   return schema as RJSFSchema;
->>>>>>> 905575b4
 };
 
 export const getNameFromDef = ({
@@ -343,11 +331,9 @@
   Radio: (widgetProps: UswdsWidgetProps) => RadioWidget(widgetProps),
   Select: (widgetProps: UswdsWidgetProps) => SelectWidget(widgetProps),
   Checkbox: (widgetProps: UswdsWidgetProps) => CheckboxWidget(widgetProps),
-<<<<<<< HEAD
   Attachment: (widgetProps: UswdsWidgetProps) => FileUploadWidget(widgetProps),
   AttachmentArray: (widgetProps: UswdsWidgetProps) =>
     AttachmentArrayWidget(widgetProps),
-=======
   Budget424aSectionA: (widgetProps: UswdsWidgetProps) =>
     Budget424aSectionA(widgetProps),
   Budget424aSectionB: (widgetProps: UswdsWidgetProps) =>
@@ -375,7 +361,6 @@
 // nested and conditionally required fields are required
 const isFieldRequired = (fieldName: string, formSchema: RJSFSchema) => {
   return (formSchema.required ?? []).includes(fieldName);
->>>>>>> 905575b4
 };
 
 export const buildField = ({
@@ -389,17 +374,15 @@
   formData: object;
   uiFieldObject: UiSchemaField;
 }) => {
-<<<<<<< HEAD
-  const { definition, schema } = uiFieldObject;
-  const fieldSchema = getFieldSchema(formSchema, uiFieldObject);
-
-  const name = definition
-    ? definition
-        .replace(/^\/properties\//, "") // remove leading prefix
-        .replace(/\/properties\//g, ".") // flatten additional nested levels
-        .replace(/\//g, ".") // convert any leftover slashes
-    : (schema?.title || fieldSchema?.title || "untitled").replace(/\s/g, "-");
-=======
+  // const { definition, schema } = uiFieldObject;
+  // const fieldSchema = getFieldSchema(formSchema, uiFieldObject);
+
+  // const name = definition
+  //   ? definition
+  //       .replace(/^\/properties\//, "") // remove leading prefix
+  //       .replace(/\/properties\//g, ".") // flatten additional nested levels
+  //       .replace(/\//g, ".") // convert any leftover slashes
+  //   : (schema?.title || fieldSchema?.title || "untitled").replace(/\s/g, "-");
   const { definition, schema, type: fieldType } = uiFieldObject;
 
   let fieldSchema = {} as RJSFSchema;
@@ -460,7 +443,6 @@
   }
 
   // should filter and match warnings to field earlier in the process
->>>>>>> 905575b4
 
   const type = determineFieldType({ uiFieldObject, fieldSchema });
 
@@ -500,12 +482,9 @@
   return widgetComponents[type]({
     id: name,
     disabled,
-<<<<<<< HEAD
-    required: isRequired,
-=======
+    // required: isRequired,
     // required: (formSchema.required ?? []).includes(name),
     required: isFieldRequired(name, formSchema),
->>>>>>> 905575b4
     minLength: fieldSchema?.minLength ? fieldSchema.minLength : undefined,
     maxLength: fieldSchema?.maxLength ? fieldSchema.maxLength : undefined,
     label: fieldSchema?.title ?? name.replace(/_/g, " "),
@@ -588,41 +567,29 @@
   );
 };
 
-<<<<<<< HEAD
 // filters, orders, and nests the form data to match the form schema
-export const shapeFormData = <T extends object>(
-  formData: FormData,
-  formSchema: RJSFSchema,
-): T => {
-  const filteredData = Object.fromEntries(
-    Array.from(formData.keys())
-      .filter((key) => !key.startsWith("$ACTION_"))
-      .map((key) => {
-        const allValues = formData.getAll(key);
-        const value = allValues.length > 1 ? allValues : formData.get(key);
-
-        // Strip empty arrays or empty strings
-        if (
-          (Array.isArray(value) && value.length === 0) ||
-          value === "" ||
-          value === null
-        ) {
-          return [key, undefined];
-        }
-
-        return [key, value];
-      }),
-  );
-
-  const shaped: Record<string, any> = {};
-
-  // Reconstruct nested structure from dotted keys
-  Object.entries(filteredData).forEach(([key, value]) => {
-    set(shaped, key, value);
-  });
-
-  return shaped as T;
-=======
+// export const shapeFormData = <T extends object>(
+//   formData: FormData,
+//   formSchema: RJSFSchema,
+// ): T => {
+//   const filteredData = Object.fromEntries(
+//     Array.from(formData.keys())
+//       .filter((key) => !key.startsWith("$ACTION_"))
+//       .map((key) => {
+//         const allValues = formData.getAll(key);
+//         const value = allValues.length > 1 ? allValues : formData.get(key);
+
+//         // Strip empty arrays or empty strings
+//         if (
+//           (Array.isArray(value) && value.length === 0) ||
+//           value === "" ||
+//           value === null
+//         ) {
+//           return [key, undefined];
+//         }
+
+//         return [key, value];
+//       }),
 const isBasicallyAnObject = (mightBeAnObject: unknown): boolean => {
   return (
     !!mightBeAnObject &&
@@ -632,6 +599,14 @@
   );
 };
 
+  // const shaped: Record<string, any> = {};
+
+  // // Reconstruct nested structure from dotted keys
+  // Object.entries(filteredData).forEach(([key, value]) => {
+  //   set(shaped, key, value);
+  // });
+
+  // return shaped as T;
 // if a nested field contains no defined items, remove it from the data
 // this may not be necessary, as JSON.stringify probably does the same thing
 export const pruneEmptyNestedFields = (structuredFormData: object): object => {
@@ -692,7 +667,6 @@
     },
     [] as Array<Record<string, unknown>>,
   );
->>>>>>> 905575b4
 };
 
 // the application detail contains an empty array for the form response if no
