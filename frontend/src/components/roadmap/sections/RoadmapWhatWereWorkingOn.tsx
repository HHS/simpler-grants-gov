--- conflicted
+++ resolved
@@ -24,37 +24,20 @@
               <h3>
                 {t(`contentItems.${contentRowsIdx}.${contentRowItemIdx}.title`)}
               </h3>
-<<<<<<< HEAD
               {t.rich(
                 `contentItems.${contentRowsIdx}.${contentRowItemIdx}.content`,
                 {
                   p: (chunks) => (
                     <p className="font-sans-2xs">{chunks}</p>
                   ),
-                  linkGithub3045: gitHubLinkForIssue(3045),
-                  linkGithub2875: gitHubLinkForIssue(2875),
-                  linkGithub2640: gitHubLinkForIssue(2640),
-                  linkGithub3348: gitHubLinkForIssue(3348),
+                  linkGithub4571: gitHubLinkForIssue(4571),
+                  linkGithub4577: gitHubLinkForIssue(4577),
+                  linkGithub4572: gitHubLinkForIssue(4572),
+                  linkGithub4575: gitHubLinkForIssue(4575),
+                  linkGithub4576: gitHubLinkForIssue(4576),
+                  linkGithub4579: gitHubLinkForIssue(4579),
                 },
               )}
-=======
-              <div className="font-sans-xs margin-top-1 line-height-sans-4">
-                {t.rich(
-                  `contentItems.${contentRowsIdx}.${contentRowItemIdx}.content`,
-                  {
-                    p: (chunks) => (
-                      <p className=" font-sans-xs margin-y-05">{chunks}</p>
-                    ),
-                    linkGithub4571: gitHubLinkForIssue(4571),
-                    linkGithub4577: gitHubLinkForIssue(4577),
-                    linkGithub4572: gitHubLinkForIssue(4572),
-                    linkGithub4575: gitHubLinkForIssue(4575),
-                    linkGithub4576: gitHubLinkForIssue(4576),
-                    linkGithub4579: gitHubLinkForIssue(4579),
-                  },
-                )}
-              </div>
->>>>>>> 4314815e
             </div>
           ))}
         </div>
