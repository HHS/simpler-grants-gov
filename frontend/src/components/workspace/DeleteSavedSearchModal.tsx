--- conflicted
+++ resolved
@@ -1,12 +1,22 @@
 "use client";
 
+import {
+  RefObject,
+  useCallback,
+  useMemo,
+  useRef,
+  useState,
+} from "react";
+
+import { useTranslations } from "next-intl";
+import { useRouter } from "next/navigation";
+import Loading from "src/components/Loading";
+import SimplerAlert from "src/components/SimplerAlert";
+import { USWDSIcon } from "src/components/USWDSIcon";
 import { useClientFetch } from "src/hooks/useClientFetch";
 import { useIsSSR } from "src/hooks/useIsSSR";
 import { useUser } from "src/services/auth/useUser";
 
-import { useTranslations } from "next-intl";
-import { useRouter } from "next/navigation";
-import { RefObject, useCallback, useMemo, useRef, useState } from "react";
 import {
   Button,
   Modal,
@@ -15,10 +25,6 @@
   ModalRef,
   ModalToggleButton,
 } from "@trussworks/react-uswds";
-
-import Loading from "src/components/Loading";
-import SimplerAlert from "src/components/SimplerAlert";
-import { USWDSIcon } from "src/components/USWDSIcon";
 
 function SuccessContent({
   modalRef,
@@ -94,11 +100,7 @@
       .finally(() => {
         setLoading(false);
       });
-<<<<<<< HEAD
-  }, [clientFetch, user?.token, replaceQueryParams, savedSearchId]);
-=======
   }, [user?.token, savedSearchId, router, clientFetch]);
->>>>>>> 2d43bb2f
 
   const onClose = useCallback(() => {
     setUpdated(false);
