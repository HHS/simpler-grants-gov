import { getSession } from "src/services/auth/session";
import { getOrganizationUsers } from "src/services/fetch/fetchers/organizationsFetcher";
import { UserDetail } from "src/types/userTypes";

import { useTranslations } from "next-intl";
import { getTranslations } from "next-intl/server";
import Link from "next/link";
import { Alert, Table } from "@trussworks/react-uswds";

import ServerErrorAlert from "src/components/ServerErrorAlert";
import { USWDSIcon } from "src/components/USWDSIcon";

export const OrganizationRosterSkeleton = ({
  organizationId,
}: {
  organizationId: string;
}) => {
  const t = useTranslations("OrganizationDetail.rosterTable");
  return (
    <>
      <OrganizationRosterInfo organizationId={organizationId} />
      <Table className="width-full overflow-wrap simpler-application-forms-table">
        <thead>
          <tr>
            <th scope="col" className="bg-base-lightest padding-y-205">
              {t("headings.email")}
            </th>
            <th scope="col" className="bg-base-lightest padding-y-205">
              {t("headings.name")}
            </th>
            <th scope="col" className="bg-base-lightest padding-y-205">
              {t("headings.roles")}
            </th>
          </tr>
        </thead>
        <tbody>
          <OrganizationUserRow
            email="Loading"
            user_id="0"
            first_name="Loading"
            last_name="Loading"
            key="suspended"
          />
        </tbody>
      </Table>
    </>
  );
};

const OrganizationUserRow = ({
  email,
  first_name,
  last_name,
  roles,
}: UserDetail) => {
  const fullName = first_name && last_name ? `${first_name} ${last_name}` : "";
  const roleNames = roles?.reduce(
    (joined, { role_name }, index) =>
      joined + `${index > 0 ? ", " : ""}${role_name}`,
    "",
  );
  return (
    <tr>
      <td>{email}</td>
      <td>{fullName}</td>
      <td>{roleNames}</td>
    </tr>
  );
};

const OrganizationRosterInfo = ({
  organizationId,
}: {
  organizationId: string;
}) => {
  const t = useTranslations("OrganizationDetail.rosterTable");
  return (
    <div className="margin-y-5">
      <h3>{t("title")}</h3>
      <div>
        {t("explanation")} {t("manageUsersExplanation")}{" "}
        <Link
<<<<<<< HEAD
          href={`/user/organization/${organizationId}/manage-users`}
          className="usa-button usa-button--secondary float-right"
        >
          <USWDSIcon name="people" />
          Manage Users
=======
          href={`/organization/${organizationId}/manage-users`}
          className="usa-button usa-button--secondary float-right"
        >
          <USWDSIcon name="people" />
          {t("manageUsersCTA")}
>>>>>>> 0491ab94
        </Link>
      </div>
    </div>
  );
};

export const OrganizationRoster = async ({
  organizationId,
}: {
  organizationId: string;
}) => {
  const t = await getTranslations("OrganizationDetail.rosterTable");
  const session = await getSession();
  if (!session?.token) {
    return (
      <Alert headingLevel="h3" type="error">
        not logged in
      </Alert>
    );
  }

  let organizationUsers;
  try {
    organizationUsers = await getOrganizationUsers(
      session.token,
      organizationId,
    );
  } catch (e) {
    console.error(e);
    return <ServerErrorAlert />;
  }

  if (organizationUsers?.length) {
    return (
      <>
        <OrganizationRosterInfo organizationId={organizationId} />
        <Table className="width-full overflow-wrap simpler-application-forms-table">
          <thead>
            <tr>
              <th scope="col" className="bg-base-lightest padding-y-205">
                {t("headings.email")}
              </th>
              <th scope="col" className="bg-base-lightest padding-y-205">
                {t("headings.name")}
              </th>
              <th scope="col" className="bg-base-lightest padding-y-205">
                {t("headings.roles")}
              </th>
            </tr>
          </thead>
          <tbody>
            {organizationUsers.map((props: UserDetail) => (
              <OrganizationUserRow {...props} key={props.email} />
            ))}
          </tbody>
        </Table>
      </>
    );
  }
};<|MERGE_RESOLUTION|>--- conflicted
+++ resolved
@@ -80,19 +80,11 @@
       <div>
         {t("explanation")} {t("manageUsersExplanation")}{" "}
         <Link
-<<<<<<< HEAD
-          href={`/user/organization/${organizationId}/manage-users`}
-          className="usa-button usa-button--secondary float-right"
-        >
-          <USWDSIcon name="people" />
-          Manage Users
-=======
           href={`/organization/${organizationId}/manage-users`}
           className="usa-button usa-button--secondary float-right"
         >
           <USWDSIcon name="people" />
           {t("manageUsersCTA")}
->>>>>>> 0491ab94
         </Link>
       </div>
     </div>
