import { useClientFetch } from "src/hooks/useClientFetch";
import { ApplicationFormDetail } from "src/types/applicationResponseTypes";
import { CompetitionForms } from "src/types/competitionsResponseTypes";

import { useTranslations } from "next-intl";
import Link from "next/link";
import { useRouter } from "next/navigation";
import { useState } from "react";
import { Table } from "@trussworks/react-uswds";

import { FormValidationWarning } from "src/components/applyForm/types";
import RadioWidget from "src/components/applyForm/widgets/RadioWidget";
import { USWDSIcon } from "src/components/USWDSIcon";

export const selectApplicationFormsByRequired = ({
  applicationForms,
  forms,
  required,
}: {
  applicationForms: ApplicationFormDetail[];
  forms: CompetitionForms;
  required: boolean;
}): ApplicationFormDetail[] => {
  const filteredFormIds = forms
    .filter((form) => form.is_required === required)
    .map((form) => form.form.form_id);

  return applicationForms.filter((form) =>
    filteredFormIds.includes(form.form_id),
  );
};

const selectApplicationForm = ({
  applicationForms,
  formId,
}: {
  applicationForms: ApplicationFormDetail[];
  formId: string;
}) => {
  return applicationForms
    ? applicationForms.find(
        (applicationForm) => applicationForm.form_id === formId,
      )
    : null;
};

export const ApplicationFormsTable = ({
  applicationForms,
  applicationId,
  forms,
  errors = null,
}: {
  applicationForms: ApplicationFormDetail[];
  applicationId: string;
  forms: CompetitionForms;
  errors?: FormValidationWarning[] | null;
}) => {
  const requiredForms = selectApplicationFormsByRequired({
    applicationForms,
    forms,
    required: true,
  });
  const conditionalRequiredForms = selectApplicationFormsByRequired({
    applicationForms,
    forms,
    required: false,
  });
  const t = useTranslations("Application.competitionFormTable");

  return (
    <>
      <h3>{t("requiredForms")}</h3>
      <ApplicationTable
        forms={forms}
        applicationForms={requiredForms}
        applicationId={applicationId}
        formsAreOptional={false}
      />
      {conditionalRequiredForms.length > 0 && (
        <>
          <h3>{t("conditionalForms")}</h3>
          <p>{t("conditionalFormsDescription")}</p>
          <ApplicationTable
            forms={forms}
            applicationForms={conditionalRequiredForms}
            applicationId={applicationId}
            formsAreOptional={true}
            errors={errors}
          />
        </>
      )}
    </>
  );
};

const selectApplicationFormById = ({
  forms,
  formId,
}: {
  forms: CompetitionForms;
  formId: string;
}) => {
  return forms.find((form) => form.form.form_id === formId);
};

const ApplicationTableColumnError = ({
  errorMessage,
}: {
  errorMessage: string;
}) => {
  return (
    <div className="display-flex flex-align-center margin-top-1">
      <USWDSIcon
        name="error_outline"
        className="text-error usa-icon--size-3 margin-right-05"
      />
      <p className={"font-sans-3xs margin-top-0"}>{errorMessage}</p>
    </div>
  );
};

const ApplicationTable = ({
  applicationForms,
  applicationId,
  forms,
  formsAreOptional = false,
  errors = null,
}: {
  applicationForms: ApplicationFormDetail[];
  applicationId: string;
  forms: CompetitionForms;
  formsAreOptional: boolean;
  errors?: FormValidationWarning[] | null;
}) => {
  const t = useTranslations("Application.competitionFormTable");
  const formIdsWithErrors = errors ? errors.map((item) => item.value) : [];

  /**
   * This function returns errors under the form link column only in the conditional forms table
   * and when there are relevant validation errors after submission.
   */
  const getFormLinkErrors = (form: ApplicationFormDetail) =>
    formsAreOptional &&
    errors &&
    formIdsWithErrors.includes(form.application_form_id) && (
      <ApplicationTableColumnError
        errorMessage={t("includeFormInApplicationSubmissionIncompleteMessage")}
      />
    );

  return (
    <Table className="width-full overflow-wrap simpler-application-forms-table">
      <thead>
        <tr>
          <th scope="col" className="bg-base-lightest padding-y-205">
<<<<<<< HEAD
            {t("status")}
          </th>
          {formsAreOptional && (
            <th scope="col" className="bg-base-lightest padding-y-205">
              {t.rich("includeFormInApplicationSubmission", {
                br: () => <br />,
              })}
            </th>
          )}
          <th scope="col" className="bg-base-lightest padding-y-205">
=======
>>>>>>> c243633d
            {t("form")}
          </th>
          <th scope="col" className="bg-base-lightest padding-y-205">
            {t("instructions")}
          </th>
          <th scope="col" className="bg-base-lightest padding-y-205">
            {t("updated")}
          </th>
          <th scope="col" className="bg-base-lightest padding-y-205">
            {t("updatedBy")}
          </th>
        </tr>
      </thead>
      <tbody>
        {applicationForms.map((form, index) => (
          <tr key={index} id={`form-${form.application_form_id}`}>
<<<<<<< HEAD
            <td data-label={t("status")}>
              <CompetitionStatus
                applicationForms={applicationForms}
                formId={form.form_id}
              />
            </td>
            {formsAreOptional && (
              <td data-label={t("includeFormInApplicationSubmissionDataLabel")}>
                <IncludeFormInSubmissionRadio
                  applicationId={applicationId}
                  formId={form.form_id}
                  includeFormInApplicationSubmission={
                    form.is_included_in_submission
                  }
                />
              </td>
            )}
=======
>>>>>>> c243633d
            <td data-label={t("form")}>
              <FormLink
                formId={form.form_id}
                forms={forms}
                applicationId={applicationId}
                appFormId={form.application_form_id}
              />
<<<<<<< HEAD
              {getFormLinkErrors(form)}
=======
              <CompetitionStatus
                applicationForms={applicationForms}
                formId={form.form_id}
              />
>>>>>>> c243633d
            </td>
            <td data-label={t("instructions")}>
              <InstructionsLink
                forms={forms}
                formId={form.form_id}
                text={t("downloadInstructions")}
                unavailableText={t("attachmentUnavailable")}
              />
            </td>
            <td data-label={t("updated")}>
              <div> -- </div>
            </td>
            <td data-label={t("updatedBy")}>
              <div> -- </div>
            </td>
          </tr>
        ))}
      </tbody>
    </Table>
  );
};

const CompetitionStatus = ({
  formId,
  applicationForms,
}: {
  applicationForms: ApplicationFormDetail[];
  formId: string;
}) => {
  const t = useTranslations("Application.competitionFormTable.statuses");
  const applicationForm = selectApplicationForm({ formId, applicationForms });

  if (applicationForm?.application_form_status === "in_progress") {
    return (
      <div className="display-flex flex-align-center text-italic">
        <USWDSIcon
          name="error_outline"
          className="margin-right-1 usa-icon--size-3 icon-active"
        />
        {t("in_progress")}
      </div>
    );
  } else if (applicationForm?.application_form_status === "complete") {
    return (
      <div className="display-flex flex-align-center text-italic">
        <USWDSIcon
          name="check_circle_outline"
          className="text-primary margin-right-1 usa-icon--size-3 icon-active"
        />
        {t("complete")}
      </div>
    );
  } else {
    return <>-</>;
  }
};

const InstructionsLink = ({
  formId,
  forms,
  text,
  unavailableText,
}: {
  formId: string;
  forms: CompetitionForms;
  text: string;
  unavailableText: string;
}) => {
  const form = selectApplicationFormById({
    forms,
    formId,
  });
  const instructions = form?.form.form_instruction;
  const downloadPath = instructions?.download_path || null;
  return (
    <>
      {downloadPath ? (
        <Link
          className="display-flex flex-align-center font-sans-2xs"
          href={downloadPath}
        >
          <USWDSIcon name="save_alt" className="margin-right-05" />
          {text}
        </Link>
      ) : (
        <>{unavailableText}</>
      )}
    </>
  );
};

const FormLink = ({
  formId,
  forms,
  applicationId,
  appFormId,
}: {
  formId: string;
  forms: CompetitionForms;
  applicationId: string;
  appFormId: string;
}) => {
  const form = selectApplicationFormById({
    forms,
    formId,
  });
  const formName = form?.form.form_name;

  return (
    <>
      {formName && (
        <Link
          className="text-bold"
          href={`/workspace/applications/application/${applicationId}/form/${appFormId}`}
        >
          {formName}
        </Link>
      )}
    </>
  );
};

export const IncludeFormInSubmissionRadio = ({
  applicationId,
  formId,
  includeFormInApplicationSubmission,
}: {
  applicationId: string;
  formId: string;
  includeFormInApplicationSubmission?: boolean | null;
}) => {
  const router = useRouter();
  const { clientFetch } = useClientFetch<{
    is_included_in_submission: boolean;
  }>("Error submitting update include form in application submission");
  const [includeFormInSubmission, setIncludeFormInSubmission] = useState<
    boolean | null
  >(includeFormInApplicationSubmission ?? null);
  const [loading, setLoading] = useState<boolean>(false);

  const handleChange = (value: string | unknown) => {
    const newValue = value === "Yes";
    setIncludeFormInSubmission(newValue); // eagerly set state.
    setLoading(true);
    clientFetch(`/api/applications/${applicationId}/forms/${formId}`, {
      method: "PUT",
      body: JSON.stringify({
        is_included_in_submission: newValue,
      }),
    })
      .then(({ is_included_in_submission }) => {
        if (is_included_in_submission === undefined) {
          throw new Error(
            "Error updating form to be included in submission. Value undefined",
          );
        }
      })
      .catch((err) => {
        // We will fall back to false on any errors to prevent blocking user workflows.
        setIncludeFormInSubmission(false);
        console.error(err);
      })
      .finally(() => {
        setLoading(false);
        router.refresh();
      });
  };

  let radioValue = null;
  if (includeFormInSubmission) {
    radioValue = "Yes";
  } else if (includeFormInSubmission === false) {
    radioValue = "No";
  }

  return (
    <RadioWidget
      id={"include-form-in-application-submission-radio"}
      schema={{ enum: ["Yes", "No"] }}
      value={radioValue}
      options={{
        disabled: loading,
      }}
      updateOnInput={true}
      onChange={handleChange}
    />
  );
};<|MERGE_RESOLUTION|>--- conflicted
+++ resolved
@@ -152,10 +152,6 @@
     <Table className="width-full overflow-wrap simpler-application-forms-table">
       <thead>
         <tr>
-          <th scope="col" className="bg-base-lightest padding-y-205">
-<<<<<<< HEAD
-            {t("status")}
-          </th>
           {formsAreOptional && (
             <th scope="col" className="bg-base-lightest padding-y-205">
               {t.rich("includeFormInApplicationSubmission", {
@@ -164,8 +160,6 @@
             </th>
           )}
           <th scope="col" className="bg-base-lightest padding-y-205">
-=======
->>>>>>> c243633d
             {t("form")}
           </th>
           <th scope="col" className="bg-base-lightest padding-y-205">
@@ -182,13 +176,6 @@
       <tbody>
         {applicationForms.map((form, index) => (
           <tr key={index} id={`form-${form.application_form_id}`}>
-<<<<<<< HEAD
-            <td data-label={t("status")}>
-              <CompetitionStatus
-                applicationForms={applicationForms}
-                formId={form.form_id}
-              />
-            </td>
             {formsAreOptional && (
               <td data-label={t("includeFormInApplicationSubmissionDataLabel")}>
                 <IncludeFormInSubmissionRadio
@@ -200,8 +187,6 @@
                 />
               </td>
             )}
-=======
->>>>>>> c243633d
             <td data-label={t("form")}>
               <FormLink
                 formId={form.form_id}
@@ -209,14 +194,7 @@
                 applicationId={applicationId}
                 appFormId={form.application_form_id}
               />
-<<<<<<< HEAD
               {getFormLinkErrors(form)}
-=======
-              <CompetitionStatus
-                applicationForms={applicationForms}
-                formId={form.form_id}
-              />
->>>>>>> c243633d
             </td>
             <td data-label={t("instructions")}>
               <InstructionsLink
