"use client";
import {
  Suspense,
  useCallback,
  useEffect,
  useMemo,
  useState,
} from "react";

import {
  Suspense,
  useCallback,
  useEffect,
  useMemo,
  useState,
} from "react";

import clsx from "clsx";
<<<<<<< HEAD
=======
import { noop } from "lodash";
>>>>>>> 2d43bb2f
import { useTranslations } from "next-intl";
import Image from "next/image";
import Link from "next/link";
import { usePathname } from "next/navigation";
import GrantsLogo from "public/img/grants-logo.svg";
import { USWDSIcon } from "src/components/USWDSIcon";
import { useFeatureFlags } from "src/hooks/useFeatureFlags";
import { useSnackbar } from "src/hooks/useSnackbar";
import { useUser } from "src/services/auth/useUser";
import { IndexType } from "src/types/generalTypes";
import {
  isCurrentPath,
  isExternalLink,
} from "src/utils/generalUtils";

import {
  GovBanner,
  Header as USWDSHeader,
<<<<<<< HEAD
=======
  Menu,
  NavDropDownButton,
>>>>>>> 2d43bb2f
  NavMenuButton,
  PrimaryNav,
  Title,
} from "@trussworks/react-uswds";

import NavDropdown from "./NavDropdown";
import { RouteChangeWatcher } from "./RouteChangeWatcher";
import { UserControl } from "./user/UserControl";

type PrimaryLink = {
  text?: string;
  href?: string;
  children?: PrimaryLink[];
};

type Props = {
  locale?: string;
};

const homeRegexp = /^\/(?:e[ns])?$/;

const NavLink = ({
  href = "",
  classes,
  onClick,
  text,
}: {
  href?: string;
  classes?: string;
  onClick: () => void;
  text: string;
}) => {
  let iconBtnClass, linkTarget;

  if (isExternalLink(href)) {
    iconBtnClass = "icon-btn";
    linkTarget = "_blank";
  }

  return (
    <Link href={href} key={href} className={classes} target={linkTarget}>
      <div onClick={onClick} className={iconBtnClass}>
        {text}
        {isExternalLink(href) && (
          <USWDSIcon name="launch" className="usa-icon--size-2" />
        )}
      </div>
    </Link>
  );
};

const wikiLink = "https://wiki.simpler.grants.gov/";
const forumLink = "https://simplergrants.discourse.group/";

const NavLinks = ({
  mobileExpanded,
  onToggleMobileNav,
}: {
  mobileExpanded: boolean;
  onToggleMobileNav: () => void;
}) => {
  const t = useTranslations("Header.navLinks");
  const path = usePathname();
  const getSearchLink = useCallback(
    (onSearch: boolean) => {
      return {
        text: t("search"),
        href: onSearch ? "/search?refresh=true" : "/search",
      };
    },
    [t],
  );
  const { user } = useUser();
  const { checkFeatureFlag } = useFeatureFlags();
  const showSavedSearch = checkFeatureFlag("savedSearchesOn");
  const showSavedOpportunities = checkFeatureFlag("savedOpportunitiesOn");

  const navLinkList = useMemo(() => {
    const anonymousNavLinks: PrimaryLink[] = [
      { text: t("home"), href: "/" },
      getSearchLink(path.includes("/search")),
<<<<<<< HEAD
      {
        text: t("about"),
        children: [
          { text: t("vision"), href: "/vision" },
          { text: t("roadmap"), href: "/roadmap" },
        ],
      },
      {
        text: t("community"),
        children: [
          { text: t("subscribe"), href: "/subscribe" },
          { text: t("events"), href: "/events" },
          { text: t("wiki"), href: wikiLink },
          { text: t("forum"), href: forumLink },
        ],
      },
=======
      { text: t("about"), children:[
          { text: t("vision"), href: "/vision" },
          { text: t("roadmap"), href: "/roadmap" }
      ]},
      { text: t("subscribe"), href: "/subscribe" },
>>>>>>> 2d43bb2f
    ];
    if (!user?.token || (!showSavedOpportunities && !showSavedSearch)) {
      return anonymousNavLinks;
    }

    const workspaceSubNavs = [];
    if (showSavedOpportunities) {
      workspaceSubNavs.push({
        text: t("savedGrants"),
        href: "/saved-grants",
      });
    }
    if (showSavedSearch) {
      workspaceSubNavs.push({
        text: t("savedSearches"),
        href: "/saved-search-queries",
      });
    }

    return anonymousNavLinks.toSpliced(anonymousNavLinks.length, 0, {
      text: t("workspace"),
      children: workspaceSubNavs,
    });
  }, [t, path, getSearchLink, user, showSavedOpportunities, showSavedSearch]);

  const getCurrentNavItemIndex = useCallback(
    (currentPath: string): number => {
      // handle base case of home page separately
      if (currentPath.match(homeRegexp)) {
        return 0;
      }
      const index = navLinkList.slice(1).findIndex(({ href, children }) => {
        if (!href) {
          if (!children?.length) {
            return false;
          }
          // mark as current if any child page is active
          return children.some((child) => {
            return child?.href && isCurrentPath(child.href, currentPath);
          });
        } else {
          return isCurrentPath(href, currentPath);
        }
      });
      // account for home path as default / not found
      return index === -1 ? index : index + 1;
    },
    [navLinkList],
  );

  const [currentNavItemIndex, setCurrentNavItemIndex] = useState<number>(
    getCurrentNavItemIndex(path),
  );
  const [activeNavDropdownIndex, setActiveNavDropdownIndex] =
    useState<IndexType>(null);

  useEffect(() => {
    setCurrentNavItemIndex(getCurrentNavItemIndex(path));
  }, [path, getCurrentNavItemIndex]);

  const closeMobileNav = useCallback(() => {
    if (mobileExpanded) {
      onToggleMobileNav();
    }
  }, [mobileExpanded, onToggleMobileNav]);

  const closeDropdownAndMobileNav = useCallback(() => {
    setActiveNavDropdownIndex(null);
    closeMobileNav();
  }, [closeMobileNav]);

  const navItems = useMemo(() => {
    return navLinkList.map((link: PrimaryLink, index: number) => {
      if (!link.text) {
        return <></>;
      }
      if (link.children) {
        const items = link.children.map((childLink) => {
          if (!childLink.text) {
            return <></>;
          }
          return (
            <NavLink
              href={childLink.href}
              key={childLink.href}
              onClick={closeDropdownAndMobileNav}
              text={childLink.text}
            />
          );
        });
        return (
<<<<<<< HEAD
          <NavDropdown
            key={link.href}
            activeNavDropdownIndex={activeNavDropdownIndex}
            index={index}
            isCurrent={currentNavItemIndex === index}
            linkText={link.text}
            menuItems={items}
            setActiveNavDropdownIndex={setActiveNavDropdownIndex}
          />
=======
          <>
            <NavDropDownButton
              label={link.text}
              menuId={link.text}
              isOpen={secondaryNavOpen}
              onClick={(e) => {
                if (!secondaryNavOpen) {
                  setSecondaryNavOpen(true);
                  e.stopPropagation();
                  requestAnimationFrame(() =>
                    document.addEventListener(
                      "click",
                      () => {
                        setSecondaryNavOpen(false);
                      },
                      { once: true },
                    ),
                  );
                }
              }}
              onToggle={noop}
              className={clsx({
                "usa-current": currentNavItemIndex === index,
                "simpler-subnav-open": secondaryNavOpen,
              })}
            />
            <Menu
              id={link.text}
              items={items}
              isOpen={secondaryNavOpen}
              className="margin-top-05"
            />
          </>
>>>>>>> 2d43bb2f
        );
      }
      return (
        <NavLink
          href={link.href}
          key={link.href}
          onClick={() => {
            closeMobileNav;
            setActiveNavDropdownIndex(null);
          }}
          text={link.text}
          classes={clsx({
            "usa-nav__link": true,
            "usa-current": currentNavItemIndex === index,
          })}
        />
      );
    });
  }, [
<<<<<<< HEAD
    activeNavDropdownIndex,
    closeDropdownAndMobileNav,
    currentNavItemIndex,
    navLinkList,
    setActiveNavDropdownIndex,
=======
    navLinkList,
    currentNavItemIndex,
    secondaryNavOpen,
    setSecondaryNavOpen,
    closeMobileNav,
>>>>>>> 2d43bb2f
  ]);

  return (
    <PrimaryNav
      items={navItems}
      mobileExpanded={mobileExpanded}
      onToggleMobileNav={onToggleMobileNav}
    ></PrimaryNav>
  );
};

const Header = ({ locale }: Props) => {
  const t = useTranslations("Header");
  const [isMobileNavExpanded, setIsMobileNavExpanded] =
    useState<boolean>(false);

  const { hasBeenLoggedOut, resetHasBeenLoggedOut } = useUser();
  const { showSnackbar, Snackbar, hideSnackbar, snackbarIsVisible } =
    useSnackbar();

  useEffect(() => {
    if (hasBeenLoggedOut) {
      showSnackbar(-1);
      resetHasBeenLoggedOut();
    }
  }, [hasBeenLoggedOut, showSnackbar, resetHasBeenLoggedOut]);

  const closeMenuOnEscape = useCallback((event: KeyboardEvent) => {
    if (event.key === "Escape") {
      setIsMobileNavExpanded(false);
    }
  }, []);

  useEffect(() => {
    if (isMobileNavExpanded) {
      document.addEventListener("keyup", closeMenuOnEscape);
    }
    return () => {
      document.removeEventListener("keyup", closeMenuOnEscape);
    };
  }, [isMobileNavExpanded, closeMenuOnEscape]);

  const { checkFeatureFlag } = useFeatureFlags();
  const showLoginLink = checkFeatureFlag("authOn");
  const language = locale && locale.match("/^es/") ? "spanish" : "english";

  const handleMobileNavToggle = () => {
    setIsMobileNavExpanded(!isMobileNavExpanded);
  };

  return (
    <>
      <Suspense>
        <RouteChangeWatcher />
      </Suspense>
      <div
        className={clsx({
          "usa-overlay": true,
          "desktop:display-none": true,
          "is-visible": isMobileNavExpanded,
        })}
        onClick={() => {
          if (isMobileNavExpanded) {
            setIsMobileNavExpanded(false);
          }
        }}
      />
      <GovBanner language={language} />
      <USWDSHeader
        basic={true}
        className="desktop:position-sticky top-0 desktop:z-500 bg-white border-bottom-2px border-primary-vivid"
      >
        <div className="usa-nav-container display-flex flex-justify">
          <div className="usa-navbar border-bottom-0">
            <Title className="margin-y-2">
              <div className="display-flex flex-align-center">
                <Link href="/" className="position-relative">
                  <Image
                    alt={t("title")}
                    src={GrantsLogo as string}
                    className="height-4 display-block position-relative desktop:height-auto"
                    unoptimized
                    priority
                    fill
                  />
                </Link>
              </div>
            </Title>
          </div>
          <div className="usa-navbar order-last desktop:display-none">
            <NavMenuButton
              onClick={handleMobileNavToggle}
              label={t("navLinks.menuToggle")}
              className="usa-menu-btn"
            />
          </div>
          {!!showLoginLink && (
            <div className="usa-nav__primary margin-top-0 padding-bottom-05 text-no-wrap desktop:order-last margin-left-auto desktop:height-auto height-6">
              <UserControl />
            </div>
          )}
          <NavLinks
            mobileExpanded={isMobileNavExpanded}
            onToggleMobileNav={handleMobileNavToggle}
          />
        </div>
      </USWDSHeader>
      <Snackbar close={hideSnackbar} isVisible={snackbarIsVisible}>
        {t("tokenExpired")}
      </Snackbar>
    </>
  );
};

export default Header;<|MERGE_RESOLUTION|>--- conflicted
+++ resolved
@@ -7,19 +7,7 @@
   useState,
 } from "react";
 
-import {
-  Suspense,
-  useCallback,
-  useEffect,
-  useMemo,
-  useState,
-} from "react";
-
 import clsx from "clsx";
-<<<<<<< HEAD
-=======
-import { noop } from "lodash";
->>>>>>> 2d43bb2f
 import { useTranslations } from "next-intl";
 import Image from "next/image";
 import Link from "next/link";
@@ -38,11 +26,6 @@
 import {
   GovBanner,
   Header as USWDSHeader,
-<<<<<<< HEAD
-=======
-  Menu,
-  NavDropDownButton,
->>>>>>> 2d43bb2f
   NavMenuButton,
   PrimaryNav,
   Title,
@@ -124,7 +107,6 @@
     const anonymousNavLinks: PrimaryLink[] = [
       { text: t("home"), href: "/" },
       getSearchLink(path.includes("/search")),
-<<<<<<< HEAD
       {
         text: t("about"),
         children: [
@@ -141,13 +123,6 @@
           { text: t("forum"), href: forumLink },
         ],
       },
-=======
-      { text: t("about"), children:[
-          { text: t("vision"), href: "/vision" },
-          { text: t("roadmap"), href: "/roadmap" }
-      ]},
-      { text: t("subscribe"), href: "/subscribe" },
->>>>>>> 2d43bb2f
     ];
     if (!user?.token || (!showSavedOpportunities && !showSavedSearch)) {
       return anonymousNavLinks;
@@ -239,7 +214,6 @@
           );
         });
         return (
-<<<<<<< HEAD
           <NavDropdown
             key={link.href}
             activeNavDropdownIndex={activeNavDropdownIndex}
@@ -249,41 +223,6 @@
             menuItems={items}
             setActiveNavDropdownIndex={setActiveNavDropdownIndex}
           />
-=======
-          <>
-            <NavDropDownButton
-              label={link.text}
-              menuId={link.text}
-              isOpen={secondaryNavOpen}
-              onClick={(e) => {
-                if (!secondaryNavOpen) {
-                  setSecondaryNavOpen(true);
-                  e.stopPropagation();
-                  requestAnimationFrame(() =>
-                    document.addEventListener(
-                      "click",
-                      () => {
-                        setSecondaryNavOpen(false);
-                      },
-                      { once: true },
-                    ),
-                  );
-                }
-              }}
-              onToggle={noop}
-              className={clsx({
-                "usa-current": currentNavItemIndex === index,
-                "simpler-subnav-open": secondaryNavOpen,
-              })}
-            />
-            <Menu
-              id={link.text}
-              items={items}
-              isOpen={secondaryNavOpen}
-              className="margin-top-05"
-            />
-          </>
->>>>>>> 2d43bb2f
         );
       }
       return (
@@ -303,19 +242,14 @@
       );
     });
   }, [
-<<<<<<< HEAD
     activeNavDropdownIndex,
     closeDropdownAndMobileNav,
     currentNavItemIndex,
     navLinkList,
     setActiveNavDropdownIndex,
-=======
     navLinkList,
     currentNavItemIndex,
-    secondaryNavOpen,
-    setSecondaryNavOpen,
     closeMobileNav,
->>>>>>> 2d43bb2f
   ]);
 
   return (
