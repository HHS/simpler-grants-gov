--- conflicted
+++ resolved
@@ -19,14 +19,11 @@
 import { useUser } from "src/services/auth/useUser";
 import { isCurrentPath } from "src/utils/generalUtils";
 
-<<<<<<< HEAD
-=======
 import { useTranslations } from "next-intl";
 import Image from "next/image";
 import Link from "next/link";
 import { usePathname } from "next/navigation";
 import { Suspense, useCallback, useEffect, useMemo, useState } from "react";
->>>>>>> 1d8f5cee
 import {
   GovBanner,
   Header as USWDSHeader,
@@ -35,11 +32,9 @@
   Title,
 } from "@trussworks/react-uswds";
 
-<<<<<<< HEAD
 import NavDropdown from "./NavDropdown";
-=======
+
 import { RouteChangeWatcher } from "./RouteChangeWatcher";
->>>>>>> 1d8f5cee
 import { UserControl } from "./user/UserControl";
 
 type PrimaryLink = {
