"use client";

import clsx from "clsx";
import { assetPath } from "src/utils/assetPath";

import { useTranslations } from "next-intl";
import Link from "next/link";
import { usePathname } from "next/navigation";
import { useCallback, useEffect, useMemo, useState } from "react";
import {
  GovBanner,
  NavMenuButton,
  PrimaryNav,
  Title,
  Header as USWDSHeader,
} from "@trussworks/react-uswds";

type PrimaryLink = {
  text?: string;
  href?: string;
};

type Props = {
  logoPath?: string;
  locale?: string;
};

const NavLinks = ({
  mobileExpanded,
  onToggleMobileNav,
}: {
  mobileExpanded: boolean;
  onToggleMobileNav: () => void;
}) => {
  const t = useTranslations("Header");
  const path = usePathname();

  const getSearchLink = useCallback(
    (onSearch: boolean) => {
      return {
        text: t("nav_link_search"),
        href: onSearch ? "/search?refresh=true" : "/search",
      };
    },
    [t],
  );

  const navLinkList = useMemo(() => {
    return [
      { text: t("nav_link_home"), href: "/" },
      getSearchLink(path.includes("/search")),
      { text: t("nav_link_process"), href: "/process" },
      { text: t("nav_link_research"), href: "/research" },
      { text: t("nav_link_subscribe"), href: "/subscribe" },
    ];
  }, [t, path, getSearchLink]);

  const navItems = useMemo(() => {
    return navLinkList.map((link: PrimaryLink) => {
      if (!link.text || !link.href) {
        return <></>;
      }
      return (
        <Link href={link.href} key={link.href}>
          <div
            onClick={() => {
              if (mobileExpanded) {
                onToggleMobileNav();
              }
            }}
          >
            {link.text}
          </div>
        </Link>
      );
    });
  }, [navLinkList, mobileExpanded, onToggleMobileNav]);

  return (
    <PrimaryNav
      items={navItems}
      mobileExpanded={mobileExpanded}
      onToggleMobileNav={onToggleMobileNav}
    ></PrimaryNav>
  );
};

const Header = ({ logoPath, locale }: Props) => {
  const t = useTranslations("Header");
  const [isMobileNavExpanded, setIsMobileNavExpanded] =
    useState<boolean>(false);

  const closeMenuOnEscape = useCallback((event: KeyboardEvent) => {
    if (event.key === "Escape") {
      setIsMobileNavExpanded(false);
    }
  }, []);

  useEffect(() => {
    if (isMobileNavExpanded) {
      document.addEventListener("keyup", closeMenuOnEscape);
    }
    return () => {
      document.removeEventListener("keyup", closeMenuOnEscape);
    };
  }, [isMobileNavExpanded, closeMenuOnEscape]);

  const language = locale && locale.match("/^es/") ? "spanish" : "english";

  const handleMobileNavToggle = () => {
    setIsMobileNavExpanded(!isMobileNavExpanded);
  };
<<<<<<< HEAD
  const language = locale && locale.match("/^es/") ? "spanish" : "english";
  const title =
    usePathname() === "/" ? t("title") : <Link href="/">{t("title")}</Link>;
=======
>>>>>>> a711b0d8

  return (
    <>
      <div
        className={clsx({
          "usa-overlay": true,
          "desktop:display-none": true,
          "is-visible": isMobileNavExpanded,
        })}
        onClick={() => {
          if (isMobileNavExpanded) {
            setIsMobileNavExpanded(false);
          }
        }}
      />
      <GovBanner language={language} />
      <USWDSHeader basic={true}>
        <div className="usa-nav-container">
          <div className="usa-navbar">
            <Title className="desktop:margin-top-2">
              <div className="display-flex flex-align-center">
                {logoPath && (
                  <span className="margin-right-1">
                    <img
                      className="width-3 desktop:width-5 text-bottom margin-right-05"
                      src={assetPath(logoPath)}
                      alt="Site logo"
                    />
                  </span>
                )}
                <span className="font-sans-lg flex-fill">{title}</span>
              </div>
            </Title>
            <NavMenuButton
              onClick={handleMobileNavToggle}
              label={t("nav_menu_toggle")}
            />
          </div>
          <NavLinks
            mobileExpanded={isMobileNavExpanded}
            onToggleMobileNav={handleMobileNavToggle}
          />
        </div>
      </USWDSHeader>
    </>
  );
};

export default Header;<|MERGE_RESOLUTION|>--- conflicted
+++ resolved
@@ -110,12 +110,9 @@
   const handleMobileNavToggle = () => {
     setIsMobileNavExpanded(!isMobileNavExpanded);
   };
-<<<<<<< HEAD
-  const language = locale && locale.match("/^es/") ? "spanish" : "english";
+
   const title =
     usePathname() === "/" ? t("title") : <Link href="/">{t("title")}</Link>;
-=======
->>>>>>> a711b0d8
 
   return (
     <>
