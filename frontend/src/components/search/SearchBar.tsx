--- conflicted
+++ resolved
@@ -1,17 +1,6 @@
 import React, { useState } from "react";
 
 import { useSearchParamUpdater } from "../../hooks/useSearchParamUpdater";
-<<<<<<< HEAD
-
-export default function SearchBar() {
-  const [inputValue, setInputValue] = useState<string>("");
-  const { updateQueryParams } = useSearchParamUpdater();
-
-  const handleSubmit = () => {
-    updateQueryParams(inputValue, "query");
-  };
-
-=======
 
 interface SearchBarProps {
   initialQuery: string;
@@ -25,7 +14,6 @@
     updateQueryParams(inputValue, "query");
   };
 
->>>>>>> 5d50bc40
   return (
     <div className="usa-search usa-search--big" role="search">
       <label className="usa-sr-only" htmlFor="search-field">
