"use client";

import { Pagination } from "@trussworks/react-uswds";
import { useFormStatus } from "react-dom";

export enum PaginationPosition {
  Top = "topPagination",
  Bottom = "bottomPagination",
}

interface SearchPaginationProps {
  showHiddenInput?: boolean; // Only one of the two SearchPagination should have this set
  totalPages: number;
  page: number;
  handlePageChange: (handlePage: number) => void; // managed in useSearchFormState
  paginationRef?: React.RefObject<HTMLInputElement>; // managed in useSearchFormState
<<<<<<< HEAD
  searchResultsLength: number;
=======
  position: PaginationPosition;
>>>>>>> ab271f2e
}

const MAX_SLOTS = 5;

export default function SearchPagination({
  showHiddenInput,
  totalPages,
  page,
  handlePageChange,
  paginationRef,
<<<<<<< HEAD
  searchResultsLength,
}: SearchPaginationProps) {
  if (searchResultsLength < 1) {
    return null;
  }

=======
  position,
}: SearchPaginationProps) {
  const { pending } = useFormStatus();

  if (pending && position === PaginationPosition.Bottom) {
    return null;
  }
>>>>>>> ab271f2e
  return (
    <>
      {showHiddenInput === true && (
        // Allows us to pass a value to server action when updating results
        <input
          type="hidden"
          name="currentPage"
          ref={paginationRef}
          value={page}
          data-testid="hiddenCurrentPage"
        />
      )}
      <Pagination
        pathname="/search"
        totalPages={totalPages}
        currentPage={page}
        maxSlots={MAX_SLOTS}
        onClickNext={() => handlePageChange(page + 1)}
        onClickPrevious={() => handlePageChange(page - 1)}
        onClickPageNumber={(event, page) => handlePageChange(page)}
      />
    </>
  );
}<|MERGE_RESOLUTION|>--- conflicted
+++ resolved
@@ -14,11 +14,7 @@
   page: number;
   handlePageChange: (handlePage: number) => void; // managed in useSearchFormState
   paginationRef?: React.RefObject<HTMLInputElement>; // managed in useSearchFormState
-<<<<<<< HEAD
-  searchResultsLength: number;
-=======
   position: PaginationPosition;
->>>>>>> ab271f2e
 }
 
 const MAX_SLOTS = 5;
@@ -29,14 +25,6 @@
   page,
   handlePageChange,
   paginationRef,
-<<<<<<< HEAD
-  searchResultsLength,
-}: SearchPaginationProps) {
-  if (searchResultsLength < 1) {
-    return null;
-  }
-
-=======
   position,
 }: SearchPaginationProps) {
   const { pending } = useFormStatus();
@@ -44,7 +32,6 @@
   if (pending && position === PaginationPosition.Bottom) {
     return null;
   }
->>>>>>> ab271f2e
   return (
     <>
       {showHiddenInput === true && (
