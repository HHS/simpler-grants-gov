--- conflicted
+++ resolved
@@ -26,7 +26,6 @@
   return (await response.json()) as ApplicationStartApiResponse;
 };
 
-<<<<<<< HEAD
 export const updateApplicationDetails = async (
   applicationId: string,
   token: string,
@@ -42,7 +41,8 @@
   });
 
   return (await response.json()) as ApplicationDetailApiResponse;
-=======
+}
+
 export const handleSubmitApplication = async (
   applicationId: string,
   token: string,
@@ -57,7 +57,6 @@
   });
 
   return (await response.json()) as ApplicationSubmitApiResponse;
->>>>>>> 4a50953d
 };
 
 export const getApplicationDetails = async (
