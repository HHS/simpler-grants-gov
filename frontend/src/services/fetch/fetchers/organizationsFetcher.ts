import { UnauthorizedError } from "src/errors";
import { getSession } from "src/services/auth/session";
import { Organization } from "src/types/applicationResponseTypes";
import { OrganizationInviteRecord } from "src/types/organizationTypes";
import {
  OrganizationInvitationStatus,
  OrganizationPendingInvitation,
  UserDetail,
  UserRole,
} from "src/types/userTypes";
<<<<<<< HEAD
import { getBackendMessage } from "src/utils/apiUtils";
=======
import { throwOnApiError } from "src/utils/apiUtils";
>>>>>>> 809b1c7d

import { fetchOrganizationWithMethod, fetchUserWithMethod } from "./fetchers";

export const getOrganizationDetails = async (
  organizationId: string,
): Promise<Organization> => {
  const session = await getSession();
  if (!session || !session.token) {
    throw new UnauthorizedError("No active session");
  }
  const ssgToken = {
    "X-SGG-Token": session.token,
  };
  const resp = await fetchOrganizationWithMethod("GET")({
    subPath: organizationId,
    additionalHeaders: ssgToken,
  });
  const json = (await resp.json()) as { data: Organization };
  return json.data;
};

export const getUserOrganizations = async (
  token: string,
  userId: string,
): Promise<Organization[]> => {
  const ssgToken = {
    "X-SGG-Token": token,
  };
  const resp = await fetchUserWithMethod("GET")({
    subPath: `${userId}/organizations`,
    additionalHeaders: ssgToken,
  });
  const json = (await resp.json()) as { data: Organization[] };
  return json.data;
};

export const getOrganizationUsers = async (
  organizationId: string,
): Promise<UserDetail[]> => {
  const session = await getSession();

  if (!session || !session.token) {
    throw new UnauthorizedError("No active session");
  }

  const ssgToken = {
    "X-SGG-Token": session.token,
  };
  const resp = await fetchOrganizationWithMethod("POST")({
    subPath: `${organizationId}/users`,
    additionalHeaders: ssgToken,
  });

  const json = (await resp.json()) as { data: UserDetail[] };

  // Sort by email, this will be temp until we get the results from the backend with sorting applied
  const sorted = [...json.data].sort((first, second) => {
    const a = (first.email ?? "").toLowerCase();
    const b = (second.email ?? "").toLowerCase();
    if (a < b) return -1;
    if (a > b) return 1;
    return 0;
  });

  return sorted;
};

export const getOrganizationRoles = async (
  organizationId: string,
): Promise<UserRole[]> => {
  const session = await getSession();

  if (!session || !session.token) {
    throw new UnauthorizedError("No active session");
  }

  const ssgToken = {
    "X-SGG-Token": session.token,
  };
  const resp = await fetchOrganizationWithMethod("POST")({
    subPath: `${organizationId}/roles/list`,
    additionalHeaders: ssgToken,
  });
  const json = (await resp.json()) as { data: UserRole[] };
  return json.data;
};

export const inviteUserToOrganization = async (
  token: string,
  requestData: {
    organizationId: string;
    roleId: string[];
    email: string;
  },
): Promise<OrganizationInviteRecord> => {
  const { organizationId, roleId, email } = requestData;
  const ssgToken = {
    "X-SGG-Token": token,
  };
  const response = await fetchOrganizationWithMethod("POST")({
    subPath: `${organizationId}/invitations`,
    additionalHeaders: ssgToken,
    body: {
      invitee_email: email,
      role_ids: roleId,
    },
  });
  const json = (await response.json()) as { data: OrganizationInviteRecord };
  return json.data;
};

export const getOrganizationPendingInvitations = async (
  organizationId: string,
): Promise<OrganizationPendingInvitation[]> => {
  const session = await getSession();

  if (!session || !session.token) {
    throw new UnauthorizedError("No active session");
  }

  const ssgToken = {
    "X-SGG-Token": session.token,
  };
  const response = await fetchOrganizationWithMethod("POST")({
    subPath: `${organizationId}/invitations/list`,
    additionalHeaders: ssgToken,
    body: {
      filters: {
        status: {
          one_of: [OrganizationInvitationStatus.Pending],
        },
      },
    },
  });

  const json = (await response.json()) as {
    data: OrganizationPendingInvitation[];
  };

  // Sort by email, this will be temp until we get the results from the backend with sorting applied
  const sorted = [...json.data].sort((first, second) => {
    const a = (first.invitee_email ?? "").toLowerCase();
    const b = (second.invitee_email ?? "").toLowerCase();
    if (a < b) return -1;
    if (a > b) return 1;
    return 0;
  });

  return sorted;
};

export const updateOrganizationUserRoles = async (
  organizationId: string,
  userId: string,
  roleIds: string[],
): Promise<UserDetail> => {
  const session = await getSession();

  if (!session || !session.token) {
    throw new UnauthorizedError("No active session");
  }

  const resp = await fetchOrganizationWithMethod("PUT")({
    subPath: `${organizationId}/users/${userId}`,
    additionalHeaders: { "X-SGG-TOKEN": session.token },
    body: { role_ids: roleIds },
  });

  if (!resp.ok) {
<<<<<<< HEAD
    let backendMessage: string | undefined;

    try {
      const body: unknown = await resp.json();
      backendMessage = getBackendMessage(body);
    } catch {
      console.warn("Failed to parse error body when updating org user roles");
    }

    if (resp.status === 401) {
      throw new UnauthorizedError(
        backendMessage ?? "No active session for updating user roles.",
      );
    }

    const error = new Error(
      `updateOrganizationUserRoles failed with status ${resp.status}${
        backendMessage ? `: ${backendMessage}` : ""
      }`,
    );

    (error as { status?: number }).status = resp.status;

    throw error;
=======
    await throwOnApiError(resp, {
      operationName: "updateOrganizationUserRoles",
      unauthorizedMessage: "No active session for updating user roles.",
    });
  }

  const json = (await resp.json()) as { data: UserDetail };
  return json.data;
};

export const removeOrganizationUser = async (
  organizationId: string,
  userId: string,
): Promise<UserDetail> => {
  const session = await getSession();

  if (!session || !session.token) {
    throw new UnauthorizedError("No active session");
  }

  const resp = await fetchOrganizationWithMethod("DELETE")({
    subPath: `${organizationId}/users/${userId}`,
    additionalHeaders: { "X-SGG-TOKEN": session.token },
  });

  if (!resp.ok) {
    await throwOnApiError(resp, {
      operationName: "removeOrganizationUser",
      unauthorizedMessage: "No active session for removing users.",
    });
>>>>>>> 809b1c7d
  }

  const json = (await resp.json()) as { data: UserDetail };
  return json.data;
};<|MERGE_RESOLUTION|>--- conflicted
+++ resolved
@@ -8,11 +8,7 @@
   UserDetail,
   UserRole,
 } from "src/types/userTypes";
-<<<<<<< HEAD
-import { getBackendMessage } from "src/utils/apiUtils";
-=======
 import { throwOnApiError } from "src/utils/apiUtils";
->>>>>>> 809b1c7d
 
 import { fetchOrganizationWithMethod, fetchUserWithMethod } from "./fetchers";
 
@@ -182,32 +178,6 @@
   });
 
   if (!resp.ok) {
-<<<<<<< HEAD
-    let backendMessage: string | undefined;
-
-    try {
-      const body: unknown = await resp.json();
-      backendMessage = getBackendMessage(body);
-    } catch {
-      console.warn("Failed to parse error body when updating org user roles");
-    }
-
-    if (resp.status === 401) {
-      throw new UnauthorizedError(
-        backendMessage ?? "No active session for updating user roles.",
-      );
-    }
-
-    const error = new Error(
-      `updateOrganizationUserRoles failed with status ${resp.status}${
-        backendMessage ? `: ${backendMessage}` : ""
-      }`,
-    );
-
-    (error as { status?: number }).status = resp.status;
-
-    throw error;
-=======
     await throwOnApiError(resp, {
       operationName: "updateOrganizationUserRoles",
       unauthorizedMessage: "No active session for updating user roles.",
@@ -238,7 +208,6 @@
       operationName: "removeOrganizationUser",
       unauthorizedMessage: "No active session for removing users.",
     });
->>>>>>> 809b1c7d
   }
 
   const json = (await resp.json()) as { data: UserDetail };
