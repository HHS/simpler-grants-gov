--- conflicted
+++ resolved
@@ -29,22 +29,11 @@
  */
 
 export class NetworkError extends Error {
-<<<<<<< HEAD
   constructor(error: unknown) {
-    const serializedData = JSON.stringify({
-      type: "NetworkError",
-      message: error instanceof Error ? error.message : "Unknown Error",
-=======
-  constructor(error: unknown, searchInputs?: QueryParamData) {
-    const serializedSearchInputs = searchInputs
-      ? convertSearchInputSetsToArrays(searchInputs)
-      : {};
     const message = error instanceof Error ? error.message : "Unknown Error";
     const cause = {
       type: "NetworkError",
-      searchInputs: serializedSearchInputs,
       message,
->>>>>>> 06a49d77
       status: 500,
     };
     super(message, { cause });
@@ -169,33 +158,6 @@
   constructor(message: string, details?: FrontendErrorDetails) {
     super(message, "ServiceUnavailableError", 503, details);
   }
-<<<<<<< HEAD
-}
-=======
-}
-
-type SearchInputsSimple = {
-  [key: string]: string[] | string | number | null | undefined;
-};
-
-function convertSearchInputSetsToArrays(
-  searchInputs: QueryParamData,
-): SearchInputsSimple {
-  return {
-    ...searchInputs,
-    status: searchInputs.status ? Array.from(searchInputs.status) : [],
-    fundingInstrument: searchInputs.fundingInstrument
-      ? Array.from(searchInputs.fundingInstrument)
-      : [],
-    eligibility: searchInputs.eligibility
-      ? Array.from(searchInputs.eligibility)
-      : [],
-    agency: searchInputs.agency ? Array.from(searchInputs.agency) : [],
-    category: searchInputs.category ? Array.from(searchInputs.category) : [],
-    query: searchInputs.query,
-    sortby: searchInputs.sortby,
-    page: searchInputs.page,
-  };
 }
 
 // Helper function to read error details
@@ -211,5 +173,4 @@
     message,
     cause: cause as FrontendErrorDetails,
   };
-};
->>>>>>> 06a49d77
+};