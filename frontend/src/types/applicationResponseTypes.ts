import { APIResponse } from "src/types/apiResponseTypes";

<<<<<<< HEAD
import { Attachment } from "./attachmentTypes";
=======
import { FormValidationWarning } from "src/components/applyForm/types";
>>>>>>> 797d8e35
import { Competition } from "./competitionsResponseTypes";

export interface ApplicationResponseDetail {
  [key: string]: string;
}

export enum Status {
  IN_PROGRESS = "in_progress",
  SUBMITTED = "submitted",
  ACCEPTED = "accepted",
}

interface SamGovEntity {
  expiration_date: string;
  legal_business_name: string;
  uei: string;
}

export interface Oranization {
  organization_id: string;
  sam_gov_entity: SamGovEntity;
}

export interface ApplicationFormDetail {
  application_form_id: string;
  application_form_status: "not_started" | "in_progress" | "complete";
  application_id: string;
  application_response: ApplicationResponseDetail;
  form_id: string;
}

export interface FormValidationWarnings {
  [applicationId: string]: FormValidationWarning;
}

export interface ApplicationDetail {
  application_attachments: Array<Attachment>;
  application_forms: Array<ApplicationFormDetail>;
  application_id: string;
  application_name: string;
  application_status: string;
  competition: Competition;
  form_validation_warnings?: FormValidationWarnings;
  organization: Oranization;
  users: {
    email: string;
    user_id: string;
  };
}

export interface ApplicationAttachmentUploadResponse extends APIResponse {
  data: {
    application_attachment_id: string;
  };
}

export interface ApplicationStartApiResponse extends APIResponse {
  data: {
    application_id: string;
  };
}

export interface ApplicationFormDetailApiResponse extends APIResponse {
  data: ApplicationFormDetail;
}

export interface ApplicationDetailApiResponse extends APIResponse {
  data: ApplicationDetail;
}<|MERGE_RESOLUTION|>--- conflicted
+++ resolved
@@ -1,10 +1,7 @@
 import { APIResponse } from "src/types/apiResponseTypes";
 
-<<<<<<< HEAD
 import { Attachment } from "./attachmentTypes";
-=======
 import { FormValidationWarning } from "src/components/applyForm/types";
->>>>>>> 797d8e35
 import { Competition } from "./competitionsResponseTypes";
 
 export interface ApplicationResponseDetail {
