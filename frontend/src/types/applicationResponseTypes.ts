--- conflicted
+++ resolved
@@ -26,19 +26,6 @@
   sam_gov_entity: SamGovEntity;
 }
 
-<<<<<<< HEAD
-export interface ApplicationFormDetail {
-  application_form_id: string;
-  application_form_status: "not_started" | "in_progress" | "complete";
-  application_id: string;
-  application_response: ApplicationResponseDetail;
-  form_id: string;
-  is_required: boolean;
-  is_included_in_submission?: boolean | null;
-}
-
-=======
->>>>>>> 178e0100
 export interface FormValidationWarnings {
   [applicationId: string]: FormValidationWarning;
 }
@@ -55,6 +42,8 @@
   form_id: string;
   form: FormDetail;
   application_name: string;
+  is_required: boolean;
+  is_included_in_submission?: boolean | null;
 }
 
 export interface ApplicationDetail {
