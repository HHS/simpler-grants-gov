export const messages = {
  Homepage: {
    pageTitle: "Let's build a simpler Grants.gov together",
    pageDescription:
      "Simpler.Grants.gov is our testing ground for the next generation of Grants.gov. With your help, we're setting a new standard for transparency and usability in government services. ",
    githubLink: "Follow on GitHub",
    sections: {
      experimental: {
        title: "Test out our experimental features",
        canDoHeader: "Tell us what's working (and what's not)",
        canDoSubHeader: "What you can do now",
        canDoParagraph:
          "Search real Grants.gov data here on Simpler.Grants.gov. Our search aims to deliver closer matches to your keywords and filters. We also redesigned the results and opportunity listings to make them easier to navigate and read.",
        tryLink: "Try the new simpler search",
        cantDoHeader: "What you can't do quite yet",
        cantDoParagraph:
          "For now, you need to visit Grants.gov to access more advanced features like applying. We're working to bring the application process to this website soon. In the meantime, follow our roadmap to stay updated on our progress.",
        iconSections: [
          {
            description:
              "We're excited to hear from you to learn how we can improve.",
            http: "mailto:simpler@grants.gov",
            iconName: "build",
            link: "Contact us at simpler@grants.gov",
            title: "Send us your feedback and suggestions.",
          },
          {
            description:
              "Our newsletter delivers the latest news straight to your inbox.",
            http: "/subscribe",
            iconName: "mail",
            link: "Subscribe to our newsletter",
            title: "Be the first to hear about new features.",
          },
        ],
      },
      building: {
        title: "Building <span>with</span> you, not <span>for</span> you",
        paragraphs: [
          "Transparency is the foundation of good government. That's why we're committed to sharing our process and working in the open.",
          "All of our code is open-source and the roadmap is public. We welcome everyone to collaborate with us on the vision and details of every feature we build.",
        ],
      },
      involved: {
        title: "More ways to get involved",
        technicalTitle: "Contribute your technical expertise",
        technicalDescription:
          "We're always excited to welcome new open source developers to our community.",
        technicalLink: "Learn how to contribute code",
        participateTitle: "Participate in user research",
        participateDescription:
          "Be a part of the design process by taking part in usability tests and interviews.",
        participateLink: "Sign up to participate in future studies",
        discourseLink: "Chat on the Discourse forum",
      },
    },
  },
  Events: {
    pageTitle: "Events | Simpler.Grants.gov",
    pageDescription:
      "From new developments to upcoming opportunities, we want you to be a part of the journey.",
    header: "Events",
    upcoming: {
      title: "Upcoming Events",
      startDate: "Begins March 10, 2025",
      header: "Spring 2025 Collaborative Coding Challenge",
      description:
        "The next Simpler.Grants.gov Coding Challenge gives participants an opportunity to showcase their creativity and coding capabilities while competing for awards from our $4,000 prize pool.",
      link: "Sign up to participate",
    },
    demo: {
      title: "Simpler.Grants.gov Big Demo",
      description:
        "Three times a year, the Simpler.Grants.gov team hosts a public demonstration of our newest features and functionality.  These virtual sessions highlight our progress, share user research insights, and showcase community engagement efforts. ",
      watch: "Watch recordings of past Big Demos",
      watchLink: "January 15, 2025",
    },
    codingChallenge: {
      title: "Collaborative Coding Challenge",
      descriptionP1:
        "The Simpler.Grants.gov Collaborative Coding Challenge is an entirely virtual interactive event attended by members of the public, government, stakeholders, and our internal development team.",
      descriptionP2:
        "Small teams of external developers, designers, and researchers pitch a proposal to solve a problem with the strongest of them added to the product roadmap.",
      link: "Read about the Spring 2025 Coding Challenge",
    },
  },
  BetaAlert: {
    alertTitle:
      "This site is a work in progress, with new features and updates based on your feedback.",
    alert:
      "Search for grants here. To use more advanced features or to apply, go to <LinkToGrants>Grants.gov</LinkToGrants>.",
  },
  OpportunityListing: {
    pageTitle: "Opportunity Listing",
    metaDescription:
      "Read detailed information about this funding opportunity.",
    saveButton: {
      save: "Save",
      saved: "Saved",
      loading: "Updating",
    },
    saveMessage: {
      save: "This opportunity was saved to <linkSavedOpportunities>Saved opportunities</linkSavedOpportunities>.",
      unsave: "This opportunity was unsaved.",
      errorSave: "Error saving. Please try again.",
      errorUnsave: "Error undoing save. Please try again.",
    },
    saveloginModal: {
      button: "Sign in with Login.gov",
      close: "Cancel",
      description:
        "You'll be redirected to Login.gov to sign in or create an account. Then, you'll return to Simpler.Grants.gov as a signed-in user.",
      help: "Use your Login.gov account to sign in to Simpler.Grants.gov. Don't have an account? You can create one.",
      title: "Sign in to save this opportunity",
    },
    startApplicationModal: {
      startApplicationButtonText: "Start new application",
      cancelButtonText: "Cancel",
      error: "Error starting the application. Please try again.",
      login: "Sign in to work on the application",
      loggedOut:
        "You must be logged in to proceed. Please login and start your application again.",
      requiredText: "All fields are required.",
      saveButtonText: "Save",
      title: "Start a new application",
      ineligibleTitle:
        "It looks like you're not eligible to start a new application through this site",
      applyingFor: "Applying for: ",
      fields: {
        name: {
          label: "Name of this application",
          description:
            "Create a unique and descriptive application filing name so it is easy for you and the granting agency to track.",
          validationError: "Enter a filing name. You can change this later.",
        },
        organizationSelect: {
          label: "Who's applying?",
          default: "-Select-",
          notListed: "My organization isn't listed",
          validationError:
            "Select an organization. If yours isn't listed, you'll need to apply through Grants.gov.",
        },
      },
      description: {
        organizationIntro:
          "This opportunity is part of a pilot program. To apply through Simpler.Grants.gov, you must:",
        applyingForOrg:
          "Be applying on behalf of an organization (individual applications aren't accepted at this time)",
        poc: "Be the EBiz POC (Electronic Business Point of Contact) for your organization",
        uei: "Have a valid UEI (a Unique Entity ID <link>registered through SAM.gov</link>)",
        ineligibleGoToGrants:
          "If you believe this is an error or prefer not to participate in this pilot, we recommend applying through <link>Grants.gov</link>.",
        goToGrants:
          "If you prefer not to participate in this pilot, we recommend applying through <link>Grants.gov</link>.",
        pilotGoToGrants:
          "This opportunity is part of a pilot program. If you prefer not to participate in this pilot, we recommend applying through <link>Grants.gov</link>.",
        organizationIndividualIntro:
          "You can apply as an individual or organization. To apply as part of an organization you must:",
      },
    },
    intro: {
      agency: "Agency: ",
      assistanceListings: "Assistance Listings:",
      lastUpdated: "Last Updated: ",
      versionHistory: "View version history on Grants.gov",
    },
    description: {
      title: "Description",
      eligibility: "Eligibility",
      eligibleApplicants: "Eligible applicants",
      additionalInfo: "Additional information",
      contactInfo: "Grantor contact information",
      contactDescription: "Description",
      email: "Email",
      showDescription: "Show full description",
      hideSummaryDescription: "Hide full description",
      jumpToDocuments: "Jump to all documents",
      zipDownload: "Download all",
    },
    documents: {
      title: "Documents",
      tableColDescription: "Description",
      tableColFileName: "File name",
      tableColLastUpdated: "Last updated",
      type: {
        fundingDetails: "Funding Details",
        other: "Other",
      },
      noDocuments: "No documents are currently available.",
    },
    awardInfo: {
      yes: "Yes",
      no: "No",
      programFunding: "Program Funding",
      expectedAwards: "Expected awards",
      awardCeiling: "Award Maximum",
      awardFloor: "Award Minimum",
      opportunityNumber: "Funding opportunity number",
      costSharing: "Cost sharing or matching requirement",
      fundingInstrument: "Funding instrument type",
      opportunityCategory: "Opportunity Category",
      opportunityCategoryExplanation: "Opportunity Category Explanation",
      fundingActivity: "Category of Funding Activity",
      categoryExplanation: "Category Explanation",
    },
    history: {
      history: "History",
      postedDate: "Posted date",
      forecastPostedDate: "Forecast posted date",
      closingDate: "Original closing date for applications",
      archiveDate: "Archive date",
      forecastedAwardDate: "Estimated Award Date",
      forecastedPostDate: "Estimated Post Date",
      forecastedCloseDate: "Estimated Application Due Date",
      forecastedCloseDateDescription: "Estimated Due Date Description",
      forecastedCloseDateDescriptionNotAvailable: "Not available",
      forecastedProjectStartDate: "Estimated Project Start Date",
      forecastedLastUpdated: "Last Updated Date",
      fiscalYear: "Fiscal Year",

      version: "Version",
    },
    link: {
      title: "Link to additional information",
    },
    statusWidget: {
      archived: "Archived: ",
      closed: "Closed: ",
      closing: "Closing: ",
      forecasted: "Forecasted",
    },
    cta: {
      applyTitle: "Application process",
      applyContent:
        "This site is a work in progress. Go to www.grants.gov to apply, track application status, and subscribe to updates.",
      buttonContent: "View on Grants.gov",
    },
    genericErrorCta: "Please try refreshing the page.",
  },
  Application: {
    title: "Application",
    submissionValidationError: {
      title: "Your application could not be submitted",
      description:
        "All required fields or attachments in required forms must be completed or uploaded.",
      incompleteForm: "is incomplete. Answer all required questions to submit.",
      notStartedForm: "has not been started. Complete the form to submit.",
      missingIncludeInSubmission:
        'Select Yes or No for "Submit with application?" column in Conditionally-Required Forms section.',
    },
    submissionError: {
      title: "Your application could not be submitted",
      description:
        "<p>There was a technical problem on our end. Please try again.</p><p>If the problem persists, contact <email-link>simpler@grants.gov</email-link>.</p>",
    },
    submissionSuccess: {
      title: "Your application has been submitted",
      description:
        "The awarding agency will review and process it independently of Grants.gov. Once they receive your application, they will manage all further updates. Grants.gov won't have access to the status of your award.",
    },
    information: {
      applicant: "Applicant",
      applicantTypeIndividual: "Individual",
      applicationDownloadInstructions: "Download application instructions",
      applicationDownloadInstructionsLabel: "Instructions",
      specialInstructionsLabel: "Special instructions",
      specialInstructions: "No longer accepting applications",
      statusLabel: "Status",
      statusInProgress: "In progress",
      statusSubmitted: "Submitted",
      statusAccepted: "Accepted",
      uei: "UEI",
      renewal: "Renewal",
      closeDate: "Close date",
      closed: "Closed",
      status: "Status",
      submit: "Submit application",
      editApplicationFilingNameModal: {
        buttonText: "Edit filing name",
        title: "Change application filing name",
        label: "Application filing name",
        appliedFor: "Applying for: ",
        fieldRequirements: "All fields are required.",
        helperText:
          "Create a unique and descriptive name for this application so it's easy for you to track. You can change it up until the application is submitted.",
        buttonAction: "Save",
        buttonCancel: "Cancel",
      },
    },
    opportunityOverview: {
      opportunity: "Opportunity",
      name: "Name",
      number: "Number",
      posted: "Posted date",
      forecastDate: "Forecast posted date",
      agency: "Agency",
      assistanceListings: "Assistance listings",
      costSharingOrMatchingRequirement: "Cost Sharing or matching requirement",
      applicationInstruction: "Application instructions",
      grantorContactInfomation: "Grantor contact information",
      award: "Award",
      programFunding: "Program funding",
      expectedAward: "Expected award",
      awardMaximum: "Award maximum",
      awardMinimum: "Award minimum",
      estimatedAwardDate: "Estimated award date",
      estimatedProjectStartDate: "Estimated project start date",
    },
    competitionFormTable: {
      attachment: "Attachment",
      attachmentUnavailable: "Unavailable",
      conditionalForms: "Conditionally-Required Forms",
      conditionalFormsDescription:
        "These forms may be required based on your situation. Review the instructions and let us know if you plan to submit each form. If so, you'll need to complete it and upload any required documents.",
      downloadInstructions: "Download instructions",
      form: "Form",
      instructions: "Instructions",
      include: "Include with application",
      requiredForms: " Required Forms",
      status: "Status",
      statuses: {
        not_started: "Not started.",
        in_progress: "Some issues found. Check your entries.",
        complete: "No issues detected.",
        attachmentDeleted: "An attachment was deleted.",
      },
      updated: "Last updated",
<<<<<<< HEAD
      includeFormInApplicationSubmission: "Submit with<br></br> application?",
      includeFormInApplicationSubmissionDataLabel: "Submit with application",
      includeFormInApplicationSubmissionIncompleteMessage:
        "Some issues found. Check your entries.",
=======
      updatedBy: "Last updated by",
>>>>>>> c243633d
    },
    attachments: {
      attachedDocument: "Attached document",
      attachments: "Attachments",
      attachmentsInstructions:
        "If the application instructions require documentation not covered by one of the forms above, upload the files here. They must be in the file format (e.g., PDF, XLS, etc.) and named as specified.",
      action: "Action",
      cancelUpload: "Cancel upload",
      delete: "Delete",
      uploading: "Uploading...",
      download: "Download",
      emptyTable: "No attachments uploaded",
      fileSize: "File Size",
      uploadBy: "Upload by",
      uploadDate: "Upload date",
      deleteModal: {
        titleText: "Delete",
        cancelDeleteCta: "Cancel",
        cautionDeletingAttachment: "Caution, deleting attachment",
        descriptionText:
          "You may have uploaded this attachment in response to a form question. Check to ensure you no longer need it.",
        deleteFileCta: "Delete file",
        deleteFilesCta: "Delete files",
        deleting: "Deleting...",
      },
    },
    applyForm: {
      errorTitle: "This form could not be saved",
      errorMessage:
        "<p>There was a technical problem on our end. Please try again.</p><p>If the problem persists, contact <email-link>simpler@grants.gov</email-link>.</p>",
      savedMessage: "No errors were detected.",
      savedTitle: "Form was saved",
      validationMessage:
        "Correct the following errors before submitting your application.",
      required: "A red asterisk <abr>*</abr> indicates a required field.",
      navTitle: "Sections in this form",
    },
  },
  Index: {
    pageTitle: "Simpler.Grants.gov",
    metaDescription:
      "Simpler.Grants.gov is improving how you discover, post, and apply for federal discretionary funding on Grants.gov.",
  },
  Vision: {
    pageTitle: "Vision | Simpler.Grants.gov",
    pageHeaderTitle: "Our vision",
    pageHeaderParagraph:
      "We believe that applying for federal financial assistance should be simple and straightforward. We aim to be the best tool for posting, finding, and sharing funding opportunities.",
    sections: {
      mission: {
        title: "Our mission",
        paragraph:
          "We're dedicated to making federal funding opportunities simpler to navigate and the grants experience more seamless for everyone.",
        contentItems: [
          [
            {
              title: "Find",
              content:
                "Help applicants and grantors find relevant funding opportunities by improving search and making listings easier to read",
            },
          ],
          [
            {
              title: "Apply",
              content:
                "Simplify the application process, empowering applicants of all experience levels to confidently submit funding requests with fewer obstacles.",
            },
          ],
          [
            {
              title: "Report",
              content:
                "Make it easier for applicants and grantors to track, manage, and fulfill reporting requirements throughout the grant lifecycle.",
            },
          ],
        ],
      },
      goals: {
        title: "Our goals",
        contentItems: [
          [
            {
              title: "Reduce the burden",
              content:
                "Make the entire process more efficient for both applicants and grantors by reducing friction and addressing challenges across all stages of the grant journey.",
            },
            {
              title: "Support users at every step",
              content:
                "Offer timely, contextual support to meet users where they are. Provide a guided journey that reduces their need to search elsewhere.",
            },
          ],
          [
            {
              title: "Demystify the process",
              content:
                "Ensure that everyone has easy access to guidance and information that empowers them to navigate the system with confidence.",
            },
            {
              title: "Cultivate trust through consistency",
              content:
                "Create a recognizable, reliable experience through our visual brand identity and human-centered approach.",
            },
          ],
        ],
      },
      getThere: {
        title: "How we get there",
        contentTitle: "Guided by research, shaped by your experience",
        paragraph1:
          "To build a better Grants.gov, we listen to the people who use it. Through ongoing research, user feedback, and real conversations with applicants and grantors, we identify challenges and prioritize opportunities for improvement.",
        paragraph2:
          "Our research has helped us understand the needs of all types of Grants.gov users—from first-time visitors to experienced applicants managing multiple grants. These insights drive our efforts to create a simpler, more accessible system for everyone.",
        linkText1: "Read more about the research on our public wiki",
        linkText2: "Sign up to participate in future user studies",
      },
    },
  },
  Subscribe: {
    pageTitle: "Subscribe | Simpler.Grants.gov",
    metaDescription:
      "Sign up for email updates from the Simpler.Grants.gov team.",
    title: "Subscribe to project updates",
    intro: "Subscribe to get Simpler.Grants.gov project updates in your inbox!",
    paragraph1:
      "If you sign up for the Simpler.Grants.gov product updates, we'll keep you informed of our progress and you'll know about every opportunity to get involved.",
    list: "<ul><li>Hear about upcoming milestones</li><li>Be the first to know when we launch new code</li><li>Test out new features and functionalities</li><li>Participate in usability tests and other user research efforts</li><li>Learn about ways to provide feedback </li></ul>",
    disclaimer:
      "The Simpler.Grants.gov email subscriptions are powered by the Sendy data service. Personal information is not stored within Simpler.Grants.gov.",
    form: {
      name: "First Name",
      lastName: "Last Name",
      email: "Email",
      req: "required",
      opt: "optional",
      button: "Subscribe",
    },
    errors: {
      missingName: "Please enter a name.",
      missingEmail: "Please enter an email address.",
      invalidEmail:
        "Enter an email address in the correct format, like name@example.com.",
      server:
        "An error occurred when trying to save your subscription. If this continues to happen, email <email-link>simpler@grants.gov</email-link>.",
      alreadySubscribed: "This email address has already been subscribed.",
    },
  },
  SubscriptionConfirmation: {
    pageTitle: "Subscription Confirmation | Simpler.Grants.gov",
    title: "You're subscribed",
    intro:
      "You are signed up to receive project updates from Simpler.Grants.gov.",
    paragraph1:
      "Thank you for subscribing. We'll keep you informed of our progress and you'll know about every opportunity to get involved.",
    disclaimer:
      "The Simpler.Grants.gov email subscriptions are powered by the Sendy data service. Personal information is not stored within Simpler.Grants.gov.",
  },
  UnsubscriptionConfirmation: {
    pageTitle: "Unsubscribe | Simpler.Grants.gov",
    title: "You have unsubscribed",
    intro:
      "You will no longer receive project updates from Simpler.Grants.gov. ",
    paragraph: "Did you unsubscribe by accident? Sign up again.",
    buttonResub: "Re-subscribe",
    disclaimer:
      "The Simpler.Grants.gov email subscriptions are powered by the Sendy data service. Personal information is not stored within Simpler.Grants.gov.",
  },
  ErrorPages: {
    genericError: {
      pageTitle: "Error | Simpler.Grants.gov",
    },
    unauthorized: {
      pageTitle: "Unauthorized | Simpler.Grants.gov",
    },
    unauthenticated: {
      pageTitle: "Unauthenticated | Simpler.Grants.gov",
    },
    pageNotFound: {
      pageTitle: "Page Not Found | Simpler.Grants.gov",
      title: "Oops, we can't find that page.",
      messageContent: "It may have been moved or no longer exists.",
      visitHomepageButton: "Visit our homepage",
    },
  },
  Developer: {
    pageTitle: "Developer Portal | Simpler.Grants.gov",
    pageDescription:
      "Tools and resources for developers working on Simpler.Grants.gov",
    description:
      "Welcome to the Simpler.Grants.gov Developer Portal. Here you'll find tools and resources to help you contribute to and work with our platform.",
  },
  Header: {
    navLinks: {
      about: "About",
      community: "Community",
      developer: "Developer Portal",
      events: "Events",
      forum: "Discussion forum",
      home: "Home",
      login: "Sign in",
      logout: "Sign out",
      menuToggle: "Menu",
      research: "Research",
      roadmap: "Product roadmap",
      savedOpportunities: "Saved opportunities",
      savedSearches: "Saved search queries",
      search: "Search",
      subscribe: "Subscribe",
      vision: "Our vision",
      wiki: "Public wiki",
      workspace: "Workspace",
    },
    title: "Simpler.Grants.gov",
    tokenExpired: "You've been logged out. Please sign in again.",
  },
  HeaderLoginModal: {
    title: "Sign in to Simpler.Grants.gov",
    help: "Simpler.Grants.gov uses Login.gov to verify your identity and manage your account securely. You don't need a separate username or password for this site.",
    description:
      "You'll be redirected to Login.gov to sign in or create an account. Then, you'll return to Simpler.Grants.gov as a signed-in user.",
    button: "Sign in with Login.gov",
    close: "Cancel",
  },
  Footer: {
    agencyName: "Grants.gov",
    agencyContactCenter: "Grants.gov Program Management Office",
    telephone: "1-800-518-4726",
    returnToTop: "Return to top",
    linkXTwitter: "X (Twitter)",
    linkYoutube: "YouTube",
    linkGithub: "Github",
    linkRss: "RSS",
    linkNewsletter: "Newsletter",
    linkBlog: "Blog",
    logoAlt: "Grants.gov logo",
  },
  Identifier: {
    identity:
      "An official website of the <hhsLink>U.S. Department of Health and Human Services</hhsLink>",
    govContent:
      "Looking for U.S. government information and services? Visit <usaLink>USA.gov</usaLink>",
    linkAbout: "About HHS",
    linkAccessibility: "Accessibility support",
    linkFoia: "FOIA requests",
    linkFear: "EEO/No Fear Act",
    linkIg: "Office of the Inspector General",
    linkPerformance: "Performance reports",
    linkPrivacy: "Privacy Policy",
    logoAlt: "HHS logo",
  },
  Layout: {
    skipToMain: "Skip to main content",
  },
  Errors: {
    heading: "We're sorry.",
    genericMessage: "There seems to have been an error.",
    tryAgain: "Please try again.",
    unauthorized: "Unauthorized",
    unauthenticated: "Not signed in",
    authorizationFail:
      "Sign in or user authorization failed. Please try again.",
    signInCTA: "Sign in first in order to view this page",
  },
  Search: {
    title: "Search Funding Opportunities | Simpler.Grants.gov",
    metaDescription:
      "Search for and discover relevant opportunities using our improved search.",
    description: "Try out our experimental search page.",
    filters: {
      searchNoResults: {
        title: "Your search didn't return any results.",
        heading: "Suggestions:",
        suggestions: [
          "Check any terms you've entered for typos",
          "Try different keywords",
          "Try resetting filters or selecting fewer options",
        ],
      },
    },
    table: {
      headings: {
        closeDate: "Close date",
        status: "Status",
        title: "Title",
        agency: "Agency",
        awardMin: "Award min",
        awardMax: "Award max",
      },
      statuses: {
        posted: "Open",
        forecasted: "Forecasted",
        archived: "Archived",
        closed: "Closed",
      },
      number: "Number",
      published: "Posted date",
      expectedAwards: "Expected awards",
      tbd: "TBD",
      saved: "Saved",
    },
    accordion: {
      any: "Any",
      all: "All",
      titles: {
        funding: "Funding instrument",
        eligibility: "Eligibility",
        agency: "Agency",
        category: "Category",
        status: "Opportunity status",
        closeDate: "Closing date range",
        costSharing: "Cost sharing",
      },
      options: {
        status: {
          forecasted: "Forecasted",
          posted: "Open",
          closed: "Closed",
          archived: "Archived",
        },
      },
    },
    bar: {
      label:
        "<strong>Search terms </strong><small>Enter keywords, opportunity numbers, or assistance listing numbers</small>",
      button: "Search",
      exclusionTip: `Tip: Use a minus sign to exclude words or phrases, like "-research"`,
    },
    drawer: {
      title: "Filters",
      submit: "View results",
      clearFilters: "Clear filters",
    },
    callToAction: {
      title: "Search funding opportunities",
    },
    opportunitySaved: "Saved",
    resultsHeader: {
      message: "{count, plural, =1 {1 Opportunity} other {# Opportunities}}",
    },
    resultsListFetch: {
      noResultsTitle: "Your search did not return any results.",
      noResultsBody: [
        "Check any terms you've, entered for typos",
        "Try different keywords",
        "Make sure you've selected the right statuses",
        "Try resetting filters or selecting fewer options",
      ],
    },
    resultsListItem: {
      status: {
        archived: "Archived: ",
        closed: "Closed: ",
        posted: "Closing: ",
        forecasted: "Forecasted",
      },
      summary: {
        forecasted: "Forecast posted date: ",
        posted: "Posted date: ",
        agency: "Agency: ",
      },
      opportunityNumber: "Opportunity Number: ",
      awardCeiling: "Award Maximum: ",
      floor: "Minimum: ",
    },
    sortBy: {
      options: {
        postedDateDesc: "Posted date (Newest)",
        postedDateAsc: "Posted date (Oldest)",
        closeDateDesc: "Close date (Furthest)",
        closeDateAsc: "Close date (Soonest)",
        awardFloorAsc: "Award minimum (Lowest)",
        awardFloorDesc: "Award minimum (Highest)",
        awardCeilingAsc: "Award maximum (Lowest)",
        awardCeilingDesc: "Award maximum (Highest)",
        opportunityTitleAsc: "Opportunity title (A to Z)",
        opportunityTitleDesc: "Opportunity title (Z to A)",
        default: "Most relevant (Default)",
      },
      label: "Sort by",
    },
    filterToggleAll: {
      select: "Select All",
      clear: "Clear All",
    },
    loading: "Loading Results",
    filterDisplayToggle: {
      showFilters: "Show Filters",
      hideFilters: "Hide Filters",
      drawer: "Filters",
    },
    genericErrorCta: "Please try your search again.",
    validationError: "Search Validation Error",
    tooLongError: "Search terms must be no longer than 100 characters.",
    exportButton: {
      title: "Export results",
    },
    betaAlert: {
      alertTitle: "How can we build a simpler search experience?",
      alert:
        "Fill out a <ethnioSurveyLink>1-minute survey</ethnioSurveyLink> and share your experience with Simpler and Classic Search.",
    },
    saveSearch: {
      heading: "Current search query",
      defaultSelect: "Select saved query",
      fetchSavedError: "Error loading saved query. Try again later.",
      help: {
        unauthenticated:
          "Use this set of search terms and filters often? Sign in to save this query to your account and use it again later. You can also copy and share the link to this query without signing in.",
        noSavedQueries:
          "Save this frequently used search query to your account. Apply it again later to save time when searching for opportunities.",
        authenticated:
          "Manage your saved search queries in your <strong>Workspace</strong>.",
        general: "About saved searches",
      },
      modal: {
        title: "Name this search query",
        loading: "Saving",
        description:
          "Save these search terms and filters with a name for easy access later.",
        inputLabel: "Name <required>(required)</required>",
        saveText: "Save",
        cancelText: "Cancel",
        closeText: "Close",
        emptyNameError: "Please name this query.",
        successTitle: "Query successfully saved",
        successDescription:
          "Manage your queries in your <workspaceLink>Workspace</workspaceLink>.",
        apiError: "Error loading saved query. Try again later.",
      },
      copySearch: {
        copy: {
          unauthenticated: "Copy this search query",
          authenticated: "Copy",
        },
        copying: "Copying",
        copied: "Copied!",
        snackbar:
          "This search query was copied to your clipboard. Paste it as a link anywhere.",
      },
    },
  },
  Maintenance: {
    heading: "Simpler.Grants.gov Is Currently Undergoing Maintenance",
    body: "Our team is working to improve the site, and we'll have it back up as soon as possible. In the meantime, please visit <LinkToGrants>www.Grants.gov</LinkToGrants> to search for funding opportunities and manage your applications.",
    signOff: "Thank you for your patience.",
    pageTitle: "Simpler.Grants.gov - Maintenance",
  },
  SavedSearches: {
    heading: "Saved search queries",
    noSavedCTA:
      "You don't have any saved queries yet.<br></br>As you search for opportunities, save your preferred combinations of terms and filters for easy access later. Return here to view and manage your saved queries.",
    searchButton: "Start a new search",
    title: "Saved Search Queries | Simpler.Grants.gov",
    error:
      "We encountered an issue while loading your saved search queries. If this keeps happening, please email simpler@grants.gov for help.",
    edit: "Edit name",
    delete: "Delete",
    // keys need to match exactly against keys defined in validSearchQueryParamKeys
    parameterNames: {
      status: "Status",
      fundingInstrument: "Funding instrument",
      eligibility: "Eligibility",
      agency: "Agency",
      category: "Category",
      query: "Search terms",
      page: "Page",
      sortby: "Sort by",
      closeDate: "Close date",
      costSharing: "Cost sharing",
      topLevelAgency: "Top level agency",
      andOr: "Query and/or operator",
    },
    editModal: {
      loading: "Updating",
      title: "Edit",
      inputLabel: "New name <required>(required)</required>",
      saveText: "Save",
      cancelText: "Cancel",
      closeText: "Close",
      emptyNameError: "Please name this query.",
      successTitle: "Query successfully updated",
      updatedNotification: "has been successfully updated to",
      apiError: "Error updating saved query. Try again later.",
    },
    deleteModal: {
      loading: "Deleting",
      title: "Delete saved query?",
      deleteText: "Yes, delete",
      cancelText: "Cancel",
      apiError: "Error deleting saved query. Try again later.",
      description: "Delete ",
    },
  },
  SavedOpportunities: {
    metaDescription: "View your saved funding opportunities.",
    heading: "Saved opportunities",
    noSavedCTA:
      "To add an opportunity to your list, use the Save button next to its title on the listing's page.<br></br>Saved opportunities will be starred in your search results, but you can only save and un-save from the specific opportunity page",
    searchButton: "Start a new search",
    title: "Saved Opportunities | Simpler.Grants.gov",
  },
  Roadmap: {
    pageTitle: "Roadmap | Simpler.Grants.gov",
    pageHeaderTitle: "Product roadmap",
    pageHeaderParagraph:
      "This project is transparent, iterative, and agile. All of the code we're writing is open source and our roadmap is public. See what we're building and prioritizing.",
    sections: {
      progress: {
        title: "What we're working on",
        contentItems: [
          [
            {
              title: "Beta launch of Simpler Search on Grants.gov",
              content:
                "<p>We're launching Simpler Search directly on Grants.gov alongside the classic search experience. This gives users a choice, helps us test traffic, and supports tools to improve usability and iterate more quickly based on user data.</p><p><linkGithub4571>Follow #4571 on GitHub</linkGithub4571></p>",
            },
            {
              title: "New opportunities for open-source collaboration",
              content:
                "<p>We're strengthening our open-source community by hosting our Discourse forum on a .gov domain and establishing regular public meetings to foster collaboration and transparency.</p><p><linkGithub4577>Follow #4577 on GitHub</linkGithub4577></p>",
            },
          ],
          [
            {
              title: "An 'Apply' workflow pilot",
              content:
                "<p>We're piloting the end-to-end grant application journey with grant seekers, testing submissions to help scale future support for all agencies.</p><p><linkGithub4572>Follow #4572 on GitHub</linkGithub4572></p>",
            },
            {
              title: "SOAP Proxy for the 'Apply' workflow",
              content:
                "<p>We're building a SOAP proxy to route all external applicant API traffic through Simpler.Grants.gov, setting the stage for a smooth shift to a modern REST interface.</p><p><linkGithub4575>Follow #4575 on GitHub</linkGithub4575></p>",
            },
          ],
          [
            {
              title: "User research on permissions",
              content:
                "<p>We're researching how users manage roles and permissions, shaping a new model to support most Grants.gov applicants and simplify authorization.</p><p><linkGithub4576>Follow #4576 on GitHub</linkGithub4576></p>",
            },
            {
              title: "Automated API key management",
              content:
                "<p>We're building tools so authorized users can securely generate and manage their API keys independently without admin support.</p><p><linkGithub4579>Follow #4579 on GitHub</linkGithub4579></p>",
            },
          ],
        ],
        link: "View all deliverables on GitHub",
      },
      milestones: {
        title: "What we've delivered",
        contentTitle: "Early 2025",
        contentItems: [
          {
            title: "Simpler application workflow prototype",
            content:
              "We created a comprehensive service blueprint showing how the existing Grants.gov application process could be simplified. Then, we prototyped an application form with persistent data storage and scoped a pilot for a small subset of opportunities.",
          },
          {
            title:
              "Full support for opportunity page attachments (NOFOs/downloads)",
            content:
              "The opportunity listings on Simpler.Grants.gov now show all of the information and file attachments available on Grants.gov. Design updates made the Notice of Funding Opportunity (NOFO) easier to access.",
          },
          {
            title: "Authentication via Login.gov",
            content:
              "Finalizing authentication enabled grant seekers to create an account using Login.gov's single sign-on platform. This move reduced the steps and friction users experience when signing up.",
          },
          {
            title: "Search & opportunity page improvements",
            content:
              "Applying feedback from the community, we iterated on improvements that made it easier to adjust search filter criteria, share search results, and save relevant results and opportunities.",
          },
        ],
        archivedRoadmapTitle: "Late 2024",
        archivedRoadmapItems: [
          {
            title: "RESTful API launch",
            content:
              "Our new modern API makes grants opportunity data more accessible, with an API‑first approach that prioritizes data and ensures that the Grants.gov website, 3rd‑party apps, and other services can more easily access grants data.",
          },
          {
            title: "Coding Challenge pilot",
            content:
              "We're excited to announce the successful pilot of the Collaborative Coding Challenge, which laid the groundwork for a scalable framework to support future open-source contributions. This event was conducted in a fully remote environment to bring together participants who engaged in innovative problem-solving and collaboration.",
          },
          {
            title: "Search UI usability test",
            content:
              "We've conducted sessions with grant seekers, grantors, and HHS staff to test the new design. This study revealed findings and uncovered tangible issues to be resolved in the next Search UI iteration.",
          },
          {
            title: "Opportunity page launch",
            content:
              "You can now view opportunity details on Simpler.Grants.gov, with action-oriented information in the right column and detailed content on the left. With this new design, grant seekers can make faster, more informed decisions about opportunities.",
          },
          {
            title: "First Co-Design Group recruitment",
            content:
              "We've recruited a cohort of community members with lived experience using Grants.gov to participate in the design process. Through a long-term engagement, these co-designers will ensure what we build delivers the most value to grant seekers who struggle most with the grants experience.",
          },
          {
            title: "Search interface launch",
            content:
              "Simpler.Grants.gov now has improved search capabilities that make it easier to find funding opportunities published by Grants.gov.",
          },
        ],
      },
      process: {
        title: "How we work",
        sectionSummary:
          "With each iteration of Simpler.Grants.gov, you'll be able to try out functional software and give us feedback on what works and what can be improved to inform what happens next.",
        contentItems: [
          {
            title: "Transparent",
            content:
              "We're building a simpler Grants.gov in the open. All of the code we're writing is open source and our roadmap is public.",
          },
          {
            title: "Iterative",
            content:
              "We continuously release features, refining the product with each cycle based on public input. Email your feedback and suggestions to simpler@grants.gov.",
          },
          {
            title: "Agile",
            content:
              "We swiftly adapt to changing priorities and requirements based on the feedback we receive.",
          },
        ],
      },
      timeline: {
        title: "Key milestones",
        contentItems: [
          {
            date: "Summer 2025",
            title: "Simpler search, by default",
            content:
              "<p>Our easier-to-use search experience will become the default way to discover funding opportunities on Grants.gov. It's built to deliver stronger results with less fuss.</p><p><link-search>Try the new search now</link-search>.</p>",
          },
          {
            date: "Fall 2025",
            title: "Piloting a new way to apply",
            content:
              "<p>We'll test a simpler, more intuitive application workflow with a small group of partner agencies and funding opportunities.</p><p>Is your agency interested in participating? <link-form>Complete our interest form</link-form>, and we'll be in touch.</p>",
          },
          {
            date: "Next year",
            title: "A better application experience for everyone",
            content:
              "<p>All applicants will have the option to use our simpler workflow when applying through Grants.gov. We'll continue scaling up to support the needs of all agencies.</p>",
          },
        ],
      },
    },
  },
  // These values are currently for form enum translation, values coming fromt the API
  Form: {
    "AL: Alabama": "Alabama",
    "AK: Alaska": "Alaska",
    "AZ: Arizona": "Arizona",
    "AR: Arkansas": "Arkansas",
    "CA: California": "California",
    "CO: Colorado": "Colorado",
    "CT: Connecticut": "Connecticut",
    "DE: Delaware": "Delaware",
    "DC: District of Columbia": "District of Columbia",
    "FL: Florida": "Florida",
    "GA: Georgia": "Georgia",
    "HI: Hawaii": "Hawaii",
    "ID: Idaho": "Idaho",
    "IL: Illinois": "Illinois",
    "IN: Indiana": "Indiana",
    "IA: Iowa": "Iowa",
    "KS: Kansas": "Kansas",
    "KY: Kentucky": "Kentucky",
    "LA: Louisiana": "Louisiana",
    "ME: Maine": "Maine",
    "MD: Maryland": "Maryland",
    "MA: Massachusetts": "Massachusetts",
    "MI: Michigan": "Michigan",
    "MN: Minnesota": "Minnesota",
    "MS: Mississippi": "Mississippi",
    "MO: Missouri": "Missouri",
    "MT: Montana": "Montana",
    "NE: Nebraska": "Nebraska",
    "NV: Nevada": "Nevada",
    "NH: New Hampshire": "New Hampshire",
    "NJ: New Jersey": "New Jersey",
    "NM: New Mexico": "New Mexico",
    "NY: New York": "New York",
    "NC: North Carolina": "North Carolina",
    "ND: North Dakota": "North Dakota",
    "OH: Ohio": "Ohio",
    "OK: Oklahoma": "Oklahoma",
    "OR: Oregon": "Oregon",
    "PA: Pennsylvania": "Pennsylvania",
    "RI: Rhode Island": "Rhode Island",
    "SC: South Carolina": "South Carolina",
    "SD: South Dakota": "South Dakota",
    "TN: Tennessee": "Tennessee",
    "TX: Texas": "Texas",
    "UT: Utah": "Utah",
    "VT: Vermont": "Vermont",
    "VA: Virginia": "Virginia",
    "WA: Washington": "Washington",
    "WV: West Virginia": "West Virginia",
    "WI: Wisconsin": "Wisconsin",
    "WY: Wyoming": "Wyoming",
    "AS: American Samoa": "American Samoa",
    "FM: Federated States of Micronesia": "Federated States of Micronesia",
    "GU: Guam": "Guam",
    "MH: Marshall Islands": "Marshall Islands",
    "MP: Northern Mariana Islands": "Northern Mariana Islands",
    "PW: Palau": "Palau",
    "PR: Puerto Rico": "Puerto Rico",
    "VI: Virgin Islands": "Virgin Islands",
    "FQ: Baker Island": "Baker Island",
    "HQ: Howland Island": "Howland Island",
    "DQ: Jarvis Island": "Jarvis Island",
    "JQ: Johnston Atoll": "Johnston Atoll",
    "KQ: Kingman Reef": "Kingman Reef",
    "MQ: Midway Islands": "Midway Islands",
    "BQ: Navassa Island": "Navassa Island",
    "LQ: Palmyra Atoll": "Palmyra Atoll",
    "WQ: Wake Island": "Wake Island",
    "AA: Armed Forces Americas (except Canada)":
      "Armed Forces Americas (except Canada)",
    "AE: Armed Forces Europe, the Middle East, and Canada":
      "Armed Forces Europe, the Middle East, and Canada",
    "AP: Armed Forces Pacific": "Armed Forces Pacific",
    "AFG: AFGHANISTAN": "Afghanistan",
    "XQZ: AKROTIRI": "Akrotiri",
    "ALB: ALBANIA": "Albania",
    "DZA: ALGERIA": "Algeria",
    "AND: ANDORRA": "Andorra",
    "AGO: ANGOLA": "Angola",
    "AIA: ANGUILLA": "Anguilla",
    "ATA: ANTARCTICA": "Antarctica",
    "ATG: ANTIGUA AND BARBUDA": "Antigua And Barbuda",
    "ARG: ARGENTINA": "Argentina",
    "ARM: ARMENIA": "Armenia",
    "ABW: ARUBA": "Aruba",
    "XAC: ASHMORE AND CARTIER ISLANDS": "Ashmore And Cartier Islands",
    "AUS: AUSTRALIA": "Australia",
    "AUT: AUSTRIA": "Austria",
    "AZE: AZERBAIJAN": "Azerbaijan",
    "BHS: BAHAMAS, THE": "Bahamas, The",
    "BHR: BAHRAIN": "Bahrain",
    "BGD: BANGLADESH": "Bangladesh",
    "BRB: BARBADOS": "Barbados",
    "XBI: BASSAS DA INDIA": "Bassas Da India",
    "BLR: BELARUS": "Belarus",
    "BEL: BELGIUM": "Belgium",
    "BLZ: BELIZE": "Belize",
    "BEN: BENIN": "Benin",
    "BMU: BERMUDA": "Bermuda",
    "BTN: BHUTAN": "Bhutan",
    "BOL: BOLIVIA": "Bolivia",
    "BES: BONAIRE, SINT EUSTATIUS, AND SABA":
      "Bonaire, Sint Eustatius, And Saba",
    "BIH: BOSNIA AND HERZEGOVINA": "Bosnia And Herzegovina",
    "BWA: BOTSWANA": "Botswana",
    "BVT: BOUVET ISLAND": "Bouvet Island",
    "BRA: BRAZIL": "Brazil",
    "IOT: BRITISH INDIAN OCEAN TERRITORY": "British Indian Ocean Territory",
    "BRN: BRUNEI": "Brunei",
    "BGR: BULGARIA": "Bulgaria",
    "BFA: BURKINA FASO": "Burkina Faso",
    "MMR: BURMA": "Burma",
    "BDI: BURUNDI": "Burundi",
    "CPV: CABO VERDE": "Cabo Verde",
    "KHM: CAMBODIA": "Cambodia",
    "CMR: CAMEROON": "Cameroon",
    "CAN: CANADA": "Canada",
    "CYM: CAYMAN ISLANDS": "Cayman Islands",
    "CAF: CENTRAL AFRICAN REPUBLIC": "Central African Republic",
    "TCD: CHAD": "Chad",
    "CHL: CHILE": "Chile",
    "CHN: CHINA": "China",
    "CXR: CHRISTMAS ISLAND": "Christmas Island",
    "CPT: CLIPPERTON ISLAND": "Clipperton Island",
    "CCK: COCOS (KEELING) ISLANDS": "Cocos (Keeling) Islands",
    "COL: COLOMBIA": "Colombia",
    "COM: COMOROS": "Comoros",
    "COG: CONGO (BRAZZAVILLE)": "Congo (Brazzaville)",
    "COD: CONGO (KINSHASA)": "Congo (Kinshasa)",
    "COK: COOK ISLANDS": "Cook Islands",
    "XCS: CORAL SEA ISLANDS": "Coral Sea Islands",
    "CRI: COSTA RICA": "Costa Rica",
    "CIV: CÔTE D'IVOIRE": "Côte D'Ivoire",
    "HRV: CROATIA": "Croatia",
    "CUB: CUBA": "Cuba",
    "CUW: CURAÇAO": "Curaçao",
    "CYP: CYPRUS": "Cyprus",
    "CZE: CZECHIA": "Czechia",
    "DNK: DENMARK": "Denmark",
    "XXD: DHEKELIA": "Dhekelia",
    "DGA: DIEGO GARCIA": "Diego Garcia",
    "DJI: DJIBOUTI": "Djibouti",
    "DMA: DOMINICA": "Dominica",
    "DOM: DOMINICAN REPUBLIC": "Dominican Republic",
    "ECU: ECUADOR": "Ecuador",
    "EGY: EGYPT": "Egypt",
    "SLV: EL SALVADOR": "El Salvador",
    "XAZ: ENTITY 1": "Entity 1",
    "XCR: ENTITY 2": "Entity 2",
    "XCY: ENTITY 3": "Entity 3",
    "XKM: ENTITY 4": "Entity 4",
    "XKN: ENTITY 5": "Entity 5",
    "AX3: ENTITY 6": "Entity 6",
    "GNQ: EQUATORIAL GUINEA": "Equatorial Guinea",
    "ERI: ERITREA": "Eritrea",
    "EST: ESTONIA": "Estonia",
    "SWZ: ESWATINI": "Eswatini",
    "ETH: ETHIOPIA": "Ethiopia",
    "XEU: EUROPA ISLAND": "Europa Island",
    "FLK: FALKLAND ISLANDS (ISLAS MALVINAS)":
      "Falkland Islands (Islas Malvinas)",
    "FRO: FAROE ISLANDS": "Faroe Islands",
    "FJI: FIJI": "Fiji",
    "FIN: FINLAND": "Finland",
    "FRA: FRANCE": "France",
    "GUF: FRENCH GUIANA": "French Guiana",
    "PYF: FRENCH POLYNESIA": "French Polynesia",
    "ATF: FRENCH SOUTHERN AND ANTARCTIC LANDS":
      "French Southern And Antarctic Lands",
    "GAB: GABON": "Gabon",
    "GMB: GAMBIA, THE": "Gambia, The",
    "XGZ: GAZA STRIP": "Gaza Strip",
    "GEO: GEORGIA": "Georgia",
    "DEU: GERMANY": "Germany",
    "GHA: GHANA": "Ghana",
    "GIB: GIBRALTAR": "Gibraltar",
    "XGL: GLORIOSO ISLANDS": "Glorioso Islands",
    "GRC: GREECE": "Greece",
    "GRL: GREENLAND": "Greenland",
    "GRD: GRENADA": "Grenada",
    "GLP: GUADELOUPE": "Guadeloupe",
    "GTM: GUATEMALA": "Guatemala",
    "GGY: GUERNSEY": "Guernsey",
    "GIN: GUINEA": "Guinea",
    "GNB: GUINEA-BISSAU": "Guinea-Bissau",
    "GUY: GUYANA": "Guyana",
    "HTI: HAITI": "Haiti",
    "HMD: HEARD ISLAND AND MCDONALD ISLANDS":
      "Heard Island And Mcdonald Islands",
    "HND: HONDURAS": "Honduras",
    "HKG: HONG KONG": "Hong Kong",
    "HUN: HUNGARY": "Hungary",
    "ISL: ICELAND": "Iceland",
    "IND: INDIA": "India",
    "IDN: INDONESIA": "Indonesia",
    "IRN: IRAN": "Iran",
    "IRQ: IRAQ": "Iraq",
    "IRL: IRELAND": "Ireland",
    "IMN: ISLE OF MAN": "Isle Of Man",
    "ISR: ISRAEL": "Israel",
    "ITA: ITALY": "Italy",
    "JAM: JAMAICA": "Jamaica",
    "XJM: JAN MAYEN": "Jan Mayen",
    "JPN: JAPAN": "Japan",
    "JEY: JERSEY": "Jersey",
    "JOR: JORDAN": "Jordan",
    "XJN: JUAN DE NOVA ISLAND": "Juan De Nova Island",
    "KAZ: KAZAKHSTAN": "Kazakhstan",
    "KEN: KENYA": "Kenya",
    "KIR: KIRIBATI": "Kiribati",
    "PRK: KOREA, NORTH": "Korea, North",
    "KOR: KOREA, SOUTH": "Korea, South",
    "XKS: KOSOVO": "Kosovo",
    "KWT: KUWAIT": "Kuwait",
    "KGZ: KYRGYZSTAN": "Kyrgyzstan",
    "LAO: LAOS": "Laos",
    "LVA: LATVIA": "Latvia",
    "LBN: LEBANON": "Lebanon",
    "LSO: LESOTHO": "Lesotho",
    "LBR: LIBERIA": "Liberia",
    "LBY: LIBYA": "Libya",
    "LIE: LIECHTENSTEIN": "Liechtenstein",
    "LTU: LITHUANIA": "Lithuania",
    "LUX: LUXEMBOURG": "Luxembourg",
    "MAC: MACAU": "Macau",
    "MDG: MADAGASCAR": "Madagascar",
    "MWI: MALAWI": "Malawi",
    "MYS: MALAYSIA": "Malaysia",
    "MDV: MALDIVES": "Maldives",
    "MLI: MALI": "Mali",
    "MLT: MALTA": "Malta",
    "MTQ: MARTINIQUE": "Martinique",
    "MRT: MAURITANIA": "Mauritania",
    "MUS: MAURITIUS": "Mauritius",
    "MYT: MAYOTTE": "Mayotte",
    "MEX: MEXICO": "Mexico",
    "MDA: MOLDOVA": "Moldova",
    "MCO: MONACO": "Monaco",
    "MNG: MONGOLIA": "Mongolia",
    "MNE: MONTENEGRO": "Montenegro",
    "MSR: MONTSERRAT": "Montserrat",
    "MAR: MOROCCO": "Morocco",
    "MOZ: MOZAMBIQUE": "Mozambique",
    "NAM: NAMIBIA": "Namibia",
    "NRU: NAURU": "Nauru",
    "NPL: NEPAL": "Nepal",
    "NLD: NETHERLANDS": "Netherlands",
    "NCL: NEW CALEDONIA": "New Caledonia",
    "NZL: NEW ZEALAND": "New Zealand",
    "NIC: NICARAGUA": "Nicaragua",
    "NER: NIGER": "Niger",
    "NGA: NIGERIA": "Nigeria",
    "NIU: NIUE": "Niue",
    "NFK: NORFOLK ISLAND": "Norfolk Island",
    "MKD: NORTH MACEDONIA": "North Macedonia",
    "NOR: NORWAY": "Norway",
    "OMN: OMAN": "Oman",
    "PAK: PAKISTAN": "Pakistan",
    "PAN: PANAMA": "Panama",
    "PNG: PAPUA NEW GUINEA": "Papua New Guinea",
    "XPR: PARACEL ISLANDS": "Paracel Islands",
    "PRY: PARAGUAY": "Paraguay",
    "PER: PERU": "Peru",
    "PHL: PHILIPPINES": "Philippines",
    "PCN: PITCAIRN ISLANDS": "Pitcairn Islands",
    "POL: POLAND": "Poland",
    "PRT: PORTUGAL": "Portugal",
    "QAT: QATAR": "Qatar",
    "REU: REUNION": "Reunion",
    "ROU: ROMANIA": "Romania",
    "RUS: RUSSIA": "Russia",
    "RWA: RWANDA": "Rwanda",
    "BLM: SAINT BARTHELEMY": "Saint Barthelemy",
    "SHN: SAINT HELENA, ASCENSION, AND TRISTAN DA CUNHA":
      "Saint Helena, Ascension, And Tristan Da Cunha",
    "KNA: SAINT KITTS AND NEVIS": "Saint Kitts And Nevis",
    "LCA: SAINT LUCIA": "Saint Lucia",
    "MAF: SAINT MARTIN": "Saint Martin",
    "SPM: SAINT PIERRE AND MIQUELON": "Saint Pierre And Miquelon",
    "VCT: SAINT VINCENT AND THE GRENADINES": "Saint Vincent And The Grenadines",
    "WSM: SAMOA": "Samoa",
    "SMR: SAN MARINO": "San Marino",
    "STP: SAO TOME AND PRINCIPE": "Sao Tome And Principe",
    "SAU: SAUDI ARABIA": "Saudi Arabia",
    "SEN: SENEGAL": "Senegal",
    "SRB: SERBIA": "Serbia",
    "SYC: SEYCHELLES": "Seychelles",
    "SLE: SIERRA LEONE": "Sierra Leone",
    "SGP: SINGAPORE": "Singapore",
    "SXM: SINT MAARTEN": "Sint Maarten",
    "SVK: SLOVAKIA": "Slovakia",
    "SVN: SLOVENIA": "Slovenia",
    "SLB: SOLOMON ISLANDS": "Solomon Islands",
    "SOM: SOMALIA": "Somalia",
    "ZAF: SOUTH AFRICA": "South Africa",
    "SGS: SOUTH GEORGIA AND SOUTH SANDWICH ISLANDS":
      "South Georgia And South Sandwich Islands",
    "SSD: SOUTH SUDAN": "South Sudan",
    "ESP: SPAIN": "Spain",
    "XSP: SPRATLY ISLANDS": "Spratly Islands",
    "LKA: SRI LANKA": "Sri Lanka",
    "SDN: SUDAN": "Sudan",
    "SUR: SURINAME": "Suriname",
    "XSV: SVALBARD": "Svalbard",
    "SWE: SWEDEN": "Sweden",
    "CHE: SWITZERLAND": "Switzerland",
    "SYR: SYRIA": "Syria",
    "TWN: TAIWAN": "Taiwan",
    "TJK: TAJIKISTAN": "Tajikistan",
    "TZA: TANZANIA": "Tanzania",
    "THA: THAILAND": "Thailand",
    "TLS: TIMOR-LESTE": "Timor-Leste",
    "TGO: TOGO": "Togo",
    "TKL: TOKELAU": "Tokelau",
    "TON: TONGA": "Tonga",
    "TTO: TRINIDAD AND TOBAGO": "Trinidad And Tobago",
    "XTR: TROMELIN ISLAND": "Tromelin Island",
    "TUN: TUNISIA": "Tunisia",
    "TUR: TURKEY": "Turkey",
    "TKM: TURKMENISTAN": "Turkmenistan",
    "TCA: TURKS AND CAICOS ISLANDS": "Turks And Caicos Islands",
    "TUV: TUVALU": "Tuvalu",
    "UGA: UGANDA": "Uganda",
    "UKR: UKRAINE": "Ukraine",
    "ARE: UNITED ARAB EMIRATES": "United Arab Emirates",
    "GBR: UNITED KINGDOM": "United Kingdom",
    "USA: UNITED STATES": "United States",
    "URY: URUGUAY": "Uruguay",
    "UZB: UZBEKISTAN": "Uzbekistan",
    "VUT: VANUATU": "Vanuatu",
    "VAT: VATICAN CITY": "Vatican City",
    "VEN: VENEZUELA": "Venezuela",
    "VNM: VIETNAM": "Vietnam",
    "VGB: VIRGIN ISLANDS, BRITISH": "Virgin Islands, British",
    "WLF: WALLIS AND FUTUNA": "Wallis And Futuna",
    "XWB: WEST BANK": "West Bank",
    "ESH: WESTERN SAHARA": "Western Sahara",
    "YEM: YEMEN": "Yemen",
    "ZMB: ZAMBIA": "Zambia",
    "ZWE: ZIMBABWE": "Zimbabwe",
  },
  returnToGrants: {
    message: "Return to Grants.gov",
  },
  BookmarkBanner: {
    title: "Bookmark this page",
    message:
      "This application is part of a pilot program. More functionality is coming soon, including easier ways to return to this application. Until then, please save this URL to revisit your application.",
    technicalSupportMessage:
      "For technical support or to give feedback, email <mailToGrants>simpler@grants.gov</mailToGrants>.",
  },
};<|MERGE_RESOLUTION|>--- conflicted
+++ resolved
@@ -325,14 +325,11 @@
         attachmentDeleted: "An attachment was deleted.",
       },
       updated: "Last updated",
-<<<<<<< HEAD
       includeFormInApplicationSubmission: "Submit with<br></br> application?",
       includeFormInApplicationSubmissionDataLabel: "Submit with application",
       includeFormInApplicationSubmissionIncompleteMessage:
         "Some issues found. Check your entries.",
-=======
       updatedBy: "Last updated by",
->>>>>>> c243633d
     },
     attachments: {
       attachedDocument: "Attached document",
