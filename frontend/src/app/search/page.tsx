import {
  ServerSideRouteParams,
  ServerSideSearchParams,
} from "../../types/requestURLTypes";

import { FeatureFlagsManager } from "../../services/FeatureFlagManager";
import PageSEO from "src/components/PageSEO";
import React from "react";
import SearchCallToAction from "../../components/search/SearchCallToAction";
import { SearchForm } from "./SearchForm";
import { convertSearchParamsToProperTypes } from "../../utils/convertSearchParamsToStrings";
import { cookies } from "next/headers";
import { getSearchFetcher } from "../../services/searchfetcher/SearchFetcherUtil";
import { notFound } from "next/navigation";

const searchFetcher = getSearchFetcher();

// TODO: use for i18n when ready
// interface RouteParams {
//   locale: string;
// }

interface ServerPageProps {
<<<<<<< HEAD
  params: {
    // route params
    slug: string;
  };
  searchParams: {
    // query string params
    [key: string]: string | string[] | undefined;
  };
}

export default async function Search({ searchParams }: ServerPageProps) {
  console.log("searchParams serer side =>", searchParams);

  const cookieStore = cookies();
  const ffManager = new FeatureFlagsManager(cookieStore);
=======
  params: ServerSideRouteParams;
  searchParams: ServerSideSearchParams;
}

export default async function Search({ searchParams }: ServerPageProps) {
  const ffManager = new FeatureFlagsManager(cookies());
>>>>>>> 5d50bc40
  if (!ffManager.isFeatureEnabled("showSearchV0")) {
    return notFound();
  }

<<<<<<< HEAD
  const initialSearchResults = await searchFetcher.fetchOpportunities();
=======
  const convertedSearchParams = convertSearchParamsToProperTypes(searchParams);
  const initialSearchResults = await searchFetcher.fetchOpportunities(
    convertedSearchParams,
  );
>>>>>>> 5d50bc40

  return (
    <>
      {/* TODO: i18n */}
      <PageSEO
        title="Search Funding Opportunities"
        description="Try out our experimental search page."
      />
      <SearchCallToAction />
      <SearchForm
        initialSearchResults={initialSearchResults}
        requestURLQueryParams={convertedSearchParams}
      />
    </>
  );
}<|MERGE_RESOLUTION|>--- conflicted
+++ resolved
@@ -21,42 +21,20 @@
 // }
 
 interface ServerPageProps {
-<<<<<<< HEAD
-  params: {
-    // route params
-    slug: string;
-  };
-  searchParams: {
-    // query string params
-    [key: string]: string | string[] | undefined;
-  };
-}
-
-export default async function Search({ searchParams }: ServerPageProps) {
-  console.log("searchParams serer side =>", searchParams);
-
-  const cookieStore = cookies();
-  const ffManager = new FeatureFlagsManager(cookieStore);
-=======
   params: ServerSideRouteParams;
   searchParams: ServerSideSearchParams;
 }
 
 export default async function Search({ searchParams }: ServerPageProps) {
   const ffManager = new FeatureFlagsManager(cookies());
->>>>>>> 5d50bc40
   if (!ffManager.isFeatureEnabled("showSearchV0")) {
     return notFound();
   }
 
-<<<<<<< HEAD
-  const initialSearchResults = await searchFetcher.fetchOpportunities();
-=======
   const convertedSearchParams = convertSearchParamsToProperTypes(searchParams);
   const initialSearchResults = await searchFetcher.fetchOpportunities(
     convertedSearchParams,
   );
->>>>>>> 5d50bc40
 
   return (
     <>
