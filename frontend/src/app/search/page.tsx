import { FeatureFlagsManager } from "../../services/FeatureFlagManager";
<<<<<<< HEAD
import { GridContainer } from "@trussworks/react-uswds";
import { MockSearchFetcher } from "../../services/searchfetcher/MockSearchFetcher";
// import { SEARCH_CRUMBS } from "src/constants/breadcrumbs";
// import Breadcrumbs from "src/components/Breadcrumbs";
import PageSEO from "src/components/PageSEO";
// Disable rule to allow server actions to be called without warning
/* eslint-disable react/jsx-no-bind, @typescript-eslint/no-misused-promises */
=======
import PageSEO from "src/components/PageSEO";
>>>>>>> 97cd2a67
import React from "react";
import SearchCallToAction from "../../components/search/SearchCallToAction";
import { SearchForm } from "./SearchForm";
import { cookies } from "next/headers";
import { getSearchFetcher } from "../../services/searchfetcher/SearchFetcherUtil";
import { notFound } from "next/navigation";

<<<<<<< HEAD
// import BetaAlert from "src/components/BetaAlert";

const useMockData = false;

const searchFetcher = useMockData
  ? new MockSearchFetcher()
  : new APISearchFetcher();

=======
const searchFetcher = getSearchFetcher();
>>>>>>> 97cd2a67
// TODO: use for i18n when ready
// interface RouteParams {
//   locale: string;
// }

interface ServerPageProps {
  params: {
    // route params
    slug: string;
  };
  searchParams: {
    // query string params
    [key: string]: string | string[] | undefined;
  };
}

export default async function Search({ searchParams }: ServerPageProps) {
  console.log("searchParams serer side =>", searchParams);

  const cookieStore = cookies();
  const ffManager = new FeatureFlagsManager(cookieStore);
  if (!ffManager.isFeatureEnabled("showSearchV0")) {
    return notFound();
  }

<<<<<<< HEAD
  console.log("calling server");
  const initialSearchResults = await fetchSearchOpportunities(searchFetcher);
=======
  const initialSearchResults = await searchFetcher.fetchOpportunities();
>>>>>>> 97cd2a67
  return (
    <>
      {/* TODO: i18n */}
      <PageSEO
        title="Search Funding Opportunities"
        description="Try out our experimental search page."
      />
      <SearchCallToAction />
      <SearchForm initialSearchResults={initialSearchResults} />
    </>
  );
}<|MERGE_RESOLUTION|>--- conflicted
+++ resolved
@@ -1,15 +1,5 @@
 import { FeatureFlagsManager } from "../../services/FeatureFlagManager";
-<<<<<<< HEAD
-import { GridContainer } from "@trussworks/react-uswds";
-import { MockSearchFetcher } from "../../services/searchfetcher/MockSearchFetcher";
-// import { SEARCH_CRUMBS } from "src/constants/breadcrumbs";
-// import Breadcrumbs from "src/components/Breadcrumbs";
 import PageSEO from "src/components/PageSEO";
-// Disable rule to allow server actions to be called without warning
-/* eslint-disable react/jsx-no-bind, @typescript-eslint/no-misused-promises */
-=======
-import PageSEO from "src/components/PageSEO";
->>>>>>> 97cd2a67
 import React from "react";
 import SearchCallToAction from "../../components/search/SearchCallToAction";
 import { SearchForm } from "./SearchForm";
@@ -17,18 +7,9 @@
 import { getSearchFetcher } from "../../services/searchfetcher/SearchFetcherUtil";
 import { notFound } from "next/navigation";
 
-<<<<<<< HEAD
-// import BetaAlert from "src/components/BetaAlert";
 
-const useMockData = false;
+const searchFetcher = getSearchFetcher();
 
-const searchFetcher = useMockData
-  ? new MockSearchFetcher()
-  : new APISearchFetcher();
-
-=======
-const searchFetcher = getSearchFetcher();
->>>>>>> 97cd2a67
 // TODO: use for i18n when ready
 // interface RouteParams {
 //   locale: string;
@@ -54,12 +35,9 @@
     return notFound();
   }
 
-<<<<<<< HEAD
-  console.log("calling server");
-  const initialSearchResults = await fetchSearchOpportunities(searchFetcher);
-=======
+
   const initialSearchResults = await searchFetcher.fetchOpportunities();
->>>>>>> 97cd2a67
+
   return (
     <>
       {/* TODO: i18n */}
