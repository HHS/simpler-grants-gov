"use client";

import React, { useRef } from "react";

<<<<<<< HEAD
=======
import { ConvertedSearchParams } from "../../types/requestURLTypes";
import { SearchAPIResponse } from "../../types/searchTypes";
>>>>>>> 5d50bc40
import SearchBar from "../../components/search/SearchBar";
import SearchFilterAgency from "src/components/search/SearchFilterAgency";
import SearchFilterFundingInstrument from "../../components/search/SearchFilterFundingInstrument";
import SearchOpportunityStatus from "../../components/search/SearchOpportunityStatus";
import SearchPagination from "../../components/search/SearchPagination";
import SearchResultsHeader from "../../components/search/SearchResultsHeader";
import SearchResultsList from "../../components/search/SearchResultsList";
import { updateResults } from "./actions";
import { useFormState } from "react-dom";

interface SearchFormProps {
  initialSearchResults: SearchAPIResponse;
  requestURLQueryParams: ConvertedSearchParams;
}

export function SearchForm({
  initialSearchResults,
  requestURLQueryParams,
}: SearchFormProps) {
  const [searchResults, updateSearchResultsAction] = useFormState(
    updateResults,
    initialSearchResults,
  );

<<<<<<< HEAD
  const formRef = useRef(null);
=======
  const formRef = useRef(null); // allows us to submit form from child components

  const { status, query, sortby, page } = requestURLQueryParams;

  // TODO: move this to server-side calculation?
  const maxPaginationError =
    searchResults.pagination_info.page_offset >
    searchResults.pagination_info.total_pages;
>>>>>>> 5d50bc40

  return (
    <form ref={formRef} action={updateSearchResultsAction}>
      <div className="grid-container">
        <div className="search-bar">
          <SearchBar initialQuery={query} />
        </div>
        <div className="grid-row grid-gap">
          <div className="tablet:grid-col-4">
<<<<<<< HEAD
            <SearchOpportunityStatus formRef={formRef} />
=======
            <SearchOpportunityStatus
              formRef={formRef}
              initialStatuses={status}
            />
>>>>>>> 5d50bc40
            <SearchFilterFundingInstrument />
            <SearchFilterAgency />
          </div>
          <div className="tablet:grid-col-8">
            <div className="usa-prose">
              <SearchResultsHeader
                formRef={formRef}
<<<<<<< HEAD
                searchResultsLength={searchResults.length}
              />
              <SearchPagination />
              <SearchResultsList searchResults={searchResults} />
              <SearchPagination />
=======
                searchResultsLength={
                  searchResults.pagination_info.total_records
                }
                initialSortBy={sortby}
              />
              <SearchPagination
                page={page}
                formRef={formRef}
                showHiddenInput={true}
                totalPages={searchResults.pagination_info.total_pages}
              />
              <SearchResultsList
                searchResults={searchResults.data}
                maxPaginationError={maxPaginationError}
              />
              <SearchPagination
                page={page}
                formRef={formRef}
                totalPages={searchResults.pagination_info.total_pages}
              />
>>>>>>> 5d50bc40
            </div>
          </div>
        </div>
      </div>
    </form>
  );
}<|MERGE_RESOLUTION|>--- conflicted
+++ resolved
@@ -2,11 +2,8 @@
 
 import React, { useRef } from "react";
 
-<<<<<<< HEAD
-=======
 import { ConvertedSearchParams } from "../../types/requestURLTypes";
 import { SearchAPIResponse } from "../../types/searchTypes";
->>>>>>> 5d50bc40
 import SearchBar from "../../components/search/SearchBar";
 import SearchFilterAgency from "src/components/search/SearchFilterAgency";
 import SearchFilterFundingInstrument from "../../components/search/SearchFilterFundingInstrument";
@@ -31,9 +28,6 @@
     initialSearchResults,
   );
 
-<<<<<<< HEAD
-  const formRef = useRef(null);
-=======
   const formRef = useRef(null); // allows us to submit form from child components
 
   const { status, query, sortby, page } = requestURLQueryParams;
@@ -42,7 +36,6 @@
   const maxPaginationError =
     searchResults.pagination_info.page_offset >
     searchResults.pagination_info.total_pages;
->>>>>>> 5d50bc40
 
   return (
     <form ref={formRef} action={updateSearchResultsAction}>
@@ -52,14 +45,10 @@
         </div>
         <div className="grid-row grid-gap">
           <div className="tablet:grid-col-4">
-<<<<<<< HEAD
-            <SearchOpportunityStatus formRef={formRef} />
-=======
             <SearchOpportunityStatus
               formRef={formRef}
               initialStatuses={status}
             />
->>>>>>> 5d50bc40
             <SearchFilterFundingInstrument />
             <SearchFilterAgency />
           </div>
@@ -67,13 +56,6 @@
             <div className="usa-prose">
               <SearchResultsHeader
                 formRef={formRef}
-<<<<<<< HEAD
-                searchResultsLength={searchResults.length}
-              />
-              <SearchPagination />
-              <SearchResultsList searchResults={searchResults} />
-              <SearchPagination />
-=======
                 searchResultsLength={
                   searchResults.pagination_info.total_records
                 }
@@ -94,7 +76,6 @@
                 formRef={formRef}
                 totalPages={searchResults.pagination_info.total_pages}
               />
->>>>>>> 5d50bc40
             </div>
           </div>
         </div>
