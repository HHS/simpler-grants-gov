import { Metadata } from "next";
import TopLevelError from "src/app/[locale]/error/page";
import NotFound from "src/app/[locale]/not-found";
import { AttachmentsProvider } from "src/context/application/AttachmentsContext";
import { ApiRequestError, parseErrorStatus } from "src/errors";
import { getSession } from "src/services/auth/session";
import withFeatureFlag from "src/services/featureFlags/withFeatureFlag";
import { getApplicationDetails } from "src/services/fetch/fetchers/applicationFetcher";
import { getOpportunityDetails } from "src/services/fetch/fetchers/opportunityFetcher";
import { OpportunityDetail } from "src/types/opportunity/opportunityResponseTypes";

import { getTranslations } from "next-intl/server";
import { redirect } from "next/navigation";
import { GridContainer } from "@trussworks/react-uswds";

<<<<<<< HEAD
import { AttachmentsCard } from "src/components/application/attachments/AttachmentsCard";
import {
  ApplicationDetailsCardProps,
  InformationCard,
} from "src/components/application/InformationCard";
import { OpportunityCard } from "src/components/application/OpportunityCard";
import { ApplicationFormsTable } from "src/components/workspace/ApplicationFormsTable";
=======
import ApplicationContainer from "src/components/application/ApplicationContainer";
import { ApplicationDetailsCardProps } from "src/components/application/InformationCard";
>>>>>>> 9588f666

export const dynamic = "force-dynamic";

export function generateMetadata() {
  const meta: Metadata = {
    title: `Application landing page`,
  };
  return meta;
}

interface ApplicationLandingPageProps {
  params: Promise<{ applicationId: string; locale: string }>;
}

async function ApplicationLandingPage({ params }: ApplicationLandingPageProps) {
  const userSession = await getSession();
  const t = await getTranslations("Application");

  if (!userSession || !userSession.token) {
    return <TopLevelError />;
  }
  const { applicationId } = await params;
<<<<<<< HEAD
  let applicationForms = [];
  let attachments = [];
=======
>>>>>>> 9588f666
  let details = {} as ApplicationDetailsCardProps;
  let opportunity = {} as OpportunityDetail;

  try {
    const response = await getApplicationDetails(
      applicationId,
      userSession?.token,
    );

    if (response.status_code !== 200) {
      console.error(
        `Error retrieving application details for (${applicationId})`,
        response,
      );
      return <TopLevelError />;
    }
    details = response.data;
<<<<<<< HEAD
    forms = response.data.competition.competition_forms;
    applicationForms = response.data.application_forms;
    attachments = response.data.application_attachments;
=======
>>>>>>> 9588f666
    const opportunityId = response.data.competition.opportunity_id;
    const opportunityResponse = await getOpportunityDetails(
      String(opportunityId),
    );
    if (opportunityResponse.status_code !== 200) {
      console.error(
        `Error retrieving opportunity details for (${opportunityId})`,
        response,
      );
      return <TopLevelError />;
    }
    opportunity = opportunityResponse.data;
  } catch (e) {
    if (parseErrorStatus(e as ApiRequestError) === 404) {
      console.error(
        `Error retrieving application details for application (${applicationId})`,
        e,
      );
      return <NotFound />;
    }
    return <TopLevelError />;
  }

  return (
    <>
      <GridContainer>
        <h1>{t("title")}</h1>
        <ApplicationContainer
          applicationDetails={details}
          opportunity={opportunity}
        />
        <AttachmentsProvider
          initialAttachments={attachments}
          applicationId={applicationId}
        >
          <AttachmentsCard />
        </AttachmentsProvider>
      </GridContainer>
    </>
  );
}

export default withFeatureFlag<ApplicationLandingPageProps, never>(
  ApplicationLandingPage,
  "applyFormPrototypeOff",
  () => redirect("/maintenance"),
);<|MERGE_RESOLUTION|>--- conflicted
+++ resolved
@@ -13,18 +13,9 @@
 import { redirect } from "next/navigation";
 import { GridContainer } from "@trussworks/react-uswds";
 
-<<<<<<< HEAD
-import { AttachmentsCard } from "src/components/application/attachments/AttachmentsCard";
-import {
-  ApplicationDetailsCardProps,
-  InformationCard,
-} from "src/components/application/InformationCard";
-import { OpportunityCard } from "src/components/application/OpportunityCard";
-import { ApplicationFormsTable } from "src/components/workspace/ApplicationFormsTable";
-=======
 import ApplicationContainer from "src/components/application/ApplicationContainer";
 import { ApplicationDetailsCardProps } from "src/components/application/InformationCard";
->>>>>>> 9588f666
+import { Attachment } from "src/types/attachmentTypes";
 
 export const dynamic = "force-dynamic";
 
@@ -47,13 +38,9 @@
     return <TopLevelError />;
   }
   const { applicationId } = await params;
-<<<<<<< HEAD
-  let applicationForms = [];
-  let attachments = [];
-=======
->>>>>>> 9588f666
   let details = {} as ApplicationDetailsCardProps;
   let opportunity = {} as OpportunityDetail;
+  let attachments = [] as Attachment[]
 
   try {
     const response = await getApplicationDetails(
@@ -69,12 +56,6 @@
       return <TopLevelError />;
     }
     details = response.data;
-<<<<<<< HEAD
-    forms = response.data.competition.competition_forms;
-    applicationForms = response.data.application_forms;
-    attachments = response.data.application_attachments;
-=======
->>>>>>> 9588f666
     const opportunityId = response.data.competition.opportunity_id;
     const opportunityResponse = await getOpportunityDetails(
       String(opportunityId),
@@ -105,13 +86,8 @@
         <ApplicationContainer
           applicationDetails={details}
           opportunity={opportunity}
+          attachments={attachments}
         />
-        <AttachmentsProvider
-          initialAttachments={attachments}
-          applicationId={applicationId}
-        >
-          <AttachmentsCard />
-        </AttachmentsProvider>
       </GridContainer>
     </>
   );
