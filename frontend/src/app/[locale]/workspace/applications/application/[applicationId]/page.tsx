--- conflicted
+++ resolved
@@ -40,12 +40,9 @@
   }
   const { applicationId } = await params;
   let applicationForms = [];
-<<<<<<< HEAD
   let attachments = [];
-=======
   let details = {} as ApplicationDetailsCardProps;
   let forms = [];
->>>>>>> 9a70eb77
   let opportunity = {} as OpportunityDetail;
 
   try {
