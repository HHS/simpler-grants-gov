import { Metadata } from "next";
import TopLevelError from "src/app/[locale]/error/page";
import NotFound from "src/app/[locale]/not-found";
import { ApiRequestError, parseErrorStatus } from "src/errors";
import { getSession } from "src/services/auth/session";
import withFeatureFlag from "src/services/featureFlags/withFeatureFlag";
import { getApplicationDetails } from "src/services/fetch/fetchers/applicationFetcher";
import { getOpportunityDetails } from "src/services/fetch/fetchers/opportunityFetcher";
import { OpportunityDetail } from "src/types/opportunity/opportunityResponseTypes";

import { getTranslations } from "next-intl/server";
import { redirect } from "next/navigation";
import { GridContainer } from "@trussworks/react-uswds";

import ApplicationContainer from "src/components/application/ApplicationContainer";
import { ApplicationDetailsCardProps } from "src/components/application/InformationCard";

export const dynamic = "force-dynamic";

export function generateMetadata() {
  const meta: Metadata = {
    title: `Application landing page`,
  };
  return meta;
}

interface ApplicationLandingPageProps {
  params: Promise<{ applicationId: string; locale: string }>;
}

async function ApplicationLandingPage({ params }: ApplicationLandingPageProps) {
  const userSession = await getSession();
  const t = await getTranslations("Application");

  if (!userSession || !userSession.token) {
    return <TopLevelError />;
  }
  const { applicationId } = await params;
  let details = {} as ApplicationDetailsCardProps;
  let opportunity = {} as OpportunityDetail;

  try {
    const response = await getApplicationDetails(
      applicationId,
      userSession?.token,
    );

    if (response.status_code !== 200) {
      console.error(
        `Error retrieving application details for (${applicationId})`,
        response,
      );
      return <TopLevelError />;
    }
    details = response.data;
    const opportunityId = response.data.competition.opportunity_id;
    const opportunityResponse = await getOpportunityDetails(
      String(opportunityId),
    );
    if (opportunityResponse.status_code !== 200) {
      console.error(
        `Error retrieving opportunity details for (${opportunityId})`,
        response,
      );
      return <TopLevelError />;
    }
    opportunity = opportunityResponse.data;
  } catch (e) {
    if (parseErrorStatus(e as ApiRequestError) === 404) {
      console.error(
        `Error retrieving application details for application (${applicationId})`,
        e,
      );
      return <NotFound />;
    }
    return <TopLevelError />;
  }

  return (
    <>
      <GridContainer>
<<<<<<< HEAD
        <h1>Application</h1>
        <InformationCard applicationDetails={details} opportunityName={opportunity.opportunity_title} />
        <OpportunityCard opportunityOverview={opportunity} />
        <ApplicationFormsTable
          forms={forms}
          applicationForms={applicationForms}
          applicationId={applicationId}
=======
        <h1>{t("title")}</h1>
        <ApplicationContainer
          applicationDetails={details}
          opportunity={opportunity}
>>>>>>> 4a50953d
        />
      </GridContainer>
    </>
  );
}

export default withFeatureFlag<ApplicationLandingPageProps, never>(
  ApplicationLandingPage,
  "applyFormPrototypeOff",
  () => redirect("/maintenance"),
);<|MERGE_RESOLUTION|>--- conflicted
+++ resolved
@@ -13,7 +13,8 @@
 import { GridContainer } from "@trussworks/react-uswds";
 
 import ApplicationContainer from "src/components/application/ApplicationContainer";
-import { ApplicationDetailsCardProps } from "src/components/application/InformationCard";
+import { ApplicationDetailsCardProps, InformationCard } from "src/components/application/InformationCard";
+import { OpportunityCard } from "src/components/application/OpportunityCard";
 
 export const dynamic = "force-dynamic";
 
@@ -79,20 +80,12 @@
   return (
     <>
       <GridContainer>
-<<<<<<< HEAD
-        <h1>Application</h1>
+        <h1>{t("title")}</h1>
         <InformationCard applicationDetails={details} opportunityName={opportunity.opportunity_title} />
         <OpportunityCard opportunityOverview={opportunity} />
-        <ApplicationFormsTable
-          forms={forms}
-          applicationForms={applicationForms}
-          applicationId={applicationId}
-=======
-        <h1>{t("title")}</h1>
         <ApplicationContainer
           applicationDetails={details}
           opportunity={opportunity}
->>>>>>> 4a50953d
         />
       </GridContainer>
     </>
