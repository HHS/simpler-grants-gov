--- conflicted
+++ resolved
@@ -206,12 +206,7 @@
     }
   },
   "Newsletter": {
-<<<<<<< HEAD
     "page_title": "Newsletter | Simpler Grants.gov",
-    "alert_title": "Simpler Grants.gov is a work in progress.",
-    "alert": "To search for funding opportunities and apply, go to <LinkToGrants>www.grants.gov</LinkToGrants>.",
-=======
->>>>>>> 56af1e5f
     "title": "Newsletter signup",
     "intro": "Subscribe to get Simpler.Grants.gov project updates in your inbox!",
     "paragraph_1": "If you sign up for the Simpler.Grants.gov newsletter, we’ll keep you informed of our progress and you’ll know about every opportunity to get involved.",
@@ -219,12 +214,7 @@
     "disclaimer": "The Simpler.Grants.gov newsletter is powered by the Sendy data service. Personal information is not stored within Simpler.Grants.gov. "
   },
   "Newsletter_confirmation": {
-<<<<<<< HEAD
     "page_title": "Newsletter Confirmation | Simpler Grants.gov",
-    "alert_title": "Simpler Grants.gov is a work in progress.",
-    "alert": "To search for funding opportunities and apply, go to <LinkToGrants>www.grants.gov</LinkToGrants>.",
-=======
->>>>>>> 56af1e5f
     "title": "You’re subscribed",
     "intro": "You are signed up to receive project updates from Simpler.Grants.gov.",
     "paragraph_1": "Thank you for subscribing. We’ll keep you informed of our progress and you’ll know about every opportunity to get involved.",
@@ -233,12 +223,7 @@
     "disclaimer": "The Simpler.Grants.gov newsletter is powered by the Sendy data service. Personal information is not stored within Simpler.Grants.gov. "
   },
   "Newsletter_unsubscribe": {
-<<<<<<< HEAD
     "page_title": "Newsletter Unsubscribe | Simpler Grants.gov",
-    "alert_title": "Simpler Grants.gov is a work in progress.",
-    "alert": "To search for funding opportunities and apply, go to <LinkToGrants>www.grants.gov</LinkToGrants>.",
-=======
->>>>>>> 56af1e5f
     "title": "You have unsubscribed",
     "intro": "You will no longer receive project updates from Simpler.Grants.gov. ",
     "paragraph_1": "Did you unsubscribe by accident? Sign up again.",
