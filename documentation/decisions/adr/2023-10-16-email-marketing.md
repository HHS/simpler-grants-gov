--- conflicted
+++ resolved
@@ -66,11 +66,7 @@
 
 6. For the long term solution, there are certain requirements and considerations that we should consider?
 - Currently when users unsubscribe, a script needs to be run to remove them from the list. We should consider a system that automatically updates the system.
-<<<<<<< HEAD
-- The new platform should have an API that is robust enough to allow users to subscribe, unsubscribe, and check for existing users. 
-=======
 - The new platform should have an API that is robust enough to allow users to subscribe, unsubscribe, and check for existing users.
->>>>>>> 68a95e75
 
 
 
