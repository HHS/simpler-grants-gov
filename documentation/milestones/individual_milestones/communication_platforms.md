--- conflicted
+++ resolved
@@ -2,13 +2,8 @@
 
 | Field           | Value                                                                |
 | --------------- | -------------------------------------------------------------------- |
-<<<<<<< HEAD
-| Document Status | Completed                                                         |
-| Epic Link       | [Issue 47](https://github.com/HHS/grants-api/issues/47)              |
-=======
-| Document Status | Final Draft                                                          |
-| Epic Link       | [Issue 47](https://github.com/HHS/grants-equity/issues/47)              |
->>>>>>> e684a06b
+| Document Status | Completed.                                                           |
+| Epic Link       | [Issue 47](https://github.com/HHS/grants-equity/issues/47)           |
 | Epic Dashboard  | [Milestone Roadmap](https://github.com/orgs/HHS/projects/12/views/4) |
 | Target Release  | 2023-08-23                                                           |
 | Product Owner   | Lucas Brown                                                          |
