# List of vulnerabilities to ignore for the anchore scan
# https://github.com/anchore/grype#specifying-matches-to-ignore
# More info can be found in the docs/infra/vulnerability-management.md file

# Please add safelists in the following format to make it easier when checking
# Package/module name: URL to vulnerability for checking updates
#  Versions:     URL to the version history
#  Dependencies: Name of any other packages or modules that are dependent on this version
#                 Link to the dependencies for ease of checking for updates
#  Issue:         Why there is a finding and why this is here or not been removed
#  Last checked:  Date last checked in scans
# - vulnerability: The-CVE-or-vuln-id # Remove comment at start of line

ignore:
  # These settings ignore any findings that fall into these categories
  - fix-state: not-fixed
  - fix-state: wont-fix
  - fix-state: unknown
<<<<<<< HEAD
  # https://github.com/anchore/grype/issues/1172
  - vulnerability: GHSA-xqr8-7jwr-rhp7
=======
  - vulnerability: GHSA-7fh5-64p2-3v2j
>>>>>>> 3e00d2a5
<|MERGE_RESOLUTION|>--- conflicted
+++ resolved
@@ -16,9 +16,6 @@
   - fix-state: not-fixed
   - fix-state: wont-fix
   - fix-state: unknown
-<<<<<<< HEAD
   # https://github.com/anchore/grype/issues/1172
   - vulnerability: GHSA-xqr8-7jwr-rhp7
-=======
-  - vulnerability: GHSA-7fh5-64p2-3v2j
->>>>>>> 3e00d2a5
+  - vulnerability: GHSA-7fh5-64p2-3v2j